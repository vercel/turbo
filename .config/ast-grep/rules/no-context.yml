id: no-context
message: Don't name variables `context`.
note: Use a more specific name, such as chunking_context, asset_context, etc.
severity: warning
language: Rust
rule:
  regex: \bcontext\b
  any:
    - all:
        - inside:
            any:
              - kind: closure_parameters
              - kind: parameter
              - kind: function_item
              - kind: let_declaration
        - kind: identifier
    - all:
        - kind: field_identifier
        - inside:
            kind: field_declaration
ignores:
<<<<<<< HEAD
=======
  - "./crates/turbopack-core/**"
>>>>>>> 25ce267c
  - "./crates/turbopack-css/**"
  - "./crates/turbopack-dev-server/**"
  - "./crates/turbopack-dev/**"
  - "./crates/turbopack-ecmascript-hmr-protocol/**"
  - "./crates/turbopack-ecmascript-plugins/**"
  - "./crates/turbopack-ecmascript-runtime/**"
  - "./crates/turbopack-ecmascript/**"
  - "./crates/turbopack-json/**"
  - "./crates/turbopack-mdx/**"
  - "./crates/turbopack-node/**"
  - "./crates/turbopack-static/**"
  - "./crates/turbopack-tests/**"
  - "./crates/turbopack/**"
  - "./crates/turborepo-cache/**"
  - "./crates/turborepo-scm/**"<|MERGE_RESOLUTION|>--- conflicted
+++ resolved
@@ -19,10 +19,7 @@
         - inside:
             kind: field_declaration
 ignores:
-<<<<<<< HEAD
-=======
   - "./crates/turbopack-core/**"
->>>>>>> 25ce267c
   - "./crates/turbopack-css/**"
   - "./crates/turbopack-dev-server/**"
   - "./crates/turbopack-dev/**"
