name: "Setup Turborepo Environment"
description: "Sets up development environment for turborepo"
inputs:
  windows:
    description: 'Set to "true" if setting up for Windows'
    required: false
    default: "false"
  github-token:
    description: "GitHub token. You can pass secrets.GITHUB_TOKEN"
    required: true
  node-version:
    description: Node version
    required: false
    default: "18"

runs:
  using: "composite"
  steps:
    - name: "Setup Node"
      uses: ./.github/actions/setup-node
      with:
        extra-flags: --no-optional
<<<<<<< HEAD
        node-version: ${{ inputs..node-version }}
=======
        node-version: ${{ inputs.node-version }}
>>>>>>> f3f89e6f

    - name: "Setup Rust"
      uses: ./.github/actions/setup-rust
      with:
        windows: ${{ inputs.windows }}
        shared-cache-key: turborepo-debug-build
        cache-key: ${{ inputs.target }}
        save-cache: true
        github-token: ${{ inputs.github-token }}

    - name: "Setup capnproto"
      uses: ./.github/actions/setup-capnproto

    - name: Install Turbo globally
      shell: bash
      run: |
        VERSION=$(npm view turbo --json | jq -r '.versions | last')
        echo "Latest published version: $VERSION"
        npm i -g turbo@$VERSION<|MERGE_RESOLUTION|>--- conflicted
+++ resolved
@@ -20,11 +20,7 @@
       uses: ./.github/actions/setup-node
       with:
         extra-flags: --no-optional
-<<<<<<< HEAD
-        node-version: ${{ inputs..node-version }}
-=======
         node-version: ${{ inputs.node-version }}
->>>>>>> f3f89e6f
 
     - name: "Setup Rust"
       uses: ./.github/actions/setup-rust
