--- conflicted
+++ resolved
@@ -596,20 +596,12 @@
       - name: Build nextest
         timeout-minutes: 120
         run: |
-<<<<<<< HEAD
-          cargo nextest run --no-run --workspace --release --exclude turbo --exclude turborepo-ffi --exclude turborepo-lib --exclude turborepo-scm --exclude turborepo-lockfiles
-=======
-          cargo nextest run --no-run --workspace --release --exclude turbo --exclude turborepo-ffi --exclude turborepo-lib --exclude turborepo-scm --exclude turborepo-paths
->>>>>>> c4b52488
+          cargo nextest run --no-run --workspace --release --exclude turbo --exclude turborepo-ffi --exclude turborepo-lib --exclude turborepo-scm --exclude turborepo-paths --exclude turborepo-lockfiles
 
       - name: Run nextest
         timeout-minutes: 120
         run: |
-<<<<<<< HEAD
-          cargo nextest run --workspace --release --no-fail-fast --exclude turbo --exclude turborepo-ffi --exclude turborepo-lib --exclude turborepo-scm --exclude turborepo-lockfiles
-=======
-          cargo nextest run --workspace --release --no-fail-fast --exclude turbo --exclude turborepo-ffi --exclude turborepo-lib --exclude turborepo-scm --exclude turborepo-paths
->>>>>>> c4b52488
+          cargo nextest run --workspace --release --no-fail-fast --exclude turbo --exclude turborepo-ffi --exclude turborepo-lib --exclude turborepo-scm --exclude turborepo-paths --exclude turborepo-lockfiles
 
   turbopack_rust_test2:
     needs: [determine_jobs, rust_prepare]
@@ -668,21 +660,13 @@
         timeout-minutes: 120
         # We exclude turbo as it requires linking Go and all logic resides in turborepo-lib
         run: |
-<<<<<<< HEAD
-          cargo nextest run --no-run --workspace --release --exclude turbo --exclude turborepo-ffi --exclude turborepo-lib --exclude turborepo-scm --exclude turborepo-lockfiles
-=======
-          cargo nextest run --no-run --workspace --release --exclude turbo --exclude turborepo-ffi --exclude turborepo-lib --exclude turborepo-scm --exclude turborepo-paths
->>>>>>> c4b52488
+          cargo nextest run --no-run --workspace --release --exclude turbo --exclude turborepo-ffi --exclude turborepo-lib --exclude turborepo-scm --exclude turborepo-paths --exclude turborepo-lockfiles
 
       - name: Run nextest
         timeout-minutes: 120
         # We exclude turbo as it requires linking Go and all logic resides in turborepo-lib
         run: |
-<<<<<<< HEAD
-          cargo nextest run --workspace --release --no-fail-fast --exclude turbo --exclude turborepo-ffi --exclude turborepo-lib --exclude turborepo-scm --exclude turborepo-lockfiles
-=======
-          cargo nextest run --workspace --release --no-fail-fast --exclude turbo --exclude turborepo-ffi --exclude turborepo-lib --exclude turborepo-scm --exclude turborepo-paths
->>>>>>> c4b52488
+          cargo nextest run --workspace --release --no-fail-fast --exclude turbo --exclude turborepo-ffi --exclude turborepo-lib --exclude turborepo-scm --exclude turborepo-paths --exclude turborepo-lockfiles
 
   turbopack_rust_test_bench1:
     needs: [determine_jobs, rust_prepare]
