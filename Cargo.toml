[workspace]
resolver = "2"

members = [
  "crates/auto-hash-map",
  "crates/next-binding",
  "crates/next-core",
  "crates/next-dev",
  "crates/node-file-trace",
  "crates/swc-ast-explorer",
  "crates/turbo-malloc",
  "crates/turbo-tasks-build",
  "crates/turbo-tasks-env",
  "crates/turbo-tasks-fs",
  "crates/turbo-tasks-hash",
  "crates/turbo-tasks-macros",
  "crates/turbo-tasks-macros-shared",
  "crates/turbo-tasks-memory",
  "crates/turbo-tasks-testing",
  "crates/turbo-tasks",
  "crates/turbopack-cli-utils",
  "crates/turbopack-core",
  "crates/turbopack-create-test-app",
  "crates/turbopack-css",
  "crates/turbopack-dev-server",
  "crates/turbopack-ecmascript",
  "crates/turbopack-env",
  "crates/turbopack-node",
  "crates/turbopack-json",
  "crates/turbopack-static",
  "crates/turbopack-swc-utils",
  "crates/turbopack",
  "crates/turbopack-tests",
  "shim",
  "xtask",
]

default-members = [
  "crates/auto-hash-map",
  "crates/next-binding",
  "crates/next-core",
  "crates/next-dev",
  "crates/node-file-trace",
  "crates/swc-ast-explorer",
  "crates/turbo-malloc",
  "crates/turbo-tasks-build",
  "crates/turbo-tasks-env",
  "crates/turbo-tasks-fs",
  "crates/turbo-tasks-hash",
  "crates/turbo-tasks-macros",
  "crates/turbo-tasks-macros-shared",
  "crates/turbo-tasks-memory",
  "crates/turbo-tasks-testing",
  "crates/turbo-tasks",
  "crates/turbopack-cli-utils",
  "crates/turbopack-core",
  "crates/turbopack-create-test-app",
  "crates/turbopack-css",
  "crates/turbopack-dev-server",
  "crates/turbopack-ecmascript",
  "crates/turbopack-env",
  "crates/turbopack-json",
  "crates/turbopack-static",
  "crates/turbopack-swc-utils",
  "crates/turbopack",
  "crates/turbopack-tests",
  "xtask",
]

[profile.release]

[profile.bench]

[profile.dev.package.turbo-tasks-macros]
opt-level = 3

# Set the settings for build scripts and proc-macros.
[profile.dev.build-override]
opt-level = 3

# Declare dependencies used across workspace packages requires single version bump.
# ref: https://doc.rust-lang.org/cargo/reference/specifying-dependencies.html#inheriting-a-dependency-from-a-workspace
[workspace.dependencies]
<<<<<<< HEAD
# This version pin is workaround for https://github.com/tkaitchuck/aHash/issues/95
indexmap = { version = "=1.6.2" }
=======
indexmap = { version = "1.9.2" }
>>>>>>> 35b80d4d
# Keep consistent with preset_env_base through swc_core
browserslist-rs = { version = "0.12.2" }
swc_core = { version = "0.44.2" }
testing = { version = "0.31.14" }
swc_emotion = { version = "0.28.3" }
styled_jsx = { version = "0.29.7" }
styled_components = { version = "0.52.7" }
modularize_imports = { version = "0.25.7" }
mdxjs = { version = "0.1.3" }
next-dev = { path = "crates/next-dev", version = "0.1.0" }
node-file-trace = { path = "crates/node-file-trace", version = "0.1.0" }<|MERGE_RESOLUTION|>--- conflicted
+++ resolved
@@ -81,12 +81,7 @@
 # Declare dependencies used across workspace packages requires single version bump.
 # ref: https://doc.rust-lang.org/cargo/reference/specifying-dependencies.html#inheriting-a-dependency-from-a-workspace
 [workspace.dependencies]
-<<<<<<< HEAD
-# This version pin is workaround for https://github.com/tkaitchuck/aHash/issues/95
-indexmap = { version = "=1.6.2" }
-=======
 indexmap = { version = "1.9.2" }
->>>>>>> 35b80d4d
 # Keep consistent with preset_env_base through swc_core
 browserslist-rs = { version = "0.12.2" }
 swc_core = { version = "0.44.2" }
