Setup
  $ . ${TESTDIR}/../setup.sh
  $ . ${TESTDIR}/setup.sh $(pwd)

# Run the build task with --dry flag and cut up the logs into separate files by empty lines
# https://stackoverflow.com/a/33297878/986415
  $ ${TURBO} run build --dry |  awk -v RS= '{print > ("tmp-" NR ".txt")}'

# The first part of the file is Packages in Scope
  $ cat tmp-1.txt
  Packages in Scope
  Name   Path          
  my-app apps/my-app   
  util   packages/util 

# Part 2 of the logs are Global Hash INputs
  $ cat tmp-2.txt
  Global Hash Inputs
    Global Files               = 1
    External Dependencies Hash = ccab0b28617f1f56
    Global Cache Key           = Buffalo buffalo Buffalo buffalo buffalo buffalo Buffalo buffalo
    Root pipeline              = {"build":{"outputs":[],"cache":true,"dependsOn":[],"inputs":[],"outputMode":"full","env":[],"persistent":false},"my-app#build":{"outputs":["apple.json","banana.txt"],"cache":true,"dependsOn":[],"inputs":[],"outputMode":"full","env":[],"persistent":false}}

# Part 3 are Tasks to Run, and we have to validate each task separately
  $ cat tmp-3.txt | grep "my-app#build" -A 13
  my-app#build
    Task                    = build                                                                                                                           
    Package                 = my-app                                                                                                                          
    Hash                    = 8888a278aaecb070                                                                                                                
    Cached (Local)          = false                                                                                                                           
    Cached (Remote)         = false                                                                                                                           
    Directory               = apps/my-app                                                                                                                     
    Command                 = echo 'building'                                                                                                                 
    Outputs                 = apple.json, banana.txt                                                                                                          
    Log File                = apps/my-app/.turbo/turbo-build.log                                                                                              
    Dependencies            =                                                                                                                                 
    Dependendents           =                                                                                                                                 
    Inputs Files Considered = 1                                                                                                                               
    ResolvedTaskDefinition  = {"outputs":["apple.json","banana.txt"],"cache":true,"dependsOn":[],"inputs":[],"outputMode":"full","env":[],"persistent":false} 

  $ cat tmp-3.txt | grep "util#build" -A 13
  util#build
<<<<<<< HEAD
    Task                   = build                                                                                                  
    Package                = util                                                                                                   
    Hash                   = d09a52ea72495c87                                                                                       
    Cached (Local)         = false                                                                                                  
    Cached (Remote)        = false                                                                                                  
    Directory              = packages/util                                                                                          
    Command                = echo 'building'                                                                                        
    Outputs                =                                                                                                        
    Log File               = packages/util/.turbo/turbo-build.log                                                                   
    Dependencies           =                                                                                                        
    Dependendents          =                                                                                                        
    ResolvedTaskDefinition = {"outputs":[],"cache":true,"dependsOn":[],"inputs":[],"outputMode":"full","env":[],"persistent":false} 

# Save JSON to tmp file so we don't need to keep re-running the build
  $ ${TURBO} run build --dry=json > tmpjson.log

  $ cat tmpjson.log | jq .globalHashSummary
  {
    "globalFileHashMap": {
      "foo.txt": "eebae5f3ca7b5831e429e947b7d61edd0de69236"
    },
    "rootExternalDepsHash": "ccab0b28617f1f56",
    "globalCacheKey": "Buffalo buffalo Buffalo buffalo buffalo buffalo Buffalo buffalo",
    "pipeline": {
      "build": {
        "outputs": [],
        "cache": true,
        "dependsOn": [],
        "inputs": [],
        "outputMode": "full",
        "env": [],
        "persistent": false
      },
      "my-app#build": {
        "outputs": [
          "apple.json",
          "banana.txt"
        ],
        "cache": true,
        "dependsOn": [],
        "inputs": [],
        "outputMode": "full",
        "env": [],
        "persistent": false
      }
    }
  }

# Validate output of my-app#build task
  $ cat tmpjson.log | jq '.tasks | map(select(.taskId == "my-app#build")) | .[0]'
  {
    "taskId": "my-app#build",
    "task": "build",
    "package": "my-app",
    "hash": "8888a278aaecb070",
    "cacheState": {
      "local": false,
      "remote": false
    },
    "command": "echo 'building'",
    "outputs": [
      "apple.json",
      "banana.txt"
    ],
    "excludedOutputs": null,
    "logFile": "apps/my-app/.turbo/turbo-build.log",
    "directory": "apps/my-app",
    "dependencies": [],
    "dependents": [],
    "resolvedTaskDefinition": {
      "outputs": [
        "apple.json",
        "banana.txt"
      ],
      "cache": true,
      "dependsOn": [],
      "inputs": [],
      "outputMode": "full",
      "env": [],
      "persistent": false
    },
    "framework": "<FRAMEWORK NOT DETECTED>"
  }

# Validate output of util#build task
  $ cat tmpjson.log | jq '.tasks | map(select(.taskId == "util#build")) | .[0]'
  {
    "taskId": "util#build",
    "task": "build",
    "package": "util",
    "hash": "d09a52ea72495c87",
    "cacheState": {
      "local": false,
      "remote": false
    },
    "command": "echo 'building'",
    "outputs": null,
    "excludedOutputs": null,
    "logFile": "packages/util/.turbo/turbo-build.log",
    "directory": "packages/util",
    "dependencies": [],
    "dependents": [],
    "resolvedTaskDefinition": {
      "outputs": [],
      "cache": true,
      "dependsOn": [],
      "inputs": [],
      "outputMode": "full",
      "env": [],
      "persistent": false
    },
    "framework": "<FRAMEWORK NOT DETECTED>"
  }

Tasks that don't exist throw an error
  $ ${TURBO} run doesnotexist --dry=json
   ERROR  run failed: error preparing engine: Could not find the following tasks in project: doesnotexist
  Turbo error: error preparing engine: Could not find the following tasks in project: doesnotexist
  [1]
=======
    Task                    = build                                                                                                  
    Package                 = util                                                                                                   
    Hash                    = d09a52ea72495c87                                                                                       
    Cached (Local)          = false                                                                                                  
    Cached (Remote)         = false                                                                                                  
    Directory               = packages/util                                                                                          
    Command                 = echo 'building'                                                                                        
    Outputs                 =                                                                                                        
    Log File                = packages/util/.turbo/turbo-build.log                                                                   
    Dependencies            =                                                                                                        
    Dependendents           =                                                                                                        
    Inputs Files Considered = 1                                                                                                      
    ResolvedTaskDefinition  = {"outputs":[],"cache":true,"dependsOn":[],"inputs":[],"outputMode":"full","env":[],"persistent":false} 
>>>>>>> 5a1ea66a
<|MERGE_RESOLUTION|>--- conflicted
+++ resolved
@@ -40,127 +40,6 @@
 
   $ cat tmp-3.txt | grep "util#build" -A 13
   util#build
-<<<<<<< HEAD
-    Task                   = build                                                                                                  
-    Package                = util                                                                                                   
-    Hash                   = d09a52ea72495c87                                                                                       
-    Cached (Local)         = false                                                                                                  
-    Cached (Remote)        = false                                                                                                  
-    Directory              = packages/util                                                                                          
-    Command                = echo 'building'                                                                                        
-    Outputs                =                                                                                                        
-    Log File               = packages/util/.turbo/turbo-build.log                                                                   
-    Dependencies           =                                                                                                        
-    Dependendents          =                                                                                                        
-    ResolvedTaskDefinition = {"outputs":[],"cache":true,"dependsOn":[],"inputs":[],"outputMode":"full","env":[],"persistent":false} 
-
-# Save JSON to tmp file so we don't need to keep re-running the build
-  $ ${TURBO} run build --dry=json > tmpjson.log
-
-  $ cat tmpjson.log | jq .globalHashSummary
-  {
-    "globalFileHashMap": {
-      "foo.txt": "eebae5f3ca7b5831e429e947b7d61edd0de69236"
-    },
-    "rootExternalDepsHash": "ccab0b28617f1f56",
-    "globalCacheKey": "Buffalo buffalo Buffalo buffalo buffalo buffalo Buffalo buffalo",
-    "pipeline": {
-      "build": {
-        "outputs": [],
-        "cache": true,
-        "dependsOn": [],
-        "inputs": [],
-        "outputMode": "full",
-        "env": [],
-        "persistent": false
-      },
-      "my-app#build": {
-        "outputs": [
-          "apple.json",
-          "banana.txt"
-        ],
-        "cache": true,
-        "dependsOn": [],
-        "inputs": [],
-        "outputMode": "full",
-        "env": [],
-        "persistent": false
-      }
-    }
-  }
-
-# Validate output of my-app#build task
-  $ cat tmpjson.log | jq '.tasks | map(select(.taskId == "my-app#build")) | .[0]'
-  {
-    "taskId": "my-app#build",
-    "task": "build",
-    "package": "my-app",
-    "hash": "8888a278aaecb070",
-    "cacheState": {
-      "local": false,
-      "remote": false
-    },
-    "command": "echo 'building'",
-    "outputs": [
-      "apple.json",
-      "banana.txt"
-    ],
-    "excludedOutputs": null,
-    "logFile": "apps/my-app/.turbo/turbo-build.log",
-    "directory": "apps/my-app",
-    "dependencies": [],
-    "dependents": [],
-    "resolvedTaskDefinition": {
-      "outputs": [
-        "apple.json",
-        "banana.txt"
-      ],
-      "cache": true,
-      "dependsOn": [],
-      "inputs": [],
-      "outputMode": "full",
-      "env": [],
-      "persistent": false
-    },
-    "framework": "<FRAMEWORK NOT DETECTED>"
-  }
-
-# Validate output of util#build task
-  $ cat tmpjson.log | jq '.tasks | map(select(.taskId == "util#build")) | .[0]'
-  {
-    "taskId": "util#build",
-    "task": "build",
-    "package": "util",
-    "hash": "d09a52ea72495c87",
-    "cacheState": {
-      "local": false,
-      "remote": false
-    },
-    "command": "echo 'building'",
-    "outputs": null,
-    "excludedOutputs": null,
-    "logFile": "packages/util/.turbo/turbo-build.log",
-    "directory": "packages/util",
-    "dependencies": [],
-    "dependents": [],
-    "resolvedTaskDefinition": {
-      "outputs": [],
-      "cache": true,
-      "dependsOn": [],
-      "inputs": [],
-      "outputMode": "full",
-      "env": [],
-      "persistent": false
-    },
-    "framework": "<FRAMEWORK NOT DETECTED>"
-  }
-
-Tasks that don't exist throw an error
-  $ ${TURBO} run doesnotexist --dry=json
-   ERROR  run failed: error preparing engine: Could not find the following tasks in project: doesnotexist
-  Turbo error: error preparing engine: Could not find the following tasks in project: doesnotexist
-  [1]
-=======
     Task                    = build                                                                                                  
     Package                 = util                                                                                                   
     Hash                    = d09a52ea72495c87                                                                                       
@@ -173,5 +52,4 @@
     Dependencies            =                                                                                                        
     Dependendents           =                                                                                                        
     Inputs Files Considered = 1                                                                                                      
-    ResolvedTaskDefinition  = {"outputs":[],"cache":true,"dependsOn":[],"inputs":[],"outputMode":"full","env":[],"persistent":false} 
->>>>>>> 5a1ea66a
+    ResolvedTaskDefinition  = {"outputs":[],"cache":true,"dependsOn":[],"inputs":[],"outputMode":"full","env":[],"persistent":false} 