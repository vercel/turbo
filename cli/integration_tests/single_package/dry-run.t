Setup
  $ . ${TESTDIR}/../setup.sh
  $ . ${TESTDIR}/setup.sh $(pwd)

Check
  $ ${TURBO} run build --dry --single-package
  
  Global Hash Inputs
    Global Files               = 3
    External Dependencies Hash = 
    Global Cache Key           = Buffalo buffalo Buffalo buffalo buffalo buffalo Buffalo buffalo
    Root pipeline              = {"//#build":{"outputs":["foo"],"cache":true,"dependsOn":[],"inputs":[],"outputMode":"full","env":[],"persistent":false}}
  
  Tasks to Run
  build
    Task                             = build                                                                                                       
<<<<<<< HEAD
    Hash                             = fef49cd3cf47af84                                                                                            
=======
    Hash                             = dd4a9a7b508b0e38                                                                                            
>>>>>>> 5f233f7c
    Cached (Local)                   = false                                                                                                       
    Cached (Remote)                  = false                                                                                                       
    Command                          = echo 'building' > foo                                                                                       
    Outputs                          = foo                                                                                                         
    Log File                         = .turbo/turbo-build.log                                                                                      
    Dependencies                     =                                                                                                             
    Dependendents                    =                                                                                                             
    Inputs Files Considered          = 5                                                                                                           
    Configured Environment Variables =                                                                                                             
    Inferred Environment Variables   =                                                                                                             
    Global Environment Variables     = VERCEL_ANALYTICS_ID=                                                                                        
    ResolvedTaskDefinition           = {"outputs":["foo"],"cache":true,"dependsOn":[],"inputs":[],"outputMode":"full","env":[],"persistent":false} 
    Framework                        = <NO FRAMEWORK DETECTED>                                                                                     

  $ ${TURBO} run build --dry=json --single-package
  {
    "id": "[a-zA-Z0-9]+", (re)
    "version": "0",
    "turboVersion": "[a-z0-9\.-]+", (re)
    "globalHashSummary": {
      "globalFileHashMap": {
        "package-lock.json": "8db0df575e6509336a6719094b63eb23d2c649c1",
        "package.json": "185771929d92c3865ce06c863c07d357500d3364",
        "somefile.txt": "45b983be36b73c0788dc9cbcb76cbb80fc7bb057"
      },
      "rootExternalDepsHash": "",
      "globalCacheKey": "Buffalo buffalo Buffalo buffalo buffalo buffalo Buffalo buffalo",
      "pipeline": {
        "//#build": {
          "outputs": [
            "foo"
          ],
          "cache": true,
          "dependsOn": [],
          "inputs": [],
          "outputMode": "full",
          "env": [],
          "persistent": false
        }
      }
    },
    "tasks": [
      {
        "task": "build",
<<<<<<< HEAD
        "hash": "fef49cd3cf47af84",
=======
        "hash": "dd4a9a7b508b0e38",
>>>>>>> 5f233f7c
        "cacheState": {
          "local": false,
          "remote": false
        },
        "command": "echo 'building' \u003e foo",
        "commandArguments": [],
        "outputs": [
          "foo"
        ],
        "excludedOutputs": null,
        "logFile": ".turbo/turbo-build.log",
        "dependencies": [],
        "dependents": [],
        "resolvedTaskDefinition": {
          "outputs": [
            "foo"
          ],
          "cache": true,
          "dependsOn": [],
          "inputs": [],
          "outputMode": "full",
          "env": [],
          "persistent": false
        },
        "expandedInputs": {
          ".gitignore": "6f23ff6842b5526da43ab38f4a5bf3b0158eeb42",
          "package-lock.json": "1c117cce37347befafe3a9cba1b8a609b3600021",
          "package.json": "185771929d92c3865ce06c863c07d357500d3364",
          "somefile.txt": "45b983be36b73c0788dc9cbcb76cbb80fc7bb057",
          "turbo.json": "505752e75c10f9e7a0d2538cf8b6f0fcfb8980a0"
        },
        "expandedOutputs": [],
        "framework": "\u003cNO FRAMEWORK DETECTED\u003e",
        "environmentVariables": {
          "configured": [],
          "inferred": [],
          "global": [
            "VERCEL_ANALYTICS_ID="
          ]
        },
        "hashOfExternalDependencies": ""
      }
    ]
  }<|MERGE_RESOLUTION|>--- conflicted
+++ resolved
@@ -14,11 +14,7 @@
   Tasks to Run
   build
     Task                             = build                                                                                                       
-<<<<<<< HEAD
-    Hash                             = fef49cd3cf47af84                                                                                            
-=======
-    Hash                             = dd4a9a7b508b0e38                                                                                            
->>>>>>> 5f233f7c
+    Hash                             = acd1f716a22c635b                                                                                            
     Cached (Local)                   = false                                                                                                       
     Cached (Remote)                  = false                                                                                                       
     Command                          = echo 'building' > foo                                                                                       
@@ -40,7 +36,7 @@
     "turboVersion": "[a-z0-9\.-]+", (re)
     "globalHashSummary": {
       "globalFileHashMap": {
-        "package-lock.json": "8db0df575e6509336a6719094b63eb23d2c649c1",
+        "package-lock.json": "1c117cce37347befafe3a9cba1b8a609b3600021",
         "package.json": "185771929d92c3865ce06c863c07d357500d3364",
         "somefile.txt": "45b983be36b73c0788dc9cbcb76cbb80fc7bb057"
       },
@@ -63,11 +59,7 @@
     "tasks": [
       {
         "task": "build",
-<<<<<<< HEAD
-        "hash": "fef49cd3cf47af84",
-=======
-        "hash": "dd4a9a7b508b0e38",
->>>>>>> 5f233f7c
+        "hash": "acd1f716a22c635b",
         "cacheState": {
           "local": false,
           "remote": false
