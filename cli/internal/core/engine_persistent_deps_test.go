package core

import (
	"fmt"
	"regexp"
	"testing"

	testifyAssert "github.com/stretchr/testify/assert"
	"github.com/vercel/turbo/cli/internal/fs"
	"github.com/vercel/turbo/cli/internal/graph"
	"gotest.tools/v3/assert"

	"github.com/pyr-sh/dag"
)

var _workspaceGraphDefinition = map[string][]string{
	"workspace-a": {"workspace-c"}, // a depends on c
	"workspace-b": {"workspace-c"}, // b depends on c
	"workspace-c": {},
}

func TestPrepare_PersistentDependencies_Topological(t *testing.T) {
	completeGraph, workspaces := _buildCompleteGraph(_workspaceGraphDefinition)

	devTask := fs.TaskDefinition{Persistent: true, TopologicalDependencies: []string{"dev"}}
	completeGraph.Pipeline = fs.Pipeline{"dev": devTask}

	engine := NewEngine(completeGraph)

	// Make this Task Graph:
	// dev
	// └── ^dev
	//
	// With this workspace graph, that means:
	//
	// workspace-a#dev
	// └── workspace-c#dev
	// workspace-b#dev
	// └── workspace-c#dev

	// "dev": dependsOn: ["^dev"] (where dev is persistent)
	engine.AddTask(&Task{Name: "dev", TaskDefinition: devTask})

	opts := &EngineBuildingOptions{
		Packages:  workspaces,
		TaskNames: []string{"dev"},
	}

	err := engine.Prepare(opts)
	assert.NilError(t, err, "Failed to prepare engine")

	// do the validation
	actualErr := engine.ValidatePersistentDependencies(completeGraph)

	// Use a regex here, because depending on the order the graph is walked,
	// either workspace-a or workspace-b could throw the error first.
	expected := regexp.MustCompile("\"workspace-c#dev\" is a persistent task, \"workspace-[a|b]#dev\" cannot depend on it")
	testifyAssert.Regexp(t, expected, actualErr)
}

func TestPrepare_PersistentDependencies_SameWorkspace(t *testing.T) {
	completeGraph, workspaces := _buildCompleteGraph(_workspaceGraphDefinition)

	buildTask := fs.TaskDefinition{Persistent: false, TaskDependencies: []string{"dev"}}
	devTask := fs.TaskDefinition{Persistent: true}

	completeGraph.Pipeline = fs.Pipeline{
		"build": buildTask,
		"dev":   devTask,
	}

	engine := NewEngine(completeGraph)

	// Make this Task Graph:
	// build
	// └── dev
	//
	// With this workspace graph, that means:
	//
	// workspace-a#build
	// └── workspace-a#dev
	// workspace-b#build
	// └── workspace-b#dev
	// workspace-c#build
	// └── workspace-c#dev

	// "build": dependsOn: ["dev"] (where build is not, but "dev" is persistent)
	engine.AddTask(&Task{Name: "build", TaskDefinition: buildTask})
	engine.AddTask(&Task{Name: "dev", TaskDefinition: devTask})

	opts := &EngineBuildingOptions{
		Packages:  workspaces,
		TaskNames: []string{"build"},
	}

	err := engine.Prepare(opts)
	assert.NilError(t, err, "Failed to prepare engine")

	// do the validation
	actualErr := engine.ValidatePersistentDependencies(completeGraph)

	// Note: this regex is not perfect, becase it doesn't validate that the a|b|c is the same in both positions,
	// but that's ok. It is unlikely that the error message will be wrong here. (And even if it is,
	// the feature that is being tested would still be working)
	expected := regexp.MustCompile("\"workspace-[a|b|c]#dev\" is a persistent task, \"workspace-[a|b|c]#build\" cannot depend on it")
	testifyAssert.Regexp(t, expected, actualErr)
}

func TestPrepare_PersistentDependencies_WorkspaceSpecific(t *testing.T) {
	completeGraph, workspaces := _buildCompleteGraph(_workspaceGraphDefinition)
	buildTask := fs.TaskDefinition{Persistent: false, TaskDependencies: []string{"workspace-b#dev"}}
	bDevTask := fs.TaskDefinition{Persistent: true}
	completeGraph.Pipeline = fs.Pipeline{
		"build":           buildTask,
		"workspace-b#dev": bDevTask,
	}

	engine := NewEngine(completeGraph)

	// Make this Task Graph:
	// build
	// └── workspace-b#dev
	//
	// With this workspace graph, that means:
	//
	// workspace-a#build
	// └── workspace-b#dev
	// workspace-b#build
	// └── workspace-b#dev
	// workspace-c#build
	// └── workspace-b#dev

	// "build": dependsOn: ["workspace-b#dev"]
	engine.AddTask(&Task{Name: "build", TaskDefinition: buildTask})

	// workspace-b#dev is persistent, and has no dependencies
	engine.AddTask(&Task{Name: "workspace-b#dev", TaskDefinition: bDevTask})

	opts := &EngineBuildingOptions{
		Packages:  workspaces,
		TaskNames: []string{"build"},
	}

	err := engine.Prepare(opts)
	assert.NilError(t, err, "Failed to prepare engine")

	// do the validation
	actualErr := engine.ValidatePersistentDependencies(completeGraph)

	// Depending on the order the graph is walked in, workspace a, b, or c, could throw the error first
	// but the persistent task is consistently workspace-b.
	expected := regexp.MustCompile("\"workspace-b#dev\" is a persistent task, \"workspace-[a|b|c]#build\" cannot depend on it")
	testifyAssert.Regexp(t, expected, actualErr, "")
}

func TestPrepare_PersistentDependencies_CrossWorkspace(t *testing.T) {
	completeGraph, workspaces := _buildCompleteGraph(_workspaceGraphDefinition)
	aDevTask := fs.TaskDefinition{Persistent: true, TaskDependencies: []string{"workspace-b#dev"}}
	bDevTask := fs.TaskDefinition{Persistent: true}
	completeGraph.Pipeline = fs.Pipeline{
		"workspace-a#dev": aDevTask,
		"workspace-b#dev": bDevTask,
	}
	engine := NewEngine(completeGraph)

	// Make this Task Graph:
	// workspace-a#dev
	// └── workspace-b#dev

	// workspace-a#dev specifically dependsOn workspace-b#dev
	// Note: AddDep() is necessary in addition to AddTask() to set up this dependency
	err := engine.AddDep("workspace-b#dev", "workspace-a#dev")
	assert.NilError(t, err, "Failed to prepare engine")

	engine.AddTask(&Task{Name: "workspace-a#dev", TaskDefinition: aDevTask})

	// workspace-b#dev dependsOn nothing else
	engine.AddTask(&Task{Name: "workspace-b#dev", TaskDefinition: bDevTask})

	opts := &EngineBuildingOptions{
		Packages:  workspaces,
		TaskNames: []string{"dev"},
	}

	prepErr := engine.Prepare(opts)
	assert.NilError(t, prepErr, "Failed to prepare engine")

	// do the validation
	actualErr := engine.ValidatePersistentDependencies(completeGraph)
	testifyAssert.EqualError(t, actualErr, "\"workspace-b#dev\" is a persistent task, \"workspace-a#dev\" cannot depend on it")
}

func TestPrepare_PersistentDependencies_RootWorkspace(t *testing.T) {
	completeGraph, workspaces := _buildCompleteGraph(_workspaceGraphDefinition)
	// Add in a "dev" task into the root workspace, so it exists
	completeGraph.WorkspaceInfos["//"].Scripts["dev"] = "echo \"root dev task\""

	buildTask := fs.TaskDefinition{TaskDependencies: []string{"//#dev"}}
	rootDevTask := fs.TaskDefinition{Persistent: true}
	completeGraph.Pipeline = fs.Pipeline{
		"build":  buildTask,
		"//#dev": rootDevTask,
	}
	engine := NewEngine(completeGraph)

	// Make this Task Graph:
	// build
	// └── //#dev
	//
	// With this workspace graph, that means:
	//
	// workspace-a#build
	// └── //#dev
	// workspace-b#build
	// └── //#dev
	// workspace-c#build
	// └── //#dev

	// build task depends on the root dev task
	engine.AddTask(&Task{Name: "build", TaskDefinition: buildTask})

	// Add the persistent task in the root workspace
	engine.AddTask(&Task{Name: "//#dev", TaskDefinition: rootDevTask})

	// prepare the engine
	opts := &EngineBuildingOptions{
		Packages:  workspaces,
		TaskNames: []string{"build"},
	}

	err := engine.Prepare(opts)
	assert.NilError(t, err, "Failed to prepare engine")

	actualErr := engine.ValidatePersistentDependencies(completeGraph)
	// Use a regex here, because depending on the order the graph is walked,
	// workspace-a, b or c could throw the error first.
	expected := regexp.MustCompile("\"//#dev\" is a persistent task, \"workspace-[a|b|c]#build\" cannot depend on it")

	testifyAssert.Regexp(t, expected, actualErr)
}

func TestPrepare_PersistentDependencies_Unimplemented(t *testing.T) {
	completeGraph, workspaces := _buildCompleteGraph(_workspaceGraphDefinition)
	devTask := fs.TaskDefinition{Persistent: true, TopologicalDependencies: []string{"dev"}}
	completeGraph.Pipeline = fs.Pipeline{
		"dev": devTask,
	}
	engine := NewEngine(completeGraph)

	// Make this Task Graph:
	// dev
	// └── ^dev
	//
	// With this workspace graph, that means:
	//
	// workspace-a#dev
	// └── workspace-c#dev (but this isn't implemented)
	// workspace-b#dev
	// └── workspace-c#dev (but this isn't implemented)

	// Remove "dev" script from workspace-c. workspace-a|b will still implement,
	// but since no topological dependencies implement, this test can ensure there is no error
	delete(completeGraph.WorkspaceInfos["workspace-c"].Scripts, "dev")

	// "dev": dependsOn: ["^dev"] (dev is persistent, but workspace-c does not implement dev)
	engine.AddTask(&Task{Name: "dev", TaskDefinition: devTask})

	opts := &EngineBuildingOptions{
		Packages:  workspaces,
		TaskNames: []string{"dev"},
	}

	err := engine.Prepare(opts)
	assert.NilError(t, err, "Failed to prepare engine")

	// do the validation
	actualErr := engine.ValidatePersistentDependencies(completeGraph)

	testifyAssert.Nil(t, actualErr)
}

func TestPrepare_PersistentDependencies_Topological_SkipDepImplementedTask(t *testing.T) {
	var workspaceGraphDefinition = map[string][]string{
		"workspace-a": {"workspace-b"}, // a depends on b
		"workspace-b": {"workspace-c"}, // b depends on c
		"workspace-c": {},
	}
	devTask := fs.TaskDefinition{Persistent: true, TopologicalDependencies: []string{"dev"}}
	completeGraph, workspaces := _buildCompleteGraph(workspaceGraphDefinition)
	completeGraph.Pipeline = fs.Pipeline{"dev": devTask}

	// Make this Task Graph:
	// dev
	// └── ^dev
	//
	// With this workspace graph, that means:
	//
	// workspace-a#dev
	// └── workspace-b#dev (but this isn't implemented)
	// 		 └── workspace-c#dev

	// remove b's dev script, so there's a skip in the middle
	delete(completeGraph.WorkspaceInfos["workspace-b"].Scripts, "dev")

	engine := NewEngine(completeGraph)

	// "dev": dependsOn: ["^dev"] (where dev is persistent)
	engine.AddTask(&Task{
		Name:           "dev",
		TaskDefinition: devTask,
	})

	opts := &EngineBuildingOptions{
		Packages:  workspaces,
		TaskNames: []string{"dev"},
	}

	err := engine.Prepare(opts)
	assert.NilError(t, err, "Failed to prepare engine")

	// do the validation
	actualErr := engine.ValidatePersistentDependencies(completeGraph)

	// Note: This error is interesting because workspace-b doesn't implement dev, so saying that workspace-c
	// shouldn't depend on it. This is partly unavoidable, but partly debatable about what the error message
	// should say. Leaving as-is so we don't have to implement special casing logic to handle this case.
	testifyAssert.EqualError(t, actualErr, "\"workspace-c#dev\" is a persistent task, \"workspace-b#dev\" cannot depend on it")
}

func TestPrepare_PersistentDependencies_Topological_WithALittleExtra(t *testing.T) {
	var workspaceGraphDefinition = map[string][]string{
		"workspace-a": {"workspace-b"}, // a depends on b
		"workspace-b": {"workspace-c"}, // b depends on c
		"workspace-c": {},              // no dependencies
		"workspace-z": {},              // no dependencies, nothing depends on it, just floatin'
	}

	completeGraph, workspaces := _buildCompleteGraph(workspaceGraphDefinition)

	buildTask := fs.TaskDefinition{TopologicalDependencies: []string{"build"}}
	cBuildTask := fs.TaskDefinition{TaskDependencies: []string{"workspace-z#dev"}}
	zDevTask := fs.TaskDefinition{Persistent: true}
	completeGraph.Pipeline = fs.Pipeline{
		"build":             buildTask,
		"workspace-c#build": cBuildTask,
		"workspace-z#dev":   zDevTask,
	}

	engine := NewEngine(completeGraph)

	// Make this Task Graph:
	// build
	// └── ^build
	// workspace-c#build
	// └── workspace-z#dev
	//
	// With this workspace graph, that means:
	//
	// workspace-a#build
	// └── workspace-b#build
	// 		 └── workspace-c#build
	// 		 		 └── workspace-z#dev	// this one is persistent

	// "build": dependsOn: ["^build"]
	engine.AddTask(&Task{Name: "build", TaskDefinition: buildTask})

	// workspace-c#build also depends on workspace-z#dev
	// Note: AddDep() is necessary in addition to AddTask() to set up this dependency
	err := engine.AddDep("workspace-z#dev", "workspace-c#build")
	assert.NilError(t, err, "Failed to prepare engine")
	engine.AddTask(&Task{Name: "workspace-c#build", TaskDefinition: cBuildTask})

	// workspace-z#dev is persistent (blanket "dev" is not added, we don't need it for this test case)
	engine.AddTask(&Task{Name: "workspace-z#dev", TaskDefinition: zDevTask})

	opts := &EngineBuildingOptions{
		Packages:  workspaces,
		TaskNames: []string{"build"},
	}

	prepErr := engine.Prepare(opts)
	assert.NilError(t, prepErr, "Failed to prepare engine")

	// do the validation
	actualErr := engine.ValidatePersistentDependencies(completeGraph)
	testifyAssert.EqualError(t, actualErr, "\"workspace-z#dev\" is a persistent task, \"workspace-c#build\" cannot depend on it")
}

func TestPrepare_PersistentDependencies_CrossWorkspace_DownstreamPersistent(t *testing.T) {
	var workspaceGraphDefinition = map[string][]string{
		"workspace-a": {}, // no dependencies
		"workspace-b": {}, // no dependencies
		"workspace-c": {}, // no dependencies
		"workspace-z": {}, // no dependencies
	}
	completeGraph, workspaces := _buildCompleteGraph(workspaceGraphDefinition)
	buildTask := fs.TaskDefinition{}
	aBuildTask := fs.TaskDefinition{TaskDependencies: []string{"workspace-b#build"}}
	bBuildTask := fs.TaskDefinition{TaskDependencies: []string{"workspace-c#build"}}
	cBuildTask := fs.TaskDefinition{TaskDependencies: []string{"workspace-z#dev"}}
	zDevTask := fs.TaskDefinition{Persistent: true}
	completeGraph.Pipeline = fs.Pipeline{
		"build":             buildTask,
		"workspace-a#build": aBuildTask,
		"workspace-b#build": bBuildTask,
		"workspace-c#build": cBuildTask,
		"workspace-z#dev":   zDevTask,
	}

	engine := NewEngine(completeGraph)

	// Make this Task Graph:
	//
	// workspace-a#build
	// └── workspace-b#build
	// 		 └── workspace-c#build
	// 		 		 └── workspace-z#dev // this one is persistent
	//

	// Note: AddDep() is necessary in addition to AddTask() to set up this dependency
	err1 := engine.AddDep("workspace-b#build", "workspace-a#build") // a#build dependsOn b#build
	assert.NilError(t, err1, "Failed to prepare engine")
	err2 := engine.AddDep("workspace-c#build", "workspace-b#build") // b#build dependsOn c#build
	assert.NilError(t, err2, "Failed to prepare engine")
	err3 := engine.AddDep("workspace-z#dev", "workspace-c#build") // c#build dependsOn z#dev
	assert.NilError(t, err3, "Failed to prepare engine")

	// The default build command has no deps, it just exists to have a baseline
	engine.AddTask(&Task{Name: "build"})
<<<<<<< HEAD

=======
>>>>>>> a44b4614
	engine.AddTask(&Task{Name: "workspace-a#build", TaskDefinition: aBuildTask})
	engine.AddTask(&Task{Name: "workspace-b#build", TaskDefinition: bBuildTask})
	engine.AddTask(&Task{Name: "workspace-c#build", TaskDefinition: cBuildTask})
	engine.AddTask(&Task{Name: "workspace-z#dev", TaskDefinition: zDevTask})

	opts := &EngineBuildingOptions{
		Packages:  workspaces,
		TaskNames: []string{"build"},
	}

	prepErr := engine.Prepare(opts)
	assert.NilError(t, prepErr, "Failed to prepare engine")

	// do the validation
	actualErr := engine.ValidatePersistentDependencies(completeGraph)
	testifyAssert.EqualError(t, actualErr, "\"workspace-z#dev\" is a persistent task, \"workspace-c#build\" cannot depend on it")
}

// helper function for some of the tests to set up workspace
func _buildCompleteGraph(workspaceEasyDefinition map[string][]string) (*graph.CompleteGraph, []string) {
	var workspaceGraph dag.AcyclicGraph
	var workspaces []string

	// Turn the easy definition above into a dag.AcyclicGraph
	// Also collect just the keys of the easyDefinition
	for workspace, dependsOn := range workspaceEasyDefinition {
		workspaces = append(workspaces, workspace)
		workspaceGraph.Add(workspace)
		for _, dependsOnWorkspace := range dependsOn {
			workspaceGraph.Connect(dag.BasicEdge(workspace, dependsOnWorkspace))
		}
	}

	// build Workspace Infos
	workspaceInfos := make(graph.WorkspaceInfos)

	// Add in the root workspace. Not adding any scripts in here
	// but specific tests may add it in
	workspaceInfos["//"] = &fs.PackageJSON{
		Name:    "my-test-package",
		Scripts: map[string]string{}, // empty
	}

	// Seed some scripts for each of the workspaces since all our tests
	// mostly center around these scripts.
	for _, workspace := range workspaces {
		workspaceInfos[workspace] = &fs.PackageJSON{
			Name: workspace,
			Scripts: map[string]string{
				"build": fmt.Sprintf("echo \"%s build\"", workspace),
				"dev":   fmt.Sprintf("echo \"%s dev\"", workspace),
			},
		}
	}

	// build completeGraph struct
	completeGraph := &graph.CompleteGraph{
		WorkspaceGraph:  workspaceGraph,
		WorkspaceInfos:  workspaceInfos,
		TaskDefinitions: map[string]*fs.TaskDefinition{},
	}

	return completeGraph, workspaces
}<|MERGE_RESOLUTION|>--- conflicted
+++ resolved
@@ -427,10 +427,6 @@
 
 	// The default build command has no deps, it just exists to have a baseline
 	engine.AddTask(&Task{Name: "build"})
-<<<<<<< HEAD
-
-=======
->>>>>>> a44b4614
 	engine.AddTask(&Task{Name: "workspace-a#build", TaskDefinition: aBuildTask})
 	engine.AddTask(&Task{Name: "workspace-b#build", TaskDefinition: bBuildTask})
 	engine.AddTask(&Task{Name: "workspace-c#build", TaskDefinition: cBuildTask})
