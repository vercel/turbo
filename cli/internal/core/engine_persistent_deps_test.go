package core

import (
	"fmt"
	"regexp"
	"testing"

	testifyAssert "github.com/stretchr/testify/assert"
	"github.com/vercel/turbo/cli/internal/fs"
	"github.com/vercel/turbo/cli/internal/graph"
	"gotest.tools/v3/assert"

	"github.com/pyr-sh/dag"
)

var _workspaceGraphDefinition = map[string][]string{
	"workspace-a": {"workspace-c"}, // a depends on c
	"workspace-b": {"workspace-c"}, // b depends on c
	"workspace-c": {},
}

func TestPrepare_PersistentDependencies_Topological(t *testing.T) {
	completeGraph, workspaces := _buildCompleteGraph(_workspaceGraphDefinition)
<<<<<<< HEAD
=======

	devTask := fs.TaskDefinition{Persistent: true, TopologicalDependencies: []string{"dev"}}
	completeGraph.Pipeline = fs.Pipeline{"dev": devTask}

>>>>>>> e5483bcf
	engine := NewEngine(completeGraph)

	// Make this Task Graph:
	// dev
	// └── ^dev
	//
	// With this workspace graph, that means:
	//
	// workspace-a#dev
	// └── workspace-c#dev
	// workspace-b#dev
	// └── workspace-c#dev

	// "dev": dependsOn: ["^dev"] (where dev is persistent)
<<<<<<< HEAD
	engine.AddTask(&Task{
		Name:           "dev",
		TaskDefinition: fs.TaskDefinition{Persistent: true, TopologicalDependencies: []string{"dev"}},
	})
=======
	engine.AddTask(&Task{Name: "dev", TaskDefinition: devTask})
>>>>>>> e5483bcf

	opts := &EngineBuildingOptions{
		Packages:  workspaces,
		TaskNames: []string{"dev"},
	}

	err := engine.Prepare(opts)
	assert.NilError(t, err, "Failed to prepare engine")

	// do the validation
	actualErr := engine.ValidatePersistentDependencies(completeGraph)

	// Use a regex here, because depending on the order the graph is walked,
	// either workspace-a or workspace-b could throw the error first.
	expected := regexp.MustCompile("\"workspace-c#dev\" is a persistent task, \"workspace-[a|b]#dev\" cannot depend on it")
	testifyAssert.Regexp(t, expected, actualErr)
}

func TestPrepare_PersistentDependencies_SameWorkspace(t *testing.T) {
	completeGraph, workspaces := _buildCompleteGraph(_workspaceGraphDefinition)
<<<<<<< HEAD
=======

	buildTask := fs.TaskDefinition{Persistent: false, TaskDependencies: []string{"dev"}}
	devTask := fs.TaskDefinition{Persistent: true}

	completeGraph.Pipeline = fs.Pipeline{
		"build": buildTask,
		"dev":   devTask,
	}

>>>>>>> e5483bcf
	engine := NewEngine(completeGraph)

	// Make this Task Graph:
	// build
	// └── dev
	//
	// With this workspace graph, that means:
	//
	// workspace-a#build
	// └── workspace-a#dev
	// workspace-b#build
	// └── workspace-b#dev
	// workspace-c#build
	// └── workspace-c#dev

	// "build": dependsOn: ["dev"] (where build is not, but "dev" is persistent)
<<<<<<< HEAD
	engine.AddTask(&Task{
		Name:           "build",
		TaskDefinition: fs.TaskDefinition{Persistent: false, TaskDependencies: []string{"dev"}},
	})

	engine.AddTask(&Task{
		Name:           "dev",
		TaskDefinition: fs.TaskDefinition{Persistent: true},
	})
=======
	engine.AddTask(&Task{Name: "build", TaskDefinition: buildTask})
	engine.AddTask(&Task{Name: "dev", TaskDefinition: devTask})
>>>>>>> e5483bcf

	opts := &EngineBuildingOptions{
		Packages:  workspaces,
		TaskNames: []string{"build"},
	}

	err := engine.Prepare(opts)
	assert.NilError(t, err, "Failed to prepare engine")

	// do the validation
	actualErr := engine.ValidatePersistentDependencies(completeGraph)

	// Note: this regex is not perfect, becase it doesn't validate that the a|b|c is the same in both positions,
	// but that's ok. It is unlikely that the error message will be wrong here. (And even if it is,
	// the feature that is being tested would still be working)
	expected := regexp.MustCompile("\"workspace-[a|b|c]#dev\" is a persistent task, \"workspace-[a|b|c]#build\" cannot depend on it")
	testifyAssert.Regexp(t, expected, actualErr)
}

func TestPrepare_PersistentDependencies_WorkspaceSpecific(t *testing.T) {
	completeGraph, workspaces := _buildCompleteGraph(_workspaceGraphDefinition)
<<<<<<< HEAD
=======
	buildTask := fs.TaskDefinition{Persistent: false, TaskDependencies: []string{"workspace-b#dev"}}
	bDevTask := fs.TaskDefinition{Persistent: true}
	completeGraph.Pipeline = fs.Pipeline{
		"build":           buildTask,
		"workspace-b#dev": bDevTask,
	}

>>>>>>> e5483bcf
	engine := NewEngine(completeGraph)

	// Make this Task Graph:
	// build
	// └── workspace-b#dev
	//
	// With this workspace graph, that means:
	//
	// workspace-a#build
	// └── workspace-b#dev
	// workspace-b#build
	// └── workspace-b#dev
	// workspace-c#build
	// └── workspace-b#dev

	// "build": dependsOn: ["workspace-b#dev"]
<<<<<<< HEAD
	engine.AddTask(&Task{
		Name: "build",
		TaskDefinition: fs.TaskDefinition{
			Persistent:       false,
			TaskDependencies: []string{"workspace-b#dev"},
		},
	})

	// workspace-b#dev is persistent, and has no dependencies
	engine.AddTask(&Task{
		Name:           "workspace-b#dev",
		TaskDefinition: fs.TaskDefinition{Persistent: true},
	})
=======
	engine.AddTask(&Task{Name: "build", TaskDefinition: buildTask})

	// workspace-b#dev is persistent, and has no dependencies
	engine.AddTask(&Task{Name: "workspace-b#dev", TaskDefinition: bDevTask})
>>>>>>> e5483bcf

	opts := &EngineBuildingOptions{
		Packages:  workspaces,
		TaskNames: []string{"build"},
	}

	err := engine.Prepare(opts)
	assert.NilError(t, err, "Failed to prepare engine")

	// do the validation
	actualErr := engine.ValidatePersistentDependencies(completeGraph)

	// Depending on the order the graph is walked in, workspace a, b, or c, could throw the error first
	// but the persistent task is consistently workspace-b.
	expected := regexp.MustCompile("\"workspace-b#dev\" is a persistent task, \"workspace-[a|b|c]#build\" cannot depend on it")
	testifyAssert.Regexp(t, expected, actualErr, "")
}

func TestPrepare_PersistentDependencies_CrossWorkspace(t *testing.T) {
	completeGraph, workspaces := _buildCompleteGraph(_workspaceGraphDefinition)
<<<<<<< HEAD
=======
	aDevTask := fs.TaskDefinition{Persistent: true, TaskDependencies: []string{"workspace-b#dev"}}
	bDevTask := fs.TaskDefinition{Persistent: true}
	completeGraph.Pipeline = fs.Pipeline{
		"workspace-a#dev": aDevTask,
		"workspace-b#dev": bDevTask,
	}
>>>>>>> e5483bcf
	engine := NewEngine(completeGraph)

	// Make this Task Graph:
	// workspace-a#dev
	// └── workspace-b#dev

	// workspace-a#dev specifically dependsOn workspace-b#dev
	// Note: AddDep() is necessary in addition to AddTask() to set up this dependency
	err := engine.AddDep("workspace-b#dev", "workspace-a#dev")
	assert.NilError(t, err, "Failed to prepare engine")

<<<<<<< HEAD
	engine.AddTask(&Task{
		Name:           "workspace-a#dev",
		TaskDefinition: fs.TaskDefinition{Persistent: true, TaskDependencies: []string{"workspace-b#dev"}},
	})

	// workspace-b#dev dependsOn nothing else
	engine.AddTask(&Task{
		Name:           "workspace-b#dev",
		TaskDefinition: fs.TaskDefinition{Persistent: true},
	})
=======
	engine.AddTask(&Task{Name: "workspace-a#dev", TaskDefinition: aDevTask})

	// workspace-b#dev dependsOn nothing else
	engine.AddTask(&Task{Name: "workspace-b#dev", TaskDefinition: bDevTask})
>>>>>>> e5483bcf

	opts := &EngineBuildingOptions{
		Packages:  workspaces,
		TaskNames: []string{"dev"},
	}

	prepErr := engine.Prepare(opts)
	assert.NilError(t, prepErr, "Failed to prepare engine")

	// do the validation
	actualErr := engine.ValidatePersistentDependencies(completeGraph)
	testifyAssert.EqualError(t, actualErr, "\"workspace-b#dev\" is a persistent task, \"workspace-a#dev\" cannot depend on it")
}

func TestPrepare_PersistentDependencies_RootWorkspace(t *testing.T) {
	completeGraph, workspaces := _buildCompleteGraph(_workspaceGraphDefinition)
	// Add in a "dev" task into the root workspace, so it exists
	completeGraph.WorkspaceInfos["//"].Scripts["dev"] = "echo \"root dev task\""
<<<<<<< HEAD
=======

	buildTask := fs.TaskDefinition{TaskDependencies: []string{"//#dev"}}
	rootDevTask := fs.TaskDefinition{Persistent: true}
	completeGraph.Pipeline = fs.Pipeline{
		"build":  buildTask,
		"//#dev": rootDevTask,
	}
>>>>>>> e5483bcf
	engine := NewEngine(completeGraph)

	// Make this Task Graph:
	// build
	// └── //#dev
	//
	// With this workspace graph, that means:
	//
	// workspace-a#build
	// └── //#dev
	// workspace-b#build
	// └── //#dev
	// workspace-c#build
	// └── //#dev

	// build task depends on the root dev task
<<<<<<< HEAD
	engine.AddTask(&Task{
		Name:           "build",
		TaskDefinition: fs.TaskDefinition{TaskDependencies: []string{"//#dev"}},
	})

	// Add the persistent task in the root workspace
	engine.AddTask(&Task{
		Name:           "//#dev",
		TaskDefinition: fs.TaskDefinition{Persistent: true},
	})
=======
	engine.AddTask(&Task{Name: "build", TaskDefinition: buildTask})

	// Add the persistent task in the root workspace
	engine.AddTask(&Task{Name: "//#dev", TaskDefinition: rootDevTask})
>>>>>>> e5483bcf

	// prepare the engine
	opts := &EngineBuildingOptions{
		Packages:  workspaces,
		TaskNames: []string{"build"},
	}

	err := engine.Prepare(opts)
	assert.NilError(t, err, "Failed to prepare engine")

	actualErr := engine.ValidatePersistentDependencies(completeGraph)
	// Use a regex here, because depending on the order the graph is walked,
	// workspace-a, b or c could throw the error first.
	expected := regexp.MustCompile("\"//#dev\" is a persistent task, \"workspace-[a|b|c]#build\" cannot depend on it")

	testifyAssert.Regexp(t, expected, actualErr)
}

func TestPrepare_PersistentDependencies_Unimplemented(t *testing.T) {
	completeGraph, workspaces := _buildCompleteGraph(_workspaceGraphDefinition)
<<<<<<< HEAD
=======
	devTask := fs.TaskDefinition{Persistent: true, TopologicalDependencies: []string{"dev"}}
	completeGraph.Pipeline = fs.Pipeline{
		"dev": devTask,
	}
>>>>>>> e5483bcf
	engine := NewEngine(completeGraph)

	// Make this Task Graph:
	// dev
	// └── ^dev
	//
	// With this workspace graph, that means:
	//
	// workspace-a#dev
	// └── workspace-c#dev (but this isn't implemented)
	// workspace-b#dev
	// └── workspace-c#dev (but this isn't implemented)

	// Remove "dev" script from workspace-c. workspace-a|b will still implement,
	// but since no topological dependencies implement, this test can ensure there is no error
	delete(completeGraph.WorkspaceInfos["workspace-c"].Scripts, "dev")

	// "dev": dependsOn: ["^dev"] (dev is persistent, but workspace-c does not implement dev)
<<<<<<< HEAD
	engine.AddTask(&Task{
		Name:           "dev",
		TaskDefinition: fs.TaskDefinition{Persistent: true, TopologicalDependencies: []string{"dev"}},
	})
=======
	engine.AddTask(&Task{Name: "dev", TaskDefinition: devTask})
>>>>>>> e5483bcf

	opts := &EngineBuildingOptions{
		Packages:  workspaces,
		TaskNames: []string{"dev"},
	}

	err := engine.Prepare(opts)
	assert.NilError(t, err, "Failed to prepare engine")

	// do the validation
	actualErr := engine.ValidatePersistentDependencies(completeGraph)

	testifyAssert.Nil(t, actualErr)
}

func TestPrepare_PersistentDependencies_Topological_SkipDepImplementedTask(t *testing.T) {
	var workspaceGraphDefinition = map[string][]string{
		"workspace-a": {"workspace-b"}, // a depends on b
		"workspace-b": {"workspace-c"}, // b depends on c
		"workspace-c": {},
	}
	devTask := fs.TaskDefinition{Persistent: true, TopologicalDependencies: []string{"dev"}}
	completeGraph, workspaces := _buildCompleteGraph(workspaceGraphDefinition)
	completeGraph.Pipeline = fs.Pipeline{"dev": devTask}

	// Make this Task Graph:
	// dev
	// └── ^dev
	//
	// With this workspace graph, that means:
	//
	// workspace-a#dev
	// └── workspace-b#dev (but this isn't implemented)
	// 		 └── workspace-c#dev

	// remove b's dev script, so there's a skip in the middle
	delete(completeGraph.WorkspaceInfos["workspace-b"].Scripts, "dev")

	engine := NewEngine(completeGraph)

	// "dev": dependsOn: ["^dev"] (where dev is persistent)
	engine.AddTask(&Task{
		Name:           "dev",
<<<<<<< HEAD
		TaskDefinition: fs.TaskDefinition{Persistent: true, TopologicalDependencies: []string{"dev"}},
=======
		TaskDefinition: devTask,
>>>>>>> e5483bcf
	})

	opts := &EngineBuildingOptions{
		Packages:  workspaces,
		TaskNames: []string{"dev"},
	}

	err := engine.Prepare(opts)
	assert.NilError(t, err, "Failed to prepare engine")

	// do the validation
	actualErr := engine.ValidatePersistentDependencies(completeGraph)

	// Note: This error is interesting because workspace-b doesn't implement dev, so saying that workspace-c
	// shouldn't depend on it. This is partly unavoidable, but partly debatable about what the error message
	// should say. Leaving as-is so we don't have to implement special casing logic to handle this case.
	testifyAssert.EqualError(t, actualErr, "\"workspace-c#dev\" is a persistent task, \"workspace-b#dev\" cannot depend on it")
}

func TestPrepare_PersistentDependencies_Topological_WithALittleExtra(t *testing.T) {
	var workspaceGraphDefinition = map[string][]string{
		"workspace-a": {"workspace-b"}, // a depends on b
		"workspace-b": {"workspace-c"}, // b depends on c
		"workspace-c": {},              // no dependencies
		"workspace-z": {},              // no dependencies, nothing depends on it, just floatin'
	}

	completeGraph, workspaces := _buildCompleteGraph(workspaceGraphDefinition)
<<<<<<< HEAD
=======

	buildTask := fs.TaskDefinition{TopologicalDependencies: []string{"build"}}
	cBuildTask := fs.TaskDefinition{TaskDependencies: []string{"workspace-z#dev"}}
	zDevTask := fs.TaskDefinition{Persistent: true}
	completeGraph.Pipeline = fs.Pipeline{
		"build":             buildTask,
		"workspace-c#build": cBuildTask,
		"workspace-z#dev":   zDevTask,
	}

>>>>>>> e5483bcf
	engine := NewEngine(completeGraph)

	// Make this Task Graph:
	// build
	// └── ^build
	// workspace-c#build
	// └── workspace-z#dev
	//
	// With this workspace graph, that means:
	//
	// workspace-a#build
	// └── workspace-b#build
	// 		 └── workspace-c#build
	// 		 		 └── workspace-z#dev	// this one is persistent

	// "build": dependsOn: ["^build"]
<<<<<<< HEAD
	engine.AddTask(&Task{
		Name:           "build",
		TaskDefinition: fs.TaskDefinition{TopologicalDependencies: []string{"build"}},
	})
=======
	engine.AddTask(&Task{Name: "build", TaskDefinition: buildTask})
>>>>>>> e5483bcf

	// workspace-c#build also depends on workspace-z#dev
	// Note: AddDep() is necessary in addition to AddTask() to set up this dependency
	err := engine.AddDep("workspace-z#dev", "workspace-c#build")
	assert.NilError(t, err, "Failed to prepare engine")
<<<<<<< HEAD
	engine.AddTask(&Task{
		Name:           "workspace-c#build",
		TaskDefinition: fs.TaskDefinition{TaskDependencies: []string{"workspace-z#dev"}},
	})

	// workspace-z#dev is persistent (blanket "dev" is not added, we don't need it for this test case)
	engine.AddTask(&Task{
		Name:           "workspace-z#dev",
		TaskDefinition: fs.TaskDefinition{Persistent: true},
	})
=======
	engine.AddTask(&Task{Name: "workspace-c#build", TaskDefinition: cBuildTask})

	// workspace-z#dev is persistent (blanket "dev" is not added, we don't need it for this test case)
	engine.AddTask(&Task{Name: "workspace-z#dev", TaskDefinition: zDevTask})
>>>>>>> e5483bcf

	opts := &EngineBuildingOptions{
		Packages:  workspaces,
		TaskNames: []string{"build"},
	}

	prepErr := engine.Prepare(opts)
	assert.NilError(t, prepErr, "Failed to prepare engine")

	// do the validation
	actualErr := engine.ValidatePersistentDependencies(completeGraph)
	testifyAssert.EqualError(t, actualErr, "\"workspace-z#dev\" is a persistent task, \"workspace-c#build\" cannot depend on it")
}

func TestPrepare_PersistentDependencies_CrossWorkspace_DownstreamPersistent(t *testing.T) {
	var workspaceGraphDefinition = map[string][]string{
		"workspace-a": {}, // no dependencies
		"workspace-b": {}, // no dependencies
		"workspace-c": {}, // no dependencies
		"workspace-z": {}, // no dependencies
	}
	completeGraph, workspaces := _buildCompleteGraph(workspaceGraphDefinition)
<<<<<<< HEAD
=======
	buildTask := fs.TaskDefinition{}
	aBuildTask := fs.TaskDefinition{TaskDependencies: []string{"workspace-b#build"}}
	bBuildTask := fs.TaskDefinition{TaskDependencies: []string{"workspace-c#build"}}
	cBuildTask := fs.TaskDefinition{TaskDependencies: []string{"workspace-z#dev"}}
	zDevTask := fs.TaskDefinition{Persistent: true}
	completeGraph.Pipeline = fs.Pipeline{
		"build":             buildTask,
		"workspace-a#build": aBuildTask,
		"workspace-b#build": bBuildTask,
		"workspace-c#build": cBuildTask,
		"workspace-z#dev":   zDevTask,
	}

>>>>>>> e5483bcf
	engine := NewEngine(completeGraph)

	// Make this Task Graph:
	//
	// workspace-a#build
	// └── workspace-b#build
	// 		 └── workspace-c#build
	// 		 		 └── workspace-z#dev // this one is persistent
	//

	// Note: AddDep() is necessary in addition to AddTask() to set up this dependency
	err1 := engine.AddDep("workspace-b#build", "workspace-a#build") // a#build dependsOn b#build
	assert.NilError(t, err1, "Failed to prepare engine")
	err2 := engine.AddDep("workspace-c#build", "workspace-b#build") // b#build dependsOn c#build
	assert.NilError(t, err2, "Failed to prepare engine")
	err3 := engine.AddDep("workspace-z#dev", "workspace-c#build") // c#build dependsOn z#dev
	assert.NilError(t, err3, "Failed to prepare engine")

	// The default build command has no deps, it just exists to have a baseline
<<<<<<< HEAD
	engine.AddTask(&Task{
		Name: "build",
	})

	engine.AddTask(&Task{
		Name:           "workspace-a#build",
		TaskDefinition: fs.TaskDefinition{TaskDependencies: []string{"workspace-b#build"}},
	})
	engine.AddTask(&Task{
		Name:           "workspace-b#build",
		TaskDefinition: fs.TaskDefinition{TaskDependencies: []string{"workspace-c#build"}},
	})
	engine.AddTask(&Task{
		Name:           "workspace-c#build",
		TaskDefinition: fs.TaskDefinition{TaskDependencies: []string{"workspace-z#dev"}},
	})
	engine.AddTask(&Task{
		Name:           "workspace-z#dev",
		TaskDefinition: fs.TaskDefinition{Persistent: true},
	})
=======
	engine.AddTask(&Task{Name: "build"})

	engine.AddTask(&Task{Name: "workspace-a#build", TaskDefinition: aBuildTask})
	engine.AddTask(&Task{Name: "workspace-b#build", TaskDefinition: bBuildTask})
	engine.AddTask(&Task{Name: "workspace-c#build", TaskDefinition: cBuildTask})
	engine.AddTask(&Task{Name: "workspace-z#dev", TaskDefinition: zDevTask})
>>>>>>> e5483bcf

	opts := &EngineBuildingOptions{
		Packages:  workspaces,
		TaskNames: []string{"build"},
	}

	prepErr := engine.Prepare(opts)
	assert.NilError(t, prepErr, "Failed to prepare engine")

	// do the validation
	actualErr := engine.ValidatePersistentDependencies(completeGraph)
	testifyAssert.EqualError(t, actualErr, "\"workspace-z#dev\" is a persistent task, \"workspace-c#build\" cannot depend on it")
}

// helper function for some of the tests to set up workspace
func _buildCompleteGraph(workspaceEasyDefinition map[string][]string) (*graph.CompleteGraph, []string) {
	var workspaceGraph dag.AcyclicGraph
	var workspaces []string

	// Turn the easy definition above into a dag.AcyclicGraph
	// Also collect just the keys of the easyDefinition
	for workspace, dependsOn := range workspaceEasyDefinition {
		workspaces = append(workspaces, workspace)
		workspaceGraph.Add(workspace)
		for _, dependsOnWorkspace := range dependsOn {
			workspaceGraph.Connect(dag.BasicEdge(workspace, dependsOnWorkspace))
		}
	}

	// build Workspace Infos
	workspaceInfos := make(graph.WorkspaceInfos)

	// Add in the root workspace. Not adding any scripts in here
	// but specific tests may add it in
	workspaceInfos["//"] = &fs.PackageJSON{
		Name:    "my-test-package",
		Scripts: map[string]string{}, // empty
	}

	// Seed some scripts for each of the workspaces since all our tests
	// mostly center around these scripts.
	for _, workspace := range workspaces {
		workspaceInfos[workspace] = &fs.PackageJSON{
			Name: workspace,
			Scripts: map[string]string{
				"build": fmt.Sprintf("echo \"%s build\"", workspace),
				"dev":   fmt.Sprintf("echo \"%s dev\"", workspace),
			},
		}
	}

	// build completeGraph struct
	completeGraph := &graph.CompleteGraph{
		WorkspaceGraph:  workspaceGraph,
		WorkspaceInfos:  workspaceInfos,
		TaskDefinitions: map[string]*fs.TaskDefinition{},
	}

	return completeGraph, workspaces
}<|MERGE_RESOLUTION|>--- conflicted
+++ resolved
@@ -21,13 +21,10 @@
 
 func TestPrepare_PersistentDependencies_Topological(t *testing.T) {
 	completeGraph, workspaces := _buildCompleteGraph(_workspaceGraphDefinition)
-<<<<<<< HEAD
-=======
 
 	devTask := fs.TaskDefinition{Persistent: true, TopologicalDependencies: []string{"dev"}}
 	completeGraph.Pipeline = fs.Pipeline{"dev": devTask}
 
->>>>>>> e5483bcf
 	engine := NewEngine(completeGraph)
 
 	// Make this Task Graph:
@@ -42,14 +39,7 @@
 	// └── workspace-c#dev
 
 	// "dev": dependsOn: ["^dev"] (where dev is persistent)
-<<<<<<< HEAD
-	engine.AddTask(&Task{
-		Name:           "dev",
-		TaskDefinition: fs.TaskDefinition{Persistent: true, TopologicalDependencies: []string{"dev"}},
-	})
-=======
 	engine.AddTask(&Task{Name: "dev", TaskDefinition: devTask})
->>>>>>> e5483bcf
 
 	opts := &EngineBuildingOptions{
 		Packages:  workspaces,
@@ -70,8 +60,6 @@
 
 func TestPrepare_PersistentDependencies_SameWorkspace(t *testing.T) {
 	completeGraph, workspaces := _buildCompleteGraph(_workspaceGraphDefinition)
-<<<<<<< HEAD
-=======
 
 	buildTask := fs.TaskDefinition{Persistent: false, TaskDependencies: []string{"dev"}}
 	devTask := fs.TaskDefinition{Persistent: true}
@@ -81,7 +69,6 @@
 		"dev":   devTask,
 	}
 
->>>>>>> e5483bcf
 	engine := NewEngine(completeGraph)
 
 	// Make this Task Graph:
@@ -98,20 +85,8 @@
 	// └── workspace-c#dev
 
 	// "build": dependsOn: ["dev"] (where build is not, but "dev" is persistent)
-<<<<<<< HEAD
-	engine.AddTask(&Task{
-		Name:           "build",
-		TaskDefinition: fs.TaskDefinition{Persistent: false, TaskDependencies: []string{"dev"}},
-	})
-
-	engine.AddTask(&Task{
-		Name:           "dev",
-		TaskDefinition: fs.TaskDefinition{Persistent: true},
-	})
-=======
 	engine.AddTask(&Task{Name: "build", TaskDefinition: buildTask})
 	engine.AddTask(&Task{Name: "dev", TaskDefinition: devTask})
->>>>>>> e5483bcf
 
 	opts := &EngineBuildingOptions{
 		Packages:  workspaces,
@@ -133,8 +108,6 @@
 
 func TestPrepare_PersistentDependencies_WorkspaceSpecific(t *testing.T) {
 	completeGraph, workspaces := _buildCompleteGraph(_workspaceGraphDefinition)
-<<<<<<< HEAD
-=======
 	buildTask := fs.TaskDefinition{Persistent: false, TaskDependencies: []string{"workspace-b#dev"}}
 	bDevTask := fs.TaskDefinition{Persistent: true}
 	completeGraph.Pipeline = fs.Pipeline{
@@ -142,7 +115,6 @@
 		"workspace-b#dev": bDevTask,
 	}
 
->>>>>>> e5483bcf
 	engine := NewEngine(completeGraph)
 
 	// Make this Task Graph:
@@ -159,26 +131,10 @@
 	// └── workspace-b#dev
 
 	// "build": dependsOn: ["workspace-b#dev"]
-<<<<<<< HEAD
-	engine.AddTask(&Task{
-		Name: "build",
-		TaskDefinition: fs.TaskDefinition{
-			Persistent:       false,
-			TaskDependencies: []string{"workspace-b#dev"},
-		},
-	})
-
-	// workspace-b#dev is persistent, and has no dependencies
-	engine.AddTask(&Task{
-		Name:           "workspace-b#dev",
-		TaskDefinition: fs.TaskDefinition{Persistent: true},
-	})
-=======
 	engine.AddTask(&Task{Name: "build", TaskDefinition: buildTask})
 
 	// workspace-b#dev is persistent, and has no dependencies
 	engine.AddTask(&Task{Name: "workspace-b#dev", TaskDefinition: bDevTask})
->>>>>>> e5483bcf
 
 	opts := &EngineBuildingOptions{
 		Packages:  workspaces,
@@ -199,15 +155,12 @@
 
 func TestPrepare_PersistentDependencies_CrossWorkspace(t *testing.T) {
 	completeGraph, workspaces := _buildCompleteGraph(_workspaceGraphDefinition)
-<<<<<<< HEAD
-=======
 	aDevTask := fs.TaskDefinition{Persistent: true, TaskDependencies: []string{"workspace-b#dev"}}
 	bDevTask := fs.TaskDefinition{Persistent: true}
 	completeGraph.Pipeline = fs.Pipeline{
 		"workspace-a#dev": aDevTask,
 		"workspace-b#dev": bDevTask,
 	}
->>>>>>> e5483bcf
 	engine := NewEngine(completeGraph)
 
 	// Make this Task Graph:
@@ -219,23 +172,10 @@
 	err := engine.AddDep("workspace-b#dev", "workspace-a#dev")
 	assert.NilError(t, err, "Failed to prepare engine")
 
-<<<<<<< HEAD
-	engine.AddTask(&Task{
-		Name:           "workspace-a#dev",
-		TaskDefinition: fs.TaskDefinition{Persistent: true, TaskDependencies: []string{"workspace-b#dev"}},
-	})
-
-	// workspace-b#dev dependsOn nothing else
-	engine.AddTask(&Task{
-		Name:           "workspace-b#dev",
-		TaskDefinition: fs.TaskDefinition{Persistent: true},
-	})
-=======
 	engine.AddTask(&Task{Name: "workspace-a#dev", TaskDefinition: aDevTask})
 
 	// workspace-b#dev dependsOn nothing else
 	engine.AddTask(&Task{Name: "workspace-b#dev", TaskDefinition: bDevTask})
->>>>>>> e5483bcf
 
 	opts := &EngineBuildingOptions{
 		Packages:  workspaces,
@@ -254,8 +194,6 @@
 	completeGraph, workspaces := _buildCompleteGraph(_workspaceGraphDefinition)
 	// Add in a "dev" task into the root workspace, so it exists
 	completeGraph.WorkspaceInfos["//"].Scripts["dev"] = "echo \"root dev task\""
-<<<<<<< HEAD
-=======
 
 	buildTask := fs.TaskDefinition{TaskDependencies: []string{"//#dev"}}
 	rootDevTask := fs.TaskDefinition{Persistent: true}
@@ -263,7 +201,6 @@
 		"build":  buildTask,
 		"//#dev": rootDevTask,
 	}
->>>>>>> e5483bcf
 	engine := NewEngine(completeGraph)
 
 	// Make this Task Graph:
@@ -280,23 +217,10 @@
 	// └── //#dev
 
 	// build task depends on the root dev task
-<<<<<<< HEAD
-	engine.AddTask(&Task{
-		Name:           "build",
-		TaskDefinition: fs.TaskDefinition{TaskDependencies: []string{"//#dev"}},
-	})
-
-	// Add the persistent task in the root workspace
-	engine.AddTask(&Task{
-		Name:           "//#dev",
-		TaskDefinition: fs.TaskDefinition{Persistent: true},
-	})
-=======
 	engine.AddTask(&Task{Name: "build", TaskDefinition: buildTask})
 
 	// Add the persistent task in the root workspace
 	engine.AddTask(&Task{Name: "//#dev", TaskDefinition: rootDevTask})
->>>>>>> e5483bcf
 
 	// prepare the engine
 	opts := &EngineBuildingOptions{
@@ -317,13 +241,10 @@
 
 func TestPrepare_PersistentDependencies_Unimplemented(t *testing.T) {
 	completeGraph, workspaces := _buildCompleteGraph(_workspaceGraphDefinition)
-<<<<<<< HEAD
-=======
 	devTask := fs.TaskDefinition{Persistent: true, TopologicalDependencies: []string{"dev"}}
 	completeGraph.Pipeline = fs.Pipeline{
 		"dev": devTask,
 	}
->>>>>>> e5483bcf
 	engine := NewEngine(completeGraph)
 
 	// Make this Task Graph:
@@ -342,14 +263,7 @@
 	delete(completeGraph.WorkspaceInfos["workspace-c"].Scripts, "dev")
 
 	// "dev": dependsOn: ["^dev"] (dev is persistent, but workspace-c does not implement dev)
-<<<<<<< HEAD
-	engine.AddTask(&Task{
-		Name:           "dev",
-		TaskDefinition: fs.TaskDefinition{Persistent: true, TopologicalDependencies: []string{"dev"}},
-	})
-=======
 	engine.AddTask(&Task{Name: "dev", TaskDefinition: devTask})
->>>>>>> e5483bcf
 
 	opts := &EngineBuildingOptions{
 		Packages:  workspaces,
@@ -393,11 +307,7 @@
 	// "dev": dependsOn: ["^dev"] (where dev is persistent)
 	engine.AddTask(&Task{
 		Name:           "dev",
-<<<<<<< HEAD
-		TaskDefinition: fs.TaskDefinition{Persistent: true, TopologicalDependencies: []string{"dev"}},
-=======
 		TaskDefinition: devTask,
->>>>>>> e5483bcf
 	})
 
 	opts := &EngineBuildingOptions{
@@ -426,8 +336,6 @@
 	}
 
 	completeGraph, workspaces := _buildCompleteGraph(workspaceGraphDefinition)
-<<<<<<< HEAD
-=======
 
 	buildTask := fs.TaskDefinition{TopologicalDependencies: []string{"build"}}
 	cBuildTask := fs.TaskDefinition{TaskDependencies: []string{"workspace-z#dev"}}
@@ -438,7 +346,6 @@
 		"workspace-z#dev":   zDevTask,
 	}
 
->>>>>>> e5483bcf
 	engine := NewEngine(completeGraph)
 
 	// Make this Task Graph:
@@ -455,36 +362,16 @@
 	// 		 		 └── workspace-z#dev	// this one is persistent
 
 	// "build": dependsOn: ["^build"]
-<<<<<<< HEAD
-	engine.AddTask(&Task{
-		Name:           "build",
-		TaskDefinition: fs.TaskDefinition{TopologicalDependencies: []string{"build"}},
-	})
-=======
 	engine.AddTask(&Task{Name: "build", TaskDefinition: buildTask})
->>>>>>> e5483bcf
 
 	// workspace-c#build also depends on workspace-z#dev
 	// Note: AddDep() is necessary in addition to AddTask() to set up this dependency
 	err := engine.AddDep("workspace-z#dev", "workspace-c#build")
 	assert.NilError(t, err, "Failed to prepare engine")
-<<<<<<< HEAD
-	engine.AddTask(&Task{
-		Name:           "workspace-c#build",
-		TaskDefinition: fs.TaskDefinition{TaskDependencies: []string{"workspace-z#dev"}},
-	})
-
-	// workspace-z#dev is persistent (blanket "dev" is not added, we don't need it for this test case)
-	engine.AddTask(&Task{
-		Name:           "workspace-z#dev",
-		TaskDefinition: fs.TaskDefinition{Persistent: true},
-	})
-=======
 	engine.AddTask(&Task{Name: "workspace-c#build", TaskDefinition: cBuildTask})
 
 	// workspace-z#dev is persistent (blanket "dev" is not added, we don't need it for this test case)
 	engine.AddTask(&Task{Name: "workspace-z#dev", TaskDefinition: zDevTask})
->>>>>>> e5483bcf
 
 	opts := &EngineBuildingOptions{
 		Packages:  workspaces,
@@ -507,8 +394,6 @@
 		"workspace-z": {}, // no dependencies
 	}
 	completeGraph, workspaces := _buildCompleteGraph(workspaceGraphDefinition)
-<<<<<<< HEAD
-=======
 	buildTask := fs.TaskDefinition{}
 	aBuildTask := fs.TaskDefinition{TaskDependencies: []string{"workspace-b#build"}}
 	bBuildTask := fs.TaskDefinition{TaskDependencies: []string{"workspace-c#build"}}
@@ -522,7 +407,6 @@
 		"workspace-z#dev":   zDevTask,
 	}
 
->>>>>>> e5483bcf
 	engine := NewEngine(completeGraph)
 
 	// Make this Task Graph:
@@ -542,35 +426,12 @@
 	assert.NilError(t, err3, "Failed to prepare engine")
 
 	// The default build command has no deps, it just exists to have a baseline
-<<<<<<< HEAD
-	engine.AddTask(&Task{
-		Name: "build",
-	})
-
-	engine.AddTask(&Task{
-		Name:           "workspace-a#build",
-		TaskDefinition: fs.TaskDefinition{TaskDependencies: []string{"workspace-b#build"}},
-	})
-	engine.AddTask(&Task{
-		Name:           "workspace-b#build",
-		TaskDefinition: fs.TaskDefinition{TaskDependencies: []string{"workspace-c#build"}},
-	})
-	engine.AddTask(&Task{
-		Name:           "workspace-c#build",
-		TaskDefinition: fs.TaskDefinition{TaskDependencies: []string{"workspace-z#dev"}},
-	})
-	engine.AddTask(&Task{
-		Name:           "workspace-z#dev",
-		TaskDefinition: fs.TaskDefinition{Persistent: true},
-	})
-=======
 	engine.AddTask(&Task{Name: "build"})
 
 	engine.AddTask(&Task{Name: "workspace-a#build", TaskDefinition: aBuildTask})
 	engine.AddTask(&Task{Name: "workspace-b#build", TaskDefinition: bBuildTask})
 	engine.AddTask(&Task{Name: "workspace-c#build", TaskDefinition: cBuildTask})
 	engine.AddTask(&Task{Name: "workspace-z#dev", TaskDefinition: zDevTask})
->>>>>>> e5483bcf
 
 	opts := &EngineBuildingOptions{
 		Packages:  workspaces,
