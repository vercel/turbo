#include <stdarg.h>
#include <stdbool.h>
#include <stdint.h>
#include <stdlib.h>

typedef struct Buffer {
  uint32_t len;
  uint8_t *data;
} Buffer;

struct Buffer get_turbo_data_dir(void);

<<<<<<< HEAD
struct Buffer npm_transitive_closure(struct Buffer buf);

struct Buffer npm_subgraph(struct Buffer buf);
=======
struct Buffer changed_files(struct Buffer buffer);

struct Buffer previous_content(struct Buffer buffer);
>>>>>>> 3572201b
<|MERGE_RESOLUTION|>--- conflicted
+++ resolved
@@ -10,12 +10,10 @@
 
 struct Buffer get_turbo_data_dir(void);
 
-<<<<<<< HEAD
-struct Buffer npm_transitive_closure(struct Buffer buf);
-
-struct Buffer npm_subgraph(struct Buffer buf);
-=======
 struct Buffer changed_files(struct Buffer buffer);
 
 struct Buffer previous_content(struct Buffer buffer);
->>>>>>> 3572201b
+
+struct Buffer npm_transitive_closure(struct Buffer buf);
+
+struct Buffer npm_subgraph(struct Buffer buf);