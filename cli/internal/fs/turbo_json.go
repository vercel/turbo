--- conflicted
+++ resolved
@@ -108,11 +108,7 @@
 		// if neither, then bail
 		if !notcool {
 			// Return an empty TaskDefinition
-<<<<<<< HEAD
-			return nil, fmt.Errorf("No task defined in pipeline")
-=======
 			return nil, fmt.Errorf("Could not find task \"%s\" in pipeline", taskID)
->>>>>>> e5483bcf
 		}
 
 		// override if we need to...
