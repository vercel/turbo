--- conflicted
+++ resolved
@@ -34,13 +34,8 @@
 	RootNode string
 
 	// Map of TaskDefinitions by taskID
-<<<<<<< HEAD
 	TaskDefinitions map[string]*fs.ResolvedTaskDefinition
-=======
-	TaskDefinitions map[string]*fs.TaskDefinition
-
-	RepoRoot turbopath.AbsoluteSystemPath
->>>>>>> b324e626
+	RepoRoot        turbopath.AbsoluteSystemPath
 }
 
 // GetPackageTaskVisitor wraps a `visitor` function that is used for walking the TaskGraph
