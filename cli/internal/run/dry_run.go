// Package run implements `turbo run`
// This file implements the logic for `turbo run --dry`
package run

import (
	gocontext "context"
	"encoding/json"
	"fmt"
	"os"
	"path/filepath"
	"regexp"
	"strconv"
	"strings"
	"text/tabwriter"

	"github.com/mitchellh/cli"
	"github.com/pkg/errors"
	"github.com/vercel/turbo/cli/internal/cache"
	"github.com/vercel/turbo/cli/internal/cmdutil"
	"github.com/vercel/turbo/cli/internal/core"
	"github.com/vercel/turbo/cli/internal/fs"
	"github.com/vercel/turbo/cli/internal/graph"
	"github.com/vercel/turbo/cli/internal/inference"
	"github.com/vercel/turbo/cli/internal/nodes"
	"github.com/vercel/turbo/cli/internal/packagemanager"
	"github.com/vercel/turbo/cli/internal/runcache"
	"github.com/vercel/turbo/cli/internal/taskhash"
	"github.com/vercel/turbo/cli/internal/turbopath"
	"github.com/vercel/turbo/cli/internal/util"
)

// missingTaskLabel is printed when a package is missing a definition for a task that is supposed to run
// E.g. if `turbo run build --dry` is run, and package-a doesn't define a `build` script in package.json,
// the DryRunSummary will print this, instead of the script (e.g. `next build`).
const missingTaskLabel = "<NONEXISTENT>"

// DryRunSummary contains a summary of the packages and tasks that would run
// if the --dry flag had not been passed
type dryRunSummary struct {
	TurboVersion     string                         `json:"turboVersion"`
	GlobalHashInputs *GlobalTracker                 `json:"globalHashInputs"`
	PackageManager   *packagemanager.PackageManager `json:"packageManager"`
	Packages         []string                       `json:"packages"`
	ExitCode         int                            `json:"exitCode"`
	Tasks            map[string]*taskSummary        `json:"tasks"`
}

// DryRunSummarySinglePackage is the same as DryRunSummary with some adjustments
// to the internal struct for a single package. It's likely that we can use the
// same struct for Single Package repos in the future.
type singlePackageDryRunSummary struct {
	Tasks map[string]singlePackageTaskSummary `json:"tasks"`
}

// DryRun gets all the info needed from tasks and prints out a summary, but doesn't actually
// execute the task.
func DryRun(
	ctx gocontext.Context,
	g *graph.CompleteGraph,
	rs *runSpec,
	engine *core.Engine,
	tracker *taskhash.Tracker,
	turboCache cache.Cache,
	base *cmdutil.CmdBase,
	summary *dryRunSummary,
) error {
	defer turboCache.Shutdown()

	dryRunJSON := rs.Opts.runOpts.dryRunJSON
	singlePackage := rs.Opts.runOpts.singlePackage

	taskSummaries, err := executeDryRun(
		ctx,
		engine,
		g,
		tracker,
		rs,
		base,
		turboCache,
	)

	if err != nil {
		return err
	}

	// Assign the Task Summaries to the main summary
	summary.Tasks = taskSummaries

	// Render the dry run as json
	if dryRunJSON {
		rendered, err := renderDryRunFullJSON(summary, singlePackage)
		if err != nil {
			return err
		}
		base.UI.Output(rendered)
		return nil
	}

	// Render the dry run as text
	if err := displayDryTextRun(base.UI, summary, g.WorkspaceInfos, singlePackage); err != nil {
		return err
	}

	return nil
}

func executeDryRun(
	ctx gocontext.Context,
	engine *core.Engine,
	g *graph.CompleteGraph,
	taskHashes *taskhash.Tracker,
	rs *runSpec,
	base *cmdutil.CmdBase,
	turboCache cache.Cache,
) (map[string]*taskSummary, error) {

	taskSummaryMap := map[string]*taskSummary{}

	dryRunExecFunc := func(ctx gocontext.Context, packageTask *nodes.PackageTask) error {
		deps := engine.TaskGraph.DownEdges(packageTask.TaskID)
		passThroughArgs := rs.ArgsForTask(packageTask.Task)
		hash, err := taskHashes.CalculateTaskHash(packageTask, deps, base.Logger, passThroughArgs)
		if err != nil {
			return err
		}

<<<<<<< HEAD
		command := "<NONEXISTENT>"
=======
		command := missingTaskLabel
>>>>>>> 6e5a2c93
		if packageTask.Command != "" {
			command = packageTask.Command
		}

		isRootTask := packageTask.PackageName == util.RootPkgName
		if isRootTask && commandLooksLikeTurbo(command) {
			return fmt.Errorf("root task %v (%v) looks like it invokes turbo and might cause a loop", packageTask.Task, command)
		}

		ancestors, err := engine.GetTaskGraphAncestors(packageTask.TaskID)
		if err != nil {
			return err
		}
		descendents, err := engine.GetTaskGraphDescendants(packageTask.TaskID)
		if err != nil {
			return err
		}

		itemStatus, err := turboCache.Exists(hash)
		if err != nil {
			return err
		}

		taskSummaryMap[packageTask.TaskID] = &taskSummary{
			TaskID:                 packageTask.TaskID,
			Task:                   packageTask.Task,
			Package:                packageTask.PackageName,
<<<<<<< HEAD
			Hash:                   hash,
			CacheState:             itemStatus,
			Command:                command,
			Dir:                    packageTask.Dir,
			Outputs:                packageTask.TaskDefinition.Outputs.Inclusions,
			ExcludedOutputs:        packageTask.TaskDefinition.Outputs.Exclusions,
			LogFile:                packageTask.LogFile,
			Dependencies:           ancestors,
			Dependents:             descendents,
			ResolvedTaskDefinition: packageTask.TaskDefinition,
		}
=======
			Dir:                    packageTask.Dir,
			Outputs:                packageTask.Outputs,
			ExcludedOutputs:        packageTask.ExcludedOutputs,
			LogFile:                packageTask.LogFile,
			ResolvedTaskDefinition: packageTask.TaskDefinition,
			Command:                command,

			Hash:         hash,        // TODO(mehulkar): Move this to PackageTask
			CacheState:   itemStatus,  // TODO(mehulkar): Move this to PackageTask
			Dependencies: ancestors,   // TODO(mehulkar): Move this to PackageTask
			Dependents:   descendents, // TODO(mehulkar): Move this to PackageTask
		})

>>>>>>> 6e5a2c93
		return nil
	}

	// This setup mirrors a real run. We call engine.execute() with
	// a visitor function and some hardcoded execOpts.
	// Note: we do not currently attempt to parallelize the graph walking
	// (as we do in real execution)
	visitorFn := g.GetPackageTaskVisitor(ctx, dryRunExecFunc)
	execOpts := core.EngineExecutionOptions{
		Concurrency: 1,
		Parallel:    false,
	}
	errs := engine.Execute(visitorFn, execOpts)

	if len(errs) > 0 {
		for _, err := range errs {
			base.UI.Error(err.Error())
		}
		return nil, errors.New("errors occurred during dry-run graph traversal")
	}

	return taskSummaryMap, nil
}

func renderDryRunSinglePackageJSON(summary *dryRunSummary) (string, error) {
	singlePackageTasks := map[string]singlePackageTaskSummary{}

	for taskID, taskSummary := range summary.Tasks {
		singlePackageTasks[taskID] = taskSummary.toSinglePackageTask()
	}

	dryRun := &singlePackageDryRunSummary{singlePackageTasks}

	bytes, err := json.MarshalIndent(dryRun, "", "  ")
	if err != nil {
		return "", errors.Wrap(err, "failed to render JSON")
	}
	return string(bytes), nil
}

func renderDryRunFullJSON(summary *dryRunSummary, singlePackage bool) (string, error) {
	if singlePackage {
		return renderDryRunSinglePackageJSON(summary)
	}

	bytes, err := json.MarshalIndent(summary, "", "  ")
	if err != nil {
		return "", errors.Wrap(err, "failed to render JSON")
	}
	return string(bytes), nil
}

func displayDryTextRun(ui cli.Ui, summary *dryRunSummary, workspaceInfos graph.WorkspaceInfos, isSinglePackage bool) error {
	if !isSinglePackage {
		ui.Output("")
		ui.Info(util.Sprintf("${CYAN}${BOLD}Packages in Scope${RESET}"))
		p := tabwriter.NewWriter(os.Stdout, 0, 0, 1, ' ', 0)
		fmt.Fprintln(p, "Name\tPath\t")
		for _, pkg := range summary.Packages {
			fmt.Fprintf(p, "%s\t%s\t\n", pkg, workspaceInfos[pkg].Dir)
		}
		if err := p.Flush(); err != nil {
			return err
		}
	}

	ui.Output("")
	ui.Info(util.Sprintf("${CYAN}${BOLD}Tasks to Run${RESET}"))

	for _, task := range summary.Tasks {
		taskName := task.TaskID

		if isSinglePackage {
			taskName = util.RootTaskTaskName(taskName)
		}

		ui.Info(util.Sprintf("${BOLD}%s${RESET}", taskName))
		w := tabwriter.NewWriter(os.Stdout, 0, 0, 1, ' ', 0)
		fmt.Fprintln(w, util.Sprintf("  ${GREY}Task\t=\t%s\t${RESET}", task.Task))

		var dependencies []string
		var dependents []string

		if !isSinglePackage {
			fmt.Fprintln(w, util.Sprintf("  ${GREY}Package\t=\t%s\t${RESET}", task.Package))
			dependencies = task.Dependencies
			dependents = task.Dependents
		} else {
			dependencies = make([]string, len(task.Dependencies))
			for i, dependency := range task.Dependencies {
				dependencies[i] = util.StripPackageName(dependency)
			}
			dependents = make([]string, len(task.Dependents))
			for i, dependent := range task.Dependents {
				dependents[i] = util.StripPackageName(dependent)
			}
		}

		fmt.Fprintln(w, util.Sprintf("  ${GREY}Hash\t=\t%s\t${RESET}", task.Hash))
		fmt.Fprintln(w, util.Sprintf("  ${GREY}Cached (Local)\t=\t%s\t${RESET}", strconv.FormatBool(task.CacheState.Local)))
		fmt.Fprintln(w, util.Sprintf("  ${GREY}Cached (Remote)\t=\t%s\t${RESET}", strconv.FormatBool(task.CacheState.Remote)))

		if !isSinglePackage {
			fmt.Fprintln(w, util.Sprintf("  ${GREY}Directory\t=\t%s\t${RESET}", task.Dir))
		}

		fmt.Fprintln(w, util.Sprintf("  ${GREY}Command\t=\t%s\t${RESET}", task.Command))
		fmt.Fprintln(w, util.Sprintf("  ${GREY}Outputs\t=\t%s\t${RESET}", strings.Join(task.Outputs, ", ")))
		fmt.Fprintln(w, util.Sprintf("  ${GREY}Log File\t=\t%s\t${RESET}", task.LogFile))
		fmt.Fprintln(w, util.Sprintf("  ${GREY}Dependencies\t=\t%s\t${RESET}", strings.Join(dependencies, ", ")))
		fmt.Fprintln(w, util.Sprintf("  ${GREY}Dependendents\t=\t%s\t${RESET}", strings.Join(dependents, ", ")))
		bytes, err := json.Marshal(task.ResolvedTaskDefinition)
		// If there's an error, we can silently ignore it, we don't need to block the entire print.
		if err == nil {
			fmt.Fprintln(w, util.Sprintf("  ${GREY}ResolvedTaskDefinition\t=\t%s\t${RESET}", string(bytes)))
		}

		if err := w.Flush(); err != nil {
			return err
		}
	}
	return nil
}

var _isTurbo = regexp.MustCompile(fmt.Sprintf("(?:^|%v|\\s)turbo(?:$|\\s)", regexp.QuoteMeta(string(filepath.Separator))))

func commandLooksLikeTurbo(command string) bool {
	return _isTurbo.MatchString(command)
}

// TODO: put this somewhere else
// TODO(mehulkar): `Outputs` and `ExcludedOutputs` are slightly redundant
// as the information is also available in ResolvedTaskDefinition. We could remove them
// and favor a version of Outputs that is the fully expanded list of files.
type taskSummary struct {
	TaskID                 string                                `json:"taskId"`
	Task                   string                                `json:"task"`
	Package                string                                `json:"package"`
	Hash                   string                                `json:"hash"`
	CacheState             cache.ItemStatus                      `json:"cacheState"`
	Command                string                                `json:"command"`
	Outputs                []string                              `json:"outputs"`
	ExcludedOutputs        []string                              `json:"excludedOutputs"`
	LogFile                string                                `json:"logFile"`
	Dir                    string                                `json:"directory"`
	Dependencies           []string                              `json:"dependencies"`
	Dependents             []string                              `json:"dependents"`
	ResolvedTaskDefinition *fs.TaskDefinition                    `json:"resolvedTaskDefinition"`
	RunSummary             *BuildTargetState                     `json:"taskSummary"`
	ExpandedInputs         map[turbopath.AnchoredUnixPath]string `json:"expandedInputs"`
	ExpandedOutputs        *runcache.ExpandedOutputs             `json:"expandedOutputs"`
	Environment            []string                              `json:"environmentVariables"`
	Framework              *inference.Framework                  `json:"framework"`
}

type singlePackageTaskSummary struct {
	Task                   string                                `json:"task"`
	Hash                   string                                `json:"hash"`
	CacheState             cache.ItemStatus                      `json:"cacheState"`
	Command                string                                `json:"command"`
	Outputs                []string                              `json:"outputs"`
	ExcludedOutputs        []string                              `json:"excludedOutputs"`
	LogFile                string                                `json:"logFile"`
	Dependencies           []string                              `json:"dependencies"`
	Dependents             []string                              `json:"dependents"`
	ResolvedTaskDefinition *fs.TaskDefinition                    `json:"resolvedTaskDefinition"`
	RunSummary             *BuildTargetState                     `json:"taskSummary"`
	ExpandedInputs         map[turbopath.AnchoredUnixPath]string `json:"expandedInputs"`
	ExpandedOutputs        *runcache.ExpandedOutputs             `json:"expandedOutputs"`
}

func (ht *taskSummary) toSinglePackageTask() singlePackageTaskSummary {
	dependencies := make([]string, len(ht.Dependencies))
	for i, depencency := range ht.Dependencies {
		dependencies[i] = util.StripPackageName(depencency)
	}
	dependents := make([]string, len(ht.Dependents))
	for i, dependent := range ht.Dependents {
		dependents[i] = util.StripPackageName(dependent)
	}

	return singlePackageTaskSummary{
		Task:                   util.RootTaskTaskName(ht.TaskID),
		Hash:                   ht.Hash,
		CacheState:             ht.CacheState,
		Command:                ht.Command,
		Outputs:                ht.Outputs,
		LogFile:                ht.LogFile,
		Dependencies:           dependencies,
		Dependents:             dependents,
		ResolvedTaskDefinition: ht.ResolvedTaskDefinition,
		RunSummary:             ht.RunSummary,
		ExpandedInputs:         ht.ExpandedInputs,
		ExpandedOutputs:        ht.ExpandedOutputs,
	}
}<|MERGE_RESOLUTION|>--- conflicted
+++ resolved
@@ -124,11 +124,7 @@
 			return err
 		}
 
-<<<<<<< HEAD
-		command := "<NONEXISTENT>"
-=======
 		command := missingTaskLabel
->>>>>>> 6e5a2c93
 		if packageTask.Command != "" {
 			command = packageTask.Command
 		}
@@ -156,19 +152,6 @@
 			TaskID:                 packageTask.TaskID,
 			Task:                   packageTask.Task,
 			Package:                packageTask.PackageName,
-<<<<<<< HEAD
-			Hash:                   hash,
-			CacheState:             itemStatus,
-			Command:                command,
-			Dir:                    packageTask.Dir,
-			Outputs:                packageTask.TaskDefinition.Outputs.Inclusions,
-			ExcludedOutputs:        packageTask.TaskDefinition.Outputs.Exclusions,
-			LogFile:                packageTask.LogFile,
-			Dependencies:           ancestors,
-			Dependents:             descendents,
-			ResolvedTaskDefinition: packageTask.TaskDefinition,
-		}
-=======
 			Dir:                    packageTask.Dir,
 			Outputs:                packageTask.Outputs,
 			ExcludedOutputs:        packageTask.ExcludedOutputs,
@@ -180,9 +163,7 @@
 			CacheState:   itemStatus,  // TODO(mehulkar): Move this to PackageTask
 			Dependencies: ancestors,   // TODO(mehulkar): Move this to PackageTask
 			Dependents:   descendents, // TODO(mehulkar): Move this to PackageTask
-		})
-
->>>>>>> 6e5a2c93
+		}
 		return nil
 	}
 
