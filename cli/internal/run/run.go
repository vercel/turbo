--- conflicted
+++ resolved
@@ -351,38 +351,20 @@
 
 	// RunSummary contains information that is statically analyzable about
 	// the tasks that we expect to run based on the user command.
-<<<<<<< HEAD
-	// Currently, we only emit this on dry runs, but it may be useful for real runs later also.
-	summary := &runsummary.RunSummary{
-		TurboVersion: r.base.TurboVersion,
-		Packages:     packagesInScope,
-		// TODO(mehulkar): passing the globalHashable struct directly caused a type mismatch compilation error
-		GlobalHashSummary: runsummary.NewGlobalHashSummary(
-=======
 	summary := runsummary.NewRunSummary(
 		r.base.TurboVersion,
 		packagesInScope,
 		runsummary.NewGlobalHashSummary(
->>>>>>> 9d49e677
 			globalHashable.globalFileHashMap,
 			globalHashable.rootExternalDepsHash,
 			globalHashable.hashedSortedEnvPairs,
 			globalHashable.globalCacheKey,
 			globalHashable.pipeline,
 		),
-<<<<<<< HEAD
-		Tasks: []runsummary.TaskSummary{},
-	}
+	)
 
 	// Dry Run
 	if rs.Opts.runOpts.dryRun {
-
-=======
-	)
-
-	// Dry Run
-	if rs.Opts.runOpts.dryRun {
->>>>>>> 9d49e677
 		return DryRun(
 			ctx,
 			g,
