package run

import (
	"bufio"
	gocontext "context"
	"encoding/json"
	"flag"
	"fmt"
	"io"
	"log"
	"os"
	"os/exec"
	"path/filepath"
	"sort"
	"strconv"
	"strings"
	"sync"
	"text/tabwriter"
	"time"

	"github.com/vercel/turborepo/cli/internal/analytics"
	"github.com/vercel/turborepo/cli/internal/api"
	"github.com/vercel/turborepo/cli/internal/cache"
	"github.com/vercel/turborepo/cli/internal/config"
	"github.com/vercel/turborepo/cli/internal/context"
	"github.com/vercel/turborepo/cli/internal/core"
	"github.com/vercel/turborepo/cli/internal/fs"
	"github.com/vercel/turborepo/cli/internal/globby"
	"github.com/vercel/turborepo/cli/internal/logstreamer"
	"github.com/vercel/turborepo/cli/internal/process"
	"github.com/vercel/turborepo/cli/internal/scm"
	"github.com/vercel/turborepo/cli/internal/scope"
	"github.com/vercel/turborepo/cli/internal/ui"
	"github.com/vercel/turborepo/cli/internal/util"
	"github.com/vercel/turborepo/cli/internal/util/browser"

	"github.com/pyr-sh/dag"

	"github.com/fatih/color"
	"github.com/hashicorp/go-hclog"
	"github.com/mitchellh/cli"
	"github.com/pkg/errors"
)

const TOPOLOGICAL_PIPELINE_DELIMITER = "^"
const ENV_PIPELINE_DELIMITER = "$"

// RunCommand is a Command implementation that tells Turbo to run a task
type RunCommand struct {
	Config    *config.Config
	Ui        *cli.ColoredUi
	Processes *process.Manager
}

// completeGraph represents the common state inferred from the filesystem and pipeline.
// It is not intended to include information specific to a particular run.
type completeGraph struct {
	TopologicalGraph dag.AcyclicGraph
	Pipeline         map[string]fs.Pipeline
	SCC              [][]dag.Vertex
	PackageInfos     map[interface{}]*fs.PackageJSON
	GlobalHash       string
	RootNode         string
}

// runSpec contains the run-specific configuration elements that come from a particular
// invocation of turbo.
type runSpec struct {
	Targets      []string
	FilteredPkgs util.Set
	Opts         *RunOptions
}

func (rs *runSpec) ArgsForTask(task string) []string {
	passThroughArgs := make([]string, 0, len(rs.Opts.passThroughArgs))
	for _, target := range rs.Targets {
		if target == task {
			passThroughArgs = append(passThroughArgs, rs.Opts.passThroughArgs...)
		}
	}
	return passThroughArgs
}

// Synopsis of run command
func (c *RunCommand) Synopsis() string {
	return "Run a task"
}

// Help returns information about the `run` command
func (c *RunCommand) Help() string {
	helpText := strings.TrimSpace(`
Usage: turbo run <task> [options] ...

    Run tasks across projects in your monorepo.

    By default, turbo executes tasks in topological order (i.e.
    dependencies first) and then caches the results. Re-running commands for
    tasks already in the cache will skip re-execution and immediately move
    artifacts from the cache into the correct output folders (as if the task
    occurred again).

Options:
  --help                 Show this message.
  --scope                Specify package(s) to act as entry points for task
                         execution. Supports globs.
  --cache-dir            Specify local filesystem cache directory.
                         (default "./node_modules/.cache/turbo")
  --concurrency          Limit the concurrency of task execution. Use 1 for 
                         serial (i.e. one-at-a-time) execution. (default 10)
  --continue             Continue execution even if a task exits with an error
                         or non-zero exit code. The default behavior is to bail
                         immediately. (default false)
  --force                Ignore the existing cache (to force execution). 
                         (default false)
  --graph                Generate a Dot graph of the task execution.   
  --global-deps          Specify glob of global filesystem dependencies to 
                         be hashed. Useful for .env and files in the root
                         directory. Can be specified multiple times.
  --since                Limit/Set scope to changed packages since a
                         mergebase. This uses the git diff ${target_branch}...
                         mechanism to identify which packages have changed.
  --team                 The slug of the turborepo.com team.                         
  --token                A turborepo.com personal access token.
  --ignore               Files to ignore when calculating changed files
                         (i.e. --since). Supports globs.
  --profile              File to write turbo's performance profile output into.
                         You can load the file up in chrome://tracing to see
                         which parts of your build were slow.
  --parallel             Execute all tasks in parallel. (default false)
  --include-dependencies Include the dependencies of tasks in execution.
                         (default false)
  --no-deps              Exclude dependent task consumers from execution.
                         (default false)
  --no-cache             Avoid saving task results to the cache. Useful for
                         development/watch tasks. (default false)
<<<<<<< HEAD
  --output-logs          Set type of process output logging. Use full to show
                         all output. Use hash-only to show only turbo-computed
                         task hashes. Use new-only to show only new output with
                         only hashes for cached tasks. Use none to hide process
                         output. (default full)
=======
  --dry/--dry-run[=json] List the packages in scope and the tasks that would be run, 
                         but don't actually run them. Passing --dry=json or 
                         --dry-run=json will render the output in JSON format.
>>>>>>> eee3387a
`)
	return strings.TrimSpace(helpText)
}

// Run executes tasks in the monorepo
func (c *RunCommand) Run(args []string) int {
	startAt := time.Now()
	log.SetFlags(0)
	flags := flag.NewFlagSet("run", flag.ContinueOnError)
	flags.Usage = func() { c.Config.Logger.Info(c.Help()) }
	if err := flags.Parse(args); err != nil {
		return 1
	}

	runOptions, err := parseRunArgs(args, c.Ui)
	if err != nil {
		c.logError(c.Config.Logger, "", err)
		return 1
	}

	c.Config.Cache.Dir = runOptions.cacheFolder

	ctx, err := context.New(context.WithGraph(runOptions.cwd, c.Config))
	if err != nil {
		c.logError(c.Config.Logger, "", err)
		return 1
	}
	targets, err := getTargetsFromArguments(args, ctx.TurboConfig)
	if err != nil {
		c.logError(c.Config.Logger, "", fmt.Errorf("failed to resolve targets: %w", err))
		return 1
	}

	scmInstance, err := scm.FromInRepo(runOptions.cwd)
	if err != nil {
		if errors.Is(err, scm.ErrFallback) {
			c.logWarning(c.Config.Logger, "", err)
		} else {
			c.logError(c.Config.Logger, "", fmt.Errorf("failed to create SCM: %w", err))
			return 1
		}
	}
	filteredPkgs, err := scope.ResolvePackages(runOptions.ScopeOpts(), scmInstance, ctx, c.Ui, c.Config.Logger)
	if err != nil {
		c.logError(c.Config.Logger, "", fmt.Errorf("failed resolve packages to run %v", err))
	}
	c.Config.Logger.Debug("global hash", "value", ctx.GlobalHash)
	c.Config.Logger.Debug("local cache folder", "path", runOptions.cacheFolder)
	fs.EnsureDir(runOptions.cacheFolder)

	// TODO: consolidate some of these arguments
	g := &completeGraph{
		TopologicalGraph: ctx.TopologicalGraph,
		Pipeline:         ctx.TurboConfig.Pipeline,
		SCC:              ctx.SCC,
		PackageInfos:     ctx.PackageInfos,
		GlobalHash:       ctx.GlobalHash,
		RootNode:         ctx.RootNode,
	}
	rs := &runSpec{
		Targets:      targets,
		FilteredPkgs: filteredPkgs,
		Opts:         runOptions,
	}
	backend := ctx.Backend
	return c.runOperation(g, rs, backend, startAt)
}

func (c *RunCommand) runOperation(g *completeGraph, rs *runSpec, backend *api.LanguageBackend, startAt time.Time) int {
	var topoVisit []interface{}
	for _, node := range g.SCC {
		v := node[0]
		if v == g.RootNode {
			continue
		}
		topoVisit = append(topoVisit, v)
		pack := g.PackageInfos[v]

		ancestralHashes := make([]string, 0, len(pack.InternalDeps))
		if len(pack.InternalDeps) > 0 {
			for _, ancestor := range pack.InternalDeps {
				if h, ok := g.PackageInfos[ancestor]; ok {
					ancestralHashes = append(ancestralHashes, h.Hash)
				}
			}
			sort.Strings(ancestralHashes)
		}
		var hashable = struct {
			hashOfFiles      string
			ancestralHashes  []string
			externalDepsHash string
			globalHash       string
		}{hashOfFiles: pack.FilesHash, ancestralHashes: ancestralHashes, externalDepsHash: pack.ExternalDepsHash, globalHash: g.GlobalHash}

		var err error
		pack.Hash, err = fs.HashObject(hashable)
		if err != nil {
			c.logError(c.Config.Logger, "", fmt.Errorf("[ERROR] %v: error computing combined hash: %v", pack.Name, err))
			return 1
		}
		c.Config.Logger.Debug(fmt.Sprintf("%v: package ancestralHash", pack.Name), "hash", ancestralHashes)
		c.Config.Logger.Debug(fmt.Sprintf("%v: package hash", pack.Name), "hash", pack.Hash)
	}

	c.Config.Logger.Debug("topological sort order", "value", topoVisit)

	vertexSet := make(util.Set)
	for _, v := range g.TopologicalGraph.Vertices() {
		vertexSet.Add(v)
	}
	// We remove nodes that aren't in the final filter set
	for _, toRemove := range vertexSet.Difference(rs.FilteredPkgs) {
		if toRemove != g.RootNode {
			g.TopologicalGraph.Remove(toRemove)
		}
	}

	// If we are running in parallel, then we remove all the edges in the graph
	// except for the root
	if rs.Opts.parallel {
		for _, edge := range g.TopologicalGraph.Edges() {
			if edge.Target() != g.RootNode {
				g.TopologicalGraph.RemoveEdge(edge)
			}
		}
	}

	engine, err := buildTaskGraph(&g.TopologicalGraph, g.Pipeline, rs)
	if err != nil {
		c.Ui.Error(fmt.Sprintf("Error preparing engine: %s", err))
		return 1
	}
	exitCode := 0
	if rs.Opts.dotGraph != "" {
		err := c.generateDotGraph(engine.TaskGraph, filepath.Join(rs.Opts.cwd, rs.Opts.dotGraph))
		if err != nil {
			c.logError(c.Config.Logger, "", err)
			return 1
		}
	} else if rs.Opts.dryRun {
		tasksRun, err := c.executeDryRun(engine, g, rs, c.Config.Logger)
		if err != nil {
			c.logError(c.Config.Logger, "", err)
			return 1
		}
		packagesInScope := rs.FilteredPkgs.UnsafeListOfStrings()
		sort.Strings(packagesInScope)
		if rs.Opts.dryRunJson {
			dryRun := &struct {
				Packages []string     `json:"packages"`
				Tasks    []hashedTask `json:"tasks"`
			}{
				Packages: packagesInScope,
				Tasks:    tasksRun,
			}
			bytes, err := json.MarshalIndent(dryRun, "", "  ")
			if err != nil {
				c.logError(c.Config.Logger, "", errors.Wrap(err, "failed to render to JSON"))
				return 1
			}
			c.Ui.Output(string(bytes))
		} else {
			c.Ui.Output("")
			c.Ui.Info(util.Sprintf("${CYAN}${BOLD}Packages in Scope${RESET}"))
			p := tabwriter.NewWriter(os.Stdout, 0, 0, 1, ' ', 0)
			fmt.Fprintln(p, "Name\tPath\t")
			for _, pkg := range packagesInScope {
				fmt.Fprintln(p, fmt.Sprintf("%s\t%s\t", pkg, g.PackageInfos[pkg].Dir))
			}
			p.Flush()

			c.Ui.Output("")
			c.Ui.Info(util.Sprintf("${CYAN}${BOLD}Tasks to Run${RESET}"))

			for _, task := range tasksRun {
				c.Ui.Info(util.Sprintf("${BOLD}%s${RESET}", task.TaskID))
				w := tabwriter.NewWriter(os.Stdout, 0, 0, 1, ' ', 0)
				fmt.Fprintln(w, util.Sprintf("  ${GREY}Task\t=\t%s\t${RESET}", task.Task))
				fmt.Fprintln(w, util.Sprintf("  ${GREY}Package\t=\t%s\t${RESET}", task.Package))
				fmt.Fprintln(w, util.Sprintf("  ${GREY}Hash\t=\t%s\t${RESET}", task.Hash))
				fmt.Fprintln(w, util.Sprintf("  ${GREY}Directory\t=\t%s\t${RESET}", task.Dir))
				fmt.Fprintln(w, util.Sprintf("  ${GREY}Command\t=\t%s\t${RESET}", task.Command))
				fmt.Fprintln(w, util.Sprintf("  ${GREY}Outputs\t=\t%s\t${RESET}", strings.Join(task.Outputs[1:], ", ")))
				fmt.Fprintln(w, util.Sprintf("  ${GREY}Log File\t=\t%s\t${RESET}", task.LogFile))
				fmt.Fprintln(w, util.Sprintf("  ${GREY}Dependencies\t=\t%s\t${RESET}", strings.Join(task.Dependencies, ", ")))
				fmt.Fprintln(w, util.Sprintf("  ${GREY}Dependendents\t=\t%s\t${RESET}", strings.Join(task.Dependents, ", ")))
				w.Flush()
			}

		}
	} else {
		packagesInScope := rs.FilteredPkgs.UnsafeListOfStrings()
		sort.Strings(packagesInScope)
		c.Ui.Output(fmt.Sprintf(ui.Dim("• Packages in scope: %v"), strings.Join(packagesInScope, ", ")))
		if rs.Opts.stream {
			c.Ui.Output(fmt.Sprintf("%s %s %s", ui.Dim("• Running"), ui.Dim(ui.Bold(strings.Join(rs.Targets, ", "))), ui.Dim(fmt.Sprintf("in %v packages", rs.FilteredPkgs.Len()))))
		}
		exitCode = c.executeTasks(g, rs, engine, backend, startAt)
	}

	return exitCode
}

func buildTaskGraph(topoGraph *dag.AcyclicGraph, pipeline map[string]fs.Pipeline, rs *runSpec) (*core.Scheduler, error) {
	engine := core.NewScheduler(topoGraph)
	for taskName, value := range pipeline {
		topoDeps := make(util.Set)
		deps := make(util.Set)
		if util.IsPackageTask(taskName) {
			for _, from := range value.DependsOn {
				if strings.HasPrefix(from, ENV_PIPELINE_DELIMITER) {
					continue
				}
				if util.IsPackageTask(from) {
					engine.AddDep(from, taskName)
					continue
				} else if strings.Contains(from, TOPOLOGICAL_PIPELINE_DELIMITER) {
					topoDeps.Add(from[1:])
				} else {
					deps.Add(from)
				}
			}
			_, id := util.GetPackageTaskFromId(taskName)
			taskName = id
		} else {
			for _, from := range value.DependsOn {
				if strings.HasPrefix(from, ENV_PIPELINE_DELIMITER) {
					continue
				}
				if strings.Contains(from, TOPOLOGICAL_PIPELINE_DELIMITER) {
					topoDeps.Add(from[1:])
				} else {
					deps.Add(from)
				}
			}
		}

		engine.AddTask(&core.Task{
			Name:     taskName,
			TopoDeps: topoDeps,
			Deps:     deps,
<<<<<<< HEAD
			Cache:    value.Cache,
			Run: func(id string) error {
				cmdTime := time.Now()
				name, task := util.GetPackageTaskFromId(id)
				pack := g.PackageInfos[name]
				targetLogger := c.Config.Logger.Named(fmt.Sprintf("%v:%v", pack.Name, task))
				defer targetLogger.ResetNamed(pack.Name)
				targetLogger.Debug("start")

				// bail if the script doesn't exist
				if _, ok := pack.Scripts[task]; !ok {
					targetLogger.Debug("no task in package, skipping")
					targetLogger.Debug("done", "status", "skipped", "duration", time.Since(cmdTime))
					return nil
				}

				// Setup tracer
				tracer := runState.Run(util.GetTaskId(pack.Name, task))

				// Create a logger
				pref := colorCache.PrefixColor(pack.Name)
				actualPrefix := pref("%s:%s: ", pack.Name, task)
				targetUi := &cli.PrefixedUi{
					Ui:           targetBaseUI,
					OutputPrefix: actualPrefix,
					InfoPrefix:   actualPrefix,
					ErrorPrefix:  actualPrefix,
					WarnPrefix:   actualPrefix,
				}
				// Hash ---------------------------------------------
				// first check for package-tasks
				pipeline, ok := g.Pipeline[fmt.Sprintf("%v", id)]
				if !ok {
					// then check for regular tasks
					altpipe, notcool := g.Pipeline[task]
					// if neither, then bail
					if !notcool && !ok {
						return nil
					}
					// override if we need to...
					pipeline = altpipe
				}

				outputs := []string{fmt.Sprintf(".turbo/turbo-%v.log", task)}
				if pipeline.Outputs == nil {
					outputs = append(outputs, "dist/**/*", "build/**/*")
				} else {
					outputs = append(outputs, pipeline.Outputs...)
				}
				targetLogger.Debug("task output globs", "outputs", outputs)

				passThroughArgs := make([]string, 0, len(rs.Opts.passThroughArgs))
				for _, target := range rs.Targets {
					if target == task {
						passThroughArgs = append(passThroughArgs, rs.Opts.passThroughArgs...)
					}
				}

				// Hash the task-specific environment variables found in the dependsOnKey in the pipeline
				var hashableEnvVars []string
				var hashableEnvPairs []string
				if len(pipeline.DependsOn) > 0 {
					for _, v := range pipeline.DependsOn {
						if strings.Contains(v, ENV_PIPELINE_DELIMITER) {
							trimmed := strings.TrimPrefix(v, ENV_PIPELINE_DELIMITER)
							hashableEnvPairs = append(hashableEnvPairs, fmt.Sprintf("%v=%v", trimmed, os.Getenv(trimmed)))
							hashableEnvVars = append(hashableEnvVars, trimmed)
						}
					}
					sort.Strings(hashableEnvVars) // always sort them
				}
				targetLogger.Debug("hashable env vars", "vars", hashableEnvVars)
				hashable := struct {
					Hash             string
					Task             string
					Outputs          []string
					PassThruArgs     []string
					HashableEnvPairs []string
				}{
					Hash:             pack.Hash,
					Task:             task,
					Outputs:          outputs,
					PassThruArgs:     passThroughArgs,
					HashableEnvPairs: hashableEnvPairs,
				}
				hash, err := fs.HashObject(hashable)
				targetLogger.Debug("task hash", "value", hash)
				if err != nil {
					targetUi.Error(fmt.Sprintf("Hashing error: %v", err))
					// @TODO probably should abort fatally???
				}
				logFileName := filepath.Join(pack.Dir, ".turbo", fmt.Sprintf("turbo-%v.log", task))
				targetLogger.Debug("log file", "path", filepath.Join(rs.Opts.cwd, logFileName))

				// Cache ---------------------------------------------
				var hit bool
				if !rs.Opts.forceExecution {
					hit, _, _, err = turboCache.Fetch(pack.Dir, hash, nil)
					if err != nil {
						targetUi.Error(fmt.Sprintf("error fetching from cache: %s", err))
					} else if hit {
						if rs.Opts.stream && fs.FileExists(filepath.Join(rs.Opts.cwd, logFileName)) {
							logReplayWaitGroup.Add(1)
							go replayLogs(targetLogger, targetBaseUI, rs.Opts, logFileName, hash, &logReplayWaitGroup, false, rs.Opts.cachedOutputLogsMode)
						}
						targetLogger.Debug("done", "status", "complete", "duration", time.Since(cmdTime))
						tracer(TargetCached, nil)

						return nil
					}
					if rs.Opts.stream {
						targetUi.Output(fmt.Sprintf("cache miss, executing %s", ui.Dim(hash)))
					}
				} else {
					if rs.Opts.stream {
						targetUi.Output(fmt.Sprintf("cache bypass, force executing %s", ui.Dim(hash)))
					}
				}

				// Setup command execution
				argsactual := append([]string{"run"}, task)
				argsactual = append(argsactual, passThroughArgs...)
				// @TODO: @jaredpalmer fix this hack to get the package manager's name
				var cmd *exec.Cmd
				if backend.Name == "nodejs-berry" {
					cmd = exec.Command("yarn", argsactual...)
				} else {
					cmd = exec.Command(strings.TrimPrefix(backend.Name, "nodejs-"), argsactual...)
				}
				cmd.Dir = pack.Dir
				envs := fmt.Sprintf("TURBO_HASH=%v", hash)
				cmd.Env = append(os.Environ(), envs)

				// Setup stdout/stderr
				// If we are not caching anything, then we don't need to write logs to disk
				// be careful about this conditional given the default of cache = true
				var writer io.Writer
				if !rs.Opts.cache || (pipeline.Cache != nil && !*pipeline.Cache) {
					writer = os.Stdout
				} else {
					// Setup log file
					if err := fs.EnsureDir(logFileName); err != nil {
						tracer(TargetBuildFailed, err)
						c.logError(targetLogger, actualPrefix, err)
						if rs.Opts.bail {
							os.Exit(1)
						}
					}
					output, err := os.Create(logFileName)
					if err != nil {
						tracer(TargetBuildFailed, err)
						c.logError(targetLogger, actualPrefix, err)
						if rs.Opts.bail {
							os.Exit(1)
						}
					}
					defer output.Close()
					bufWriter := bufio.NewWriter(output)
					bufWriter.WriteString(fmt.Sprintf("%scache hit, replaying output %s\n", actualPrefix, ui.Dim(hash)))
					defer bufWriter.Flush()
					if rs.Opts.notCachedOutputLogsMode == "none" || rs.Opts.notCachedOutputLogsMode == "hash" {
						writer = bufWriter
					} else {
						writer = io.MultiWriter(os.Stdout, bufWriter)
					}
				}

				logger := log.New(writer, "", 0)
				// Setup a streamer that we'll pipe cmd.Stdout to
				logStreamerOut := logstreamer.NewLogstreamer(logger, actualPrefix, false)
				// Setup a streamer that we'll pipe cmd.Stderr to.
				logStreamerErr := logstreamer.NewLogstreamer(logger, actualPrefix, false)
				cmd.Stderr = logStreamerErr
				cmd.Stdout = logStreamerOut
				// Flush/Reset any error we recorded
				logStreamerErr.FlushRecord()
				logStreamerOut.FlushRecord()

				// Run the command
				if err := c.Processes.Exec(cmd); err != nil {
					// if we already know we're in the process of exiting,
					// we don't need to record an error to that effect.
					if errors.Is(err, process.ErrClosing) {
						return nil
					}
					tracer(TargetBuildFailed, err)
					targetLogger.Error("Error: command finished with error: %w", err)
					if rs.Opts.bail {
						if rs.Opts.stream {
							targetUi.Error(fmt.Sprintf("Error: command finished with error: %s", err))
						} else {
							f, err := os.Open(filepath.Join(rs.Opts.cwd, logFileName))
							if err != nil {
								targetUi.Warn(fmt.Sprintf("failed reading logs: %v", err))
							}
							defer f.Close()
							scan := bufio.NewScanner(f)
							targetBaseUI.Error("")
							targetBaseUI.Error(util.Sprintf("%s ${RED}%s finished with error${RESET}", ui.ERROR_PREFIX, util.GetTaskId(pack.Name, task)))
							targetBaseUI.Error("")
							for scan.Scan() {
								targetBaseUI.Output(util.Sprintf("${RED}%s:%s: ${RESET}%s", pack.Name, task, scan.Bytes())) //Writing to Stdout
							}
						}
						c.Processes.Close()
					} else {
						if rs.Opts.stream {
							targetUi.Warn("command finished with error, but continuing...")
						}
					}
					return err
				}

				// Cache command outputs
				if rs.Opts.cache && (pipeline.Cache == nil || *pipeline.Cache) {
					targetLogger.Debug("caching output", "outputs", outputs)
					ignore := []string{}
					filesToBeCached := globby.GlobFiles(pack.Dir, outputs, ignore)
					if err := turboCache.Put(pack.Dir, hash, int(time.Since(cmdTime).Milliseconds()), filesToBeCached); err != nil {
						c.logError(targetLogger, "", fmt.Errorf("error caching output: %w", err))
					}
				}

				// Clean up tracing
				tracer(TargetBuilt, nil)
				targetLogger.Debug("done", "status", "complete", "duration", time.Since(cmdTime))
				return nil
			},
=======
>>>>>>> eee3387a
		})
	}

	if err := engine.Prepare(&core.SchedulerExecutionOptions{
		Packages:  rs.FilteredPkgs.UnsafeListOfStrings(),
		TaskNames: rs.Targets,
		TasksOnly: rs.Opts.only,
	}); err != nil {
		return nil, err
	}
	return engine, nil
}

// RunOptions holds the current run operations configuration

type RunOptions struct {
	// Whether to include dependent impacted consumers in execution (defaults to true)
	includeDependents bool
	// Whether to include includeDependencies (pkg.dependencies) in execution (defaults to false)
	includeDependencies bool
	// List of globs of file paths to ignore from execution scope calculation
	ignore []string
	// Whether to stream log outputs
	stream bool
	// Show a dot graph
	dotGraph string
	// List of globs to global files whose contents will be included in the global hash calculation
	globalDeps []string
	// Filtered list of package entrypoints
	scope []string
	// Force execution to be serially one-at-a-time
	concurrency int
	// Whether to execute in parallel (defaults to false)
	parallel bool
	// Git diff used to calculate changed packages
	since string
	// Current working directory
	cwd string
	// Whether to emit a perf profile
	profile string
	// Force task execution
	forceExecution bool
	// Cache results
	cache bool
	// Cache folder
	cacheFolder string
	// Immediately exit on task failure
	bail            bool
	passThroughArgs []string
	// Restrict execution to only the listed task names. Default false
<<<<<<< HEAD
	only bool
	// Task logs output modes (cached and not cached tasks):
	// full - show all,
	// hash - only show task hash,
	// none - show nothing
	cachedOutputLogsMode    string
	notCachedOutputLogsMode string
=======
	only       bool
	dryRun     bool
	dryRunJson bool
>>>>>>> eee3387a
}

func (ro *RunOptions) ScopeOpts() *scope.Opts {
	return &scope.Opts{
		IncludeDependencies: ro.includeDependencies,
		IncludeDependents:   ro.includeDependents,
		Patterns:            ro.scope,
		Since:               ro.since,
		Cwd:                 ro.cwd,
		IgnorePatterns:      ro.ignore,
		GlobalDepPatterns:   ro.globalDeps,
	}
}

func getDefaultRunOptions() *RunOptions {
	return &RunOptions{
		bail:                    true,
		includeDependents:       true,
		parallel:                false,
		concurrency:             10,
		dotGraph:                "",
		includeDependencies:     false,
		cache:                   true,
		profile:                 "", // empty string does no tracing
		forceExecution:          false,
		stream:                  true,
		only:                    false,
		cachedOutputLogsMode:    "full",
		notCachedOutputLogsMode: "full",
	}
}

func parseRunArgs(args []string, output cli.Ui) (*RunOptions, error) {
	var runOptions = getDefaultRunOptions()

	if len(args) == 0 {
		return nil, errors.Errorf("At least one task must be specified.")
	}

	cwd, err := os.Getwd()
	if err != nil {
		return nil, fmt.Errorf("invalid working directory: %w", err)
	}
	runOptions.cwd = cwd

	unresolvedCacheFolder := filepath.FromSlash("./node_modules/.cache/turbo")

	// --scope and --since implies --include-dependencies for backwards compatibility
	// When we switch to cobra we will need to track if it's been set manually. Currently
	// it's only possible to set to true, but in the future a user could theoretically set
	// it to false and override the default behavior.
	includDepsSet := false
	for argIndex, arg := range args {
		if arg == "--" {
			runOptions.passThroughArgs = args[argIndex+1:]
			break
		} else if strings.HasPrefix(arg, "--") {
			switch {
			case strings.HasPrefix(arg, "--since="):
				if len(arg[len("--since="):]) > 0 {
					runOptions.since = arg[len("--since="):]
				}
			case strings.HasPrefix(arg, "--scope="):
				if len(arg[len("--scope="):]) > 0 {
					runOptions.scope = append(runOptions.scope, arg[len("--scope="):])
				}
			case strings.HasPrefix(arg, "--ignore="):
				if len(arg[len("--ignore="):]) > 0 {
					runOptions.ignore = append(runOptions.ignore, arg[len("--ignore="):])
				}
			case strings.HasPrefix(arg, "--global-deps="):
				if len(arg[len("--global-deps="):]) > 0 {
					runOptions.globalDeps = append(runOptions.globalDeps, arg[len("--global-deps="):])
				}
			case strings.HasPrefix(arg, "--cwd="):
				if len(arg[len("--cwd="):]) > 0 {
					runOptions.cwd = arg[len("--cwd="):]
				}
			case strings.HasPrefix(arg, "--parallel"):
				runOptions.parallel = true
			case strings.HasPrefix(arg, "--profile="): // this one must com before the next
				if len(arg[len("--profile="):]) > 0 {
					runOptions.profile = arg[len("--profile="):]
				}
			case strings.HasPrefix(arg, "--profile"):
				runOptions.profile = fmt.Sprintf("%v-profile.json", time.Now().UnixNano())

			case strings.HasPrefix(arg, "--no-deps"):
				runOptions.includeDependents = false
			case strings.HasPrefix(arg, "--no-cache"):
				runOptions.cache = false
			case strings.HasPrefix(arg, "--cacheFolder"):
				output.Warn("[WARNING] The --cacheFolder flag has been deprecated and will be removed in future versions of turbo. Please use `--cache-dir` instead")
				unresolvedCacheFolder = arg[len("--cacheFolder="):]
			case strings.HasPrefix(arg, "--cache-dir"):
				unresolvedCacheFolder = arg[len("--cache-dir="):]
			case strings.HasPrefix(arg, "--continue"):
				runOptions.bail = false
			case strings.HasPrefix(arg, "--force"):
				runOptions.forceExecution = true
			case strings.HasPrefix(arg, "--stream"):
				runOptions.stream = true

			case strings.HasPrefix(arg, "--graph="): // this one must com before the next
				if len(arg[len("--graph="):]) > 0 {
					runOptions.dotGraph = arg[len("--graph="):]
				}
			case strings.HasPrefix(arg, "--graph"):
				runOptions.dotGraph = fmt.Sprintf("graph-%v.jpg", time.Now().UnixNano())
			case strings.HasPrefix(arg, "--serial"):
				output.Warn("[WARNING] The --serial flag has been deprecated and will be removed in future versions of turbo. Please use `--concurrency=1` instead")
				runOptions.concurrency = 1
			case strings.HasPrefix(arg, "--concurrency"):
				if i, err := strconv.Atoi(arg[len("--concurrency="):]); err != nil {
					return nil, fmt.Errorf("invalid value for --concurrency CLI flag. This should be a positive integer greater than or equal to 1: %w", err)
				} else {
					if i >= 1 {
						runOptions.concurrency = i
					} else {
						return nil, fmt.Errorf("invalid value %v for --concurrency CLI flag. This should be a positive integer greater than or equal to 1", i)
					}
				}
			case strings.HasPrefix(arg, "--includeDependencies"):
				output.Warn("[WARNING] The --includeDependencies flag has renamed to --include-dependencies for consistency. Please use `--include-dependencies` instead")
				runOptions.includeDependencies = true
				includDepsSet = true
			case strings.HasPrefix(arg, "--include-dependencies"):
				runOptions.includeDependencies = true
				includDepsSet = true
			case strings.HasPrefix(arg, "--only"):
				runOptions.only = true
<<<<<<< HEAD
			case strings.HasPrefix(arg, "--output-logs"):
				outputLogsMode := arg[len("--output-logs="):]
				if len(outputLogsMode) > 0 {
					switch outputLogsMode {
					case "full",
						"none":
						runOptions.notCachedOutputLogsMode = outputLogsMode
						runOptions.cachedOutputLogsMode = outputLogsMode
					case "hash-only":
						runOptions.notCachedOutputLogsMode = "hash"
						runOptions.cachedOutputLogsMode = "hash"
					case "new-only":
						runOptions.notCachedOutputLogsMode = "full"
						runOptions.cachedOutputLogsMode = "hash"
					default:
						output.Warn(fmt.Sprintf("[WARNING] unknown value %v for --output-logs CLI flag. Falling back to full", outputLogsMode))
					}
=======
			case strings.HasPrefix(arg, "--dry-run"):
				runOptions.dryRun = true
				if strings.HasPrefix(arg, "--dry-run=json") {
					runOptions.dryRunJson = true
				}
			case strings.HasPrefix(arg, "--dry"):
				runOptions.dryRun = true
				if strings.HasPrefix(arg, "--dry=json") {
					runOptions.dryRunJson = true
>>>>>>> eee3387a
				}
			case strings.HasPrefix(arg, "--team"):
			case strings.HasPrefix(arg, "--token"):
			case strings.HasPrefix(arg, "--api"):
			case strings.HasPrefix(arg, "--url"):
			case strings.HasPrefix(arg, "--trace"):
			case strings.HasPrefix(arg, "--cpuprofile"):
			case strings.HasPrefix(arg, "--heap"):
			case strings.HasPrefix(arg, "--no-gc"):
			default:
				return nil, errors.New(fmt.Sprintf("unknown flag: %v", arg))
			}
		}
	}
	if len(runOptions.scope) != 0 && runOptions.since != "" && !includDepsSet {
		runOptions.includeDependencies = true
	}

	// Force streaming output in CI/CD non-interactive mode
	if !ui.IsTTY || ui.IsCI {
		runOptions.stream = true
	}

	// We can only set this cache folder after we know actual cwd
	runOptions.cacheFolder = filepath.Join(runOptions.cwd, unresolvedCacheFolder)

	return runOptions, nil
}

// logError logs an error and outputs it to the UI.
func (c *RunCommand) logError(log hclog.Logger, prefix string, err error) {
	log.Error(prefix, "error", err)

	if prefix != "" {
		prefix += ": "
	}

	c.Ui.Error(fmt.Sprintf("%s%s%s", ui.ERROR_PREFIX, prefix, color.RedString(" %v", err)))
}

// logError logs an error and outputs it to the UI.
func (c *RunCommand) logWarning(log hclog.Logger, prefix string, err error) {
	log.Warn(prefix, "warning", err)

	if prefix != "" {
		prefix = " " + prefix + ": "
	}

	c.Ui.Error(fmt.Sprintf("%s%s%s", ui.WARNING_PREFIX, prefix, color.YellowString(" %v", err)))
}

func hasGraphViz() bool {
	err := exec.Command("dot", "-v").Run()
	return err == nil
}

func (c *RunCommand) executeTasks(g *completeGraph, rs *runSpec, engine *core.Scheduler, backend *api.LanguageBackend, startAt time.Time) int {
	goctx := gocontext.Background()
	var analyticsSink analytics.Sink
	if c.Config.IsLoggedIn() {
		analyticsSink = c.Config.ApiClient
	} else {
		analyticsSink = analytics.NullSink
	}
	analyticsClient := analytics.NewClient(goctx, analyticsSink, c.Config.Logger.Named("analytics"))
	defer analyticsClient.CloseWithTimeout(50 * time.Millisecond)
	turboCache := cache.New(c.Config, analyticsClient)
	defer turboCache.Shutdown()
	runState := NewRunState(rs.Opts, startAt)
	runState.Listen(c.Ui, time.Now())
	ec := &execContext{
		colorCache: NewColorCache(),
		runState:   runState,
		rs:         rs,
		ui:         &cli.ConcurrentUi{Ui: c.Ui},
		turboCache: turboCache,
		logger:     c.Config.Logger,
		backend:    backend,
		processes:  c.Processes,
	}

	// run the thing
	errs := engine.Execute(g.getPackageTaskVisitor(ec.exec), core.ExecOpts{
		Parallel:    rs.Opts.parallel,
		Concurrency: rs.Opts.concurrency,
	})

	// Track if we saw any child with a non-zero exit code
	exitCode := 0
	exitCodeErr := &process.ChildExit{}
	for _, err := range errs {
		if errors.As(err, &exitCodeErr) {
			if exitCodeErr.ExitCode > exitCode {
				exitCode = exitCodeErr.ExitCode
			}
		}
		c.Ui.Error(err.Error())
	}

	ec.logReplayWaitGroup.Wait()

	if err := runState.Close(c.Ui, rs.Opts.profile); err != nil {
		c.Ui.Error(fmt.Sprintf("Error with profiler: %s", err.Error()))
		return 1
	}
	return 0
}

type hashedTask struct {
	TaskID       string   `json:"taskId"`
	Task         string   `json:"task"`
	Package      string   `json:"package"`
	Hash         string   `json:"hash"`
	Command      string   `json:"command"`
	Outputs      []string `json:"outputs"`
	LogFile      string   `json:"logFile"`
	Dir          string   `json:"directory"`
	Dependencies []string `json:"dependencies"`
	Dependents   []string `json:"dependents"`
}

func (c *RunCommand) executeDryRun(engine *core.Scheduler, g *completeGraph, rs *runSpec, logger hclog.Logger) ([]hashedTask, error) {
	taskIDs := []hashedTask{}
	errs := engine.Execute(g.getPackageTaskVisitor(func(pt *packageTask) error {
		command, ok := pt.pkg.Scripts[pt.task]
		if !ok {
			logger.Debug("no task in package, skipping")
			logger.Debug("done", "status", "skipped")
			return nil
		}
		passThroughArgs := rs.ArgsForTask(pt.task)
		hash, err := pt.hash(passThroughArgs, logger)
		if err != nil {
			return err
		}
		ancestors, err := engine.TaskGraph.Ancestors(pt.taskID)
		if err != nil {
			return err
		}
		stringAncestors := []string{}
		for _, dep := range ancestors {
			// Don't leak out internal ROOT_NODE_NAME nodes, which are just placeholders
			if !strings.Contains(dep.(string), core.ROOT_NODE_NAME) {
				stringAncestors = append(stringAncestors, dep.(string))
			}
		}
		descendents, err := engine.TaskGraph.Descendents(pt.taskID)
		if err != nil {
			return err
		}
		stringDescendents := []string{}
		for _, dep := range descendents {
			// Don't leak out internal ROOT_NODE_NAME nodes, which are just placeholders
			if !strings.Contains(dep.(string), core.ROOT_NODE_NAME) {
				stringDescendents = append(stringDescendents, dep.(string))
			}
		}
		sort.Strings(stringDescendents)

		taskIDs = append(taskIDs, hashedTask{
			TaskID:       pt.taskID,
			Task:         pt.task,
			Package:      pt.packageName,
			Hash:         hash,
			Command:      command,
			Dir:          pt.pkg.Dir,
			Outputs:      pt.ExternalOutputs(),
			LogFile:      pt.RepoRelativeLogFile(),
			Dependencies: stringAncestors,
			Dependents:   stringDescendents,
		})
		return nil
	}), core.ExecOpts{
		Concurrency: 1,
		Parallel:    false,
	})
	if len(errs) > 0 {
		for _, err := range errs {
			c.Ui.Error(err.Error())
		}
		return nil, errors.New("errors occurred during dry-run graph traversal")
	}
	return taskIDs, nil
}

// Replay logs will try to replay logs back to the stdout
func replayLogs(logger hclog.Logger, prefixUi cli.Ui, runOptions *RunOptions, logFileName, hash string, wg *sync.WaitGroup, silent bool, outputLogsMode string) {
	defer wg.Done()
	logger.Debug("start replaying logs")
	f, err := os.Open(filepath.Join(runOptions.cwd, logFileName))
	if err != nil && !silent {
		prefixUi.Warn(fmt.Sprintf("error reading logs: %v", err))
		logger.Error(fmt.Sprintf("error reading logs: %v", err.Error()))
	}
	defer f.Close()
	if outputLogsMode != "none" {
		scan := bufio.NewScanner(f)
		if outputLogsMode == "hash" {
			//Writing to Stdout only the "cache hit, replaying output" line
			scan.Scan()
			prefixUi.Output(ui.StripAnsi(string(scan.Bytes())))
		} else {
			for scan.Scan() {
				prefixUi.Output(ui.StripAnsi(string(scan.Bytes()))) //Writing to Stdout
			}
		}
	}
	logger.Debug("finish replaying logs")
}

// GetTargetsFromArguments returns a list of targets from the arguments and Turbo config.
// Return targets are always unique sorted alphabetically.
func getTargetsFromArguments(arguments []string, configJson *fs.TurboConfigJSON) ([]string, error) {
	targets := make(util.Set)
	for _, arg := range arguments {
		if arg == "--" {
			break
		}
		if !strings.HasPrefix(arg, "-") {
			targets.Add(arg)
			found := false
			for task := range configJson.Pipeline {
				if task == arg {
					found = true
				}
			}
			if !found {
				return nil, fmt.Errorf("task `%v` not found in turbo pipeline in package.json. Are you sure you added it?", arg)
			}
		}
	}
	stringTargets := targets.UnsafeListOfStrings()
	sort.Strings(stringTargets)
	return stringTargets, nil
}

type execContext struct {
	colorCache         *ColorCache
	runState           *RunState
	rs                 *runSpec
	logReplayWaitGroup sync.WaitGroup
	ui                 cli.Ui
	turboCache         cache.Cache
	logger             hclog.Logger
	backend            *api.LanguageBackend
	processes          *process.Manager
}

func (e *execContext) logError(log hclog.Logger, prefix string, err error) {
	e.logger.Error(prefix, "error", err)

	if prefix != "" {
		prefix += ": "
	}

	e.ui.Error(fmt.Sprintf("%s%s%s", ui.ERROR_PREFIX, prefix, color.RedString(" %v", err)))
}

func (e *execContext) exec(pt *packageTask) error {
	cmdTime := time.Now()

	targetLogger := e.logger.Named(fmt.Sprintf("%v:%v", pt.pkg.Name, pt.task))
	targetLogger.Debug("start")

	// bail if the script doesn't exist
	if _, ok := pt.pkg.Scripts[pt.task]; !ok {
		targetLogger.Debug("no task in package, skipping")
		targetLogger.Debug("done", "status", "skipped", "duration", time.Since(cmdTime))
		return nil
	}

	// Setup tracer
	tracer := e.runState.Run(util.GetTaskId(pt.pkg.Name, pt.task))

	// Create a logger
	pref := e.colorCache.PrefixColor(pt.pkg.Name)
	actualPrefix := pref("%s:%s: ", pt.pkg.Name, pt.task)
	targetUi := &cli.PrefixedUi{
		Ui:           e.ui,
		OutputPrefix: actualPrefix,
		InfoPrefix:   actualPrefix,
		ErrorPrefix:  actualPrefix,
		WarnPrefix:   actualPrefix,
	}

	logFileName := filepath.Join(pt.pkg.Dir, ".turbo", fmt.Sprintf("turbo-%v.log", pt.task))
	targetLogger.Debug("log file", "path", filepath.Join(e.rs.Opts.cwd, logFileName))

	passThroughArgs := e.rs.ArgsForTask(pt.task)
	hash, err := pt.hash(passThroughArgs, e.logger)
	e.logger.Debug("task hash", "value", hash)
	if err != nil {
		e.ui.Error(fmt.Sprintf("Hashing error: %v", err))
		// @TODO probably should abort fatally???
	}
	// Cache ---------------------------------------------
	var hit bool
	if !e.rs.Opts.forceExecution {
		hit, _, _, err = e.turboCache.Fetch(e.rs.Opts.cwd, hash, nil)
		if err != nil {
			targetUi.Error(fmt.Sprintf("error fetching from cache: %s", err))
		} else if hit {
			if e.rs.Opts.stream && fs.FileExists(filepath.Join(e.rs.Opts.cwd, logFileName)) {
				e.logReplayWaitGroup.Add(1)
				go replayLogs(targetLogger, e.ui, e.rs.Opts, logFileName, hash, &e.logReplayWaitGroup, false)
			}
			targetLogger.Debug("done", "status", "complete", "duration", time.Since(cmdTime))
			tracer(TargetCached, nil)

			return nil
		}
		if e.rs.Opts.stream {
			targetUi.Output(fmt.Sprintf("cache miss, executing %s", ui.Dim(hash)))
		}
	} else {
		if e.rs.Opts.stream {
			targetUi.Output(fmt.Sprintf("cache bypass, force executing %s", ui.Dim(hash)))
		}
	}

	// Setup command execution
	argsactual := append([]string{"run"}, pt.task)
	argsactual = append(argsactual, passThroughArgs...)
	// @TODO: @jaredpalmer fix this hack to get the package manager's name
	var cmd *exec.Cmd
	if e.backend.Name == "nodejs-berry" {
		cmd = exec.Command("yarn", argsactual...)
	} else {
		cmd = exec.Command(strings.TrimPrefix(e.backend.Name, "nodejs-"), argsactual...)
	}
	cmd.Dir = pt.pkg.Dir
	envs := fmt.Sprintf("TURBO_HASH=%v", hash)
	cmd.Env = append(os.Environ(), envs)

	// Setup stdout/stderr
	// If we are not caching anything, then we don't need to write logs to disk
	// be careful about this conditional given the default of cache = true
	var writer io.Writer
	if !e.rs.Opts.cache || (pt.pipeline.Cache != nil && !*pt.pipeline.Cache) {
		writer = os.Stdout
	} else {
		// Setup log file
		if err := fs.EnsureDir(logFileName); err != nil {
			tracer(TargetBuildFailed, err)
			e.logError(targetLogger, actualPrefix, err)
			if e.rs.Opts.bail {
				os.Exit(1)
			}
		}
		output, err := os.Create(logFileName)
		if err != nil {
			tracer(TargetBuildFailed, err)
			e.logError(targetLogger, actualPrefix, err)
			if e.rs.Opts.bail {
				os.Exit(1)
			}
		}
		defer output.Close()
		bufWriter := bufio.NewWriter(output)
		bufWriter.WriteString(fmt.Sprintf("%scache hit, replaying output %s\n", actualPrefix, ui.Dim(hash)))
		defer bufWriter.Flush()
		writer = io.MultiWriter(os.Stdout, bufWriter)
	}

	logger := log.New(writer, "", 0)
	// Setup a streamer that we'll pipe cmd.Stdout to
	logStreamerOut := logstreamer.NewLogstreamer(logger, actualPrefix, false)
	// Setup a streamer that we'll pipe cmd.Stderr to.
	logStreamerErr := logstreamer.NewLogstreamer(logger, actualPrefix, false)
	cmd.Stderr = logStreamerErr
	cmd.Stdout = logStreamerOut
	// Flush/Reset any error we recorded
	logStreamerErr.FlushRecord()
	logStreamerOut.FlushRecord()

	// Run the command
	if err := e.processes.Exec(cmd); err != nil {
		// if we already know we're in the process of exiting,
		// we don't need to record an error to that effect.
		if errors.Is(err, process.ErrClosing) {
			return nil
		}
		tracer(TargetBuildFailed, err)
		targetLogger.Error("Error: command finished with error: %w", err)
		if e.rs.Opts.bail {
			if e.rs.Opts.stream {
				targetUi.Error(fmt.Sprintf("Error: command finished with error: %s", err))
			} else {
				f, err := os.Open(filepath.Join(e.rs.Opts.cwd, logFileName))
				if err != nil {
					targetUi.Warn(fmt.Sprintf("failed reading logs: %v", err))
				}
				defer f.Close()
				scan := bufio.NewScanner(f)
				e.ui.Error("")
				e.ui.Error(util.Sprintf("%s ${RED}%s finished with error${RESET}", ui.ERROR_PREFIX, util.GetTaskId(pt.pkg.Name, pt.task)))
				e.ui.Error("")
				for scan.Scan() {
					e.ui.Output(util.Sprintf("${RED}%s:%s: ${RESET}%s", pt.pkg.Name, pt.task, scan.Bytes())) //Writing to Stdout
				}
			}
			e.processes.Close()
		} else {
			if e.rs.Opts.stream {
				targetUi.Warn("command finished with error, but continuing...")
			}
		}
		return err
	}

	// Cache command outputs
	if e.rs.Opts.cache && (pt.pipeline.Cache == nil || *pt.pipeline.Cache) {
		outputs := pt.HashableOutputs()
		targetLogger.Debug("caching output", "outputs", outputs)
		ignore := []string{}
		filesToBeCached := globby.GlobFiles(pt.pkg.Dir, outputs, ignore)
		if err := e.turboCache.Put(pt.pkg.Dir, hash, int(time.Since(cmdTime).Milliseconds()), filesToBeCached); err != nil {
			e.logError(targetLogger, "", fmt.Errorf("error caching output: %w", err))
		}
	}

	// Clean up tracing
	tracer(TargetBuilt, nil)
	targetLogger.Debug("done", "status", "complete", "duration", time.Since(cmdTime))
	return nil
}

func (c *RunCommand) generateDotGraph(taskGraph *dag.AcyclicGraph, outputFilename string) error {
	graphString := string(taskGraph.Dot(&dag.DotOpts{
		Verbose:    true,
		DrawCycles: true,
	}))
	ext := filepath.Ext(outputFilename)
	if ext == ".html" {
		f, err := os.Create(outputFilename)
		if err != nil {
			return fmt.Errorf("error writing graph: %w", err)
		}
		defer f.Close()
		f.WriteString(`<!DOCTYPE html>
    <html>
    <head>
      <meta charset="utf-8">
      <title>Graph</title>
    </head>
    <body>
      <script src="https://cdn.jsdelivr.net/npm/viz.js@2.1.2-pre.1/viz.js"></script>
      <script src="https://cdn.jsdelivr.net/npm/viz.js@2.1.2-pre.1/full.render.js"></script>
      <script>`)
		f.WriteString("const s = `" + graphString + "`.replace(/\\_\\_\\_ROOT\\_\\_\\_/g, \"Root\").replace(/\\[root\\]/g, \"\");new Viz().renderSVGElement(s).then(el => document.body.appendChild(el)).catch(e => console.error(e));")
		f.WriteString(`
    </script>
  </body>
  </html>`)
		c.Ui.Output("")
		c.Ui.Output(fmt.Sprintf("✔ Generated task graph in %s", ui.Bold(outputFilename)))
		if ui.IsTTY {
			browser.OpenBrowser(outputFilename)
		}
		return nil
	}
	hasDot := hasGraphViz()
	if hasDot {
		dotArgs := []string{"-T" + ext[1:], "-o", outputFilename}
		cmd := exec.Command("dot", dotArgs...)
		cmd.Stdin = strings.NewReader(graphString)
		if err := cmd.Run(); err != nil {
			return fmt.Errorf("could not generate task graphfile %v:  %w", outputFilename, err)
		} else {
			c.Ui.Output("")
			c.Ui.Output(fmt.Sprintf("✔ Generated task graph in %s", ui.Bold(outputFilename)))
		}
	} else {
		c.Ui.Output("")
		c.Ui.Warn(color.New(color.FgYellow, color.Bold, color.ReverseVideo).Sprint(" WARNING ") + color.YellowString(" `turbo` uses Graphviz to generate an image of your\ngraph, but Graphviz isn't installed on this machine.\n\nYou can download Graphviz from https://graphviz.org/download.\n\nIn the meantime, you can use this string output with an\nonline Dot graph viewer."))
		c.Ui.Output("")
		c.Ui.Output(graphString)
	}
	return nil
}

type packageTask struct {
	taskID      string
	task        string
	packageName string
	pkg         *fs.PackageJSON
	pipeline    *fs.Pipeline
}

func (pt *packageTask) ExternalOutputs() []string {
	if pt.pipeline.Outputs == nil {
		return []string{"dist/**/*", "build/**/*"}
	}
	return pt.pipeline.Outputs
}

func (pt *packageTask) RepoRelativeLogFile() string {
	return filepath.Join(pt.pkg.Dir, ".turbo", fmt.Sprintf("turbo-%v.log", pt.task))
}

func (pt *packageTask) HashableOutputs() []string {
	outputs := []string{fmt.Sprintf(".turbo/turbo-%v.log", pt.task)}
	outputs = append(outputs, pt.ExternalOutputs()...)
	return outputs
}

func (pt *packageTask) hash(args []string, logger hclog.Logger) (string, error) {
	// Hash ---------------------------------------------
	outputs := pt.HashableOutputs()
	logger.Debug("task output globs", "outputs", outputs)

	// Hash the task-specific environment variables found in the dependsOnKey in the pipeline
	var hashableEnvVars []string
	var hashableEnvPairs []string
	if len(pt.pipeline.DependsOn) > 0 {
		for _, v := range pt.pipeline.DependsOn {
			if strings.Contains(v, ENV_PIPELINE_DELIMITER) {
				trimmed := strings.TrimPrefix(v, ENV_PIPELINE_DELIMITER)
				hashableEnvPairs = append(hashableEnvPairs, fmt.Sprintf("%v=%v", trimmed, os.Getenv(trimmed)))
				hashableEnvVars = append(hashableEnvVars, trimmed)
			}
		}
		sort.Strings(hashableEnvVars) // always sort them
	}
	logger.Debug("hashable env vars", "vars", hashableEnvVars)
	hashable := struct {
		Hash             string
		Task             string
		Outputs          []string
		PassThruArgs     []string
		HashableEnvPairs []string
	}{
		Hash:             pt.pkg.Hash,
		Task:             pt.task,
		Outputs:          outputs,
		PassThruArgs:     args,
		HashableEnvPairs: hashableEnvPairs,
	}
	return fs.HashObject(hashable)
}

func (g *completeGraph) getPackageTaskVisitor(visitor func(pt *packageTask) error) func(taskID string) error {
	return func(taskID string) error {
		name, task := util.GetPackageTaskFromId(taskID)
		pkg := g.PackageInfos[name]
		// first check for package-tasks
		pipeline, ok := g.Pipeline[fmt.Sprintf("%v", taskID)]
		if !ok {
			// then check for regular tasks
			altpipe, notcool := g.Pipeline[task]
			// if neither, then bail
			if !notcool && !ok {
				return nil
			}
			// override if we need to...
			pipeline = altpipe
		}
		return visitor(&packageTask{
			taskID:      taskID,
			task:        task,
			packageName: name,
			pkg:         pkg,
			pipeline:    &pipeline,
		})
	}
}<|MERGE_RESOLUTION|>--- conflicted
+++ resolved
@@ -133,17 +133,14 @@
                          (default false)
   --no-cache             Avoid saving task results to the cache. Useful for
                          development/watch tasks. (default false)
-<<<<<<< HEAD
   --output-logs          Set type of process output logging. Use full to show
                          all output. Use hash-only to show only turbo-computed
                          task hashes. Use new-only to show only new output with
                          only hashes for cached tasks. Use none to hide process
                          output. (default full)
-=======
   --dry/--dry-run[=json] List the packages in scope and the tasks that would be run, 
                          but don't actually run them. Passing --dry=json or 
                          --dry-run=json will render the output in JSON format.
->>>>>>> eee3387a
 `)
 	return strings.TrimSpace(helpText)
 }
@@ -385,237 +382,6 @@
 			Name:     taskName,
 			TopoDeps: topoDeps,
 			Deps:     deps,
-<<<<<<< HEAD
-			Cache:    value.Cache,
-			Run: func(id string) error {
-				cmdTime := time.Now()
-				name, task := util.GetPackageTaskFromId(id)
-				pack := g.PackageInfos[name]
-				targetLogger := c.Config.Logger.Named(fmt.Sprintf("%v:%v", pack.Name, task))
-				defer targetLogger.ResetNamed(pack.Name)
-				targetLogger.Debug("start")
-
-				// bail if the script doesn't exist
-				if _, ok := pack.Scripts[task]; !ok {
-					targetLogger.Debug("no task in package, skipping")
-					targetLogger.Debug("done", "status", "skipped", "duration", time.Since(cmdTime))
-					return nil
-				}
-
-				// Setup tracer
-				tracer := runState.Run(util.GetTaskId(pack.Name, task))
-
-				// Create a logger
-				pref := colorCache.PrefixColor(pack.Name)
-				actualPrefix := pref("%s:%s: ", pack.Name, task)
-				targetUi := &cli.PrefixedUi{
-					Ui:           targetBaseUI,
-					OutputPrefix: actualPrefix,
-					InfoPrefix:   actualPrefix,
-					ErrorPrefix:  actualPrefix,
-					WarnPrefix:   actualPrefix,
-				}
-				// Hash ---------------------------------------------
-				// first check for package-tasks
-				pipeline, ok := g.Pipeline[fmt.Sprintf("%v", id)]
-				if !ok {
-					// then check for regular tasks
-					altpipe, notcool := g.Pipeline[task]
-					// if neither, then bail
-					if !notcool && !ok {
-						return nil
-					}
-					// override if we need to...
-					pipeline = altpipe
-				}
-
-				outputs := []string{fmt.Sprintf(".turbo/turbo-%v.log", task)}
-				if pipeline.Outputs == nil {
-					outputs = append(outputs, "dist/**/*", "build/**/*")
-				} else {
-					outputs = append(outputs, pipeline.Outputs...)
-				}
-				targetLogger.Debug("task output globs", "outputs", outputs)
-
-				passThroughArgs := make([]string, 0, len(rs.Opts.passThroughArgs))
-				for _, target := range rs.Targets {
-					if target == task {
-						passThroughArgs = append(passThroughArgs, rs.Opts.passThroughArgs...)
-					}
-				}
-
-				// Hash the task-specific environment variables found in the dependsOnKey in the pipeline
-				var hashableEnvVars []string
-				var hashableEnvPairs []string
-				if len(pipeline.DependsOn) > 0 {
-					for _, v := range pipeline.DependsOn {
-						if strings.Contains(v, ENV_PIPELINE_DELIMITER) {
-							trimmed := strings.TrimPrefix(v, ENV_PIPELINE_DELIMITER)
-							hashableEnvPairs = append(hashableEnvPairs, fmt.Sprintf("%v=%v", trimmed, os.Getenv(trimmed)))
-							hashableEnvVars = append(hashableEnvVars, trimmed)
-						}
-					}
-					sort.Strings(hashableEnvVars) // always sort them
-				}
-				targetLogger.Debug("hashable env vars", "vars", hashableEnvVars)
-				hashable := struct {
-					Hash             string
-					Task             string
-					Outputs          []string
-					PassThruArgs     []string
-					HashableEnvPairs []string
-				}{
-					Hash:             pack.Hash,
-					Task:             task,
-					Outputs:          outputs,
-					PassThruArgs:     passThroughArgs,
-					HashableEnvPairs: hashableEnvPairs,
-				}
-				hash, err := fs.HashObject(hashable)
-				targetLogger.Debug("task hash", "value", hash)
-				if err != nil {
-					targetUi.Error(fmt.Sprintf("Hashing error: %v", err))
-					// @TODO probably should abort fatally???
-				}
-				logFileName := filepath.Join(pack.Dir, ".turbo", fmt.Sprintf("turbo-%v.log", task))
-				targetLogger.Debug("log file", "path", filepath.Join(rs.Opts.cwd, logFileName))
-
-				// Cache ---------------------------------------------
-				var hit bool
-				if !rs.Opts.forceExecution {
-					hit, _, _, err = turboCache.Fetch(pack.Dir, hash, nil)
-					if err != nil {
-						targetUi.Error(fmt.Sprintf("error fetching from cache: %s", err))
-					} else if hit {
-						if rs.Opts.stream && fs.FileExists(filepath.Join(rs.Opts.cwd, logFileName)) {
-							logReplayWaitGroup.Add(1)
-							go replayLogs(targetLogger, targetBaseUI, rs.Opts, logFileName, hash, &logReplayWaitGroup, false, rs.Opts.cachedOutputLogsMode)
-						}
-						targetLogger.Debug("done", "status", "complete", "duration", time.Since(cmdTime))
-						tracer(TargetCached, nil)
-
-						return nil
-					}
-					if rs.Opts.stream {
-						targetUi.Output(fmt.Sprintf("cache miss, executing %s", ui.Dim(hash)))
-					}
-				} else {
-					if rs.Opts.stream {
-						targetUi.Output(fmt.Sprintf("cache bypass, force executing %s", ui.Dim(hash)))
-					}
-				}
-
-				// Setup command execution
-				argsactual := append([]string{"run"}, task)
-				argsactual = append(argsactual, passThroughArgs...)
-				// @TODO: @jaredpalmer fix this hack to get the package manager's name
-				var cmd *exec.Cmd
-				if backend.Name == "nodejs-berry" {
-					cmd = exec.Command("yarn", argsactual...)
-				} else {
-					cmd = exec.Command(strings.TrimPrefix(backend.Name, "nodejs-"), argsactual...)
-				}
-				cmd.Dir = pack.Dir
-				envs := fmt.Sprintf("TURBO_HASH=%v", hash)
-				cmd.Env = append(os.Environ(), envs)
-
-				// Setup stdout/stderr
-				// If we are not caching anything, then we don't need to write logs to disk
-				// be careful about this conditional given the default of cache = true
-				var writer io.Writer
-				if !rs.Opts.cache || (pipeline.Cache != nil && !*pipeline.Cache) {
-					writer = os.Stdout
-				} else {
-					// Setup log file
-					if err := fs.EnsureDir(logFileName); err != nil {
-						tracer(TargetBuildFailed, err)
-						c.logError(targetLogger, actualPrefix, err)
-						if rs.Opts.bail {
-							os.Exit(1)
-						}
-					}
-					output, err := os.Create(logFileName)
-					if err != nil {
-						tracer(TargetBuildFailed, err)
-						c.logError(targetLogger, actualPrefix, err)
-						if rs.Opts.bail {
-							os.Exit(1)
-						}
-					}
-					defer output.Close()
-					bufWriter := bufio.NewWriter(output)
-					bufWriter.WriteString(fmt.Sprintf("%scache hit, replaying output %s\n", actualPrefix, ui.Dim(hash)))
-					defer bufWriter.Flush()
-					if rs.Opts.notCachedOutputLogsMode == "none" || rs.Opts.notCachedOutputLogsMode == "hash" {
-						writer = bufWriter
-					} else {
-						writer = io.MultiWriter(os.Stdout, bufWriter)
-					}
-				}
-
-				logger := log.New(writer, "", 0)
-				// Setup a streamer that we'll pipe cmd.Stdout to
-				logStreamerOut := logstreamer.NewLogstreamer(logger, actualPrefix, false)
-				// Setup a streamer that we'll pipe cmd.Stderr to.
-				logStreamerErr := logstreamer.NewLogstreamer(logger, actualPrefix, false)
-				cmd.Stderr = logStreamerErr
-				cmd.Stdout = logStreamerOut
-				// Flush/Reset any error we recorded
-				logStreamerErr.FlushRecord()
-				logStreamerOut.FlushRecord()
-
-				// Run the command
-				if err := c.Processes.Exec(cmd); err != nil {
-					// if we already know we're in the process of exiting,
-					// we don't need to record an error to that effect.
-					if errors.Is(err, process.ErrClosing) {
-						return nil
-					}
-					tracer(TargetBuildFailed, err)
-					targetLogger.Error("Error: command finished with error: %w", err)
-					if rs.Opts.bail {
-						if rs.Opts.stream {
-							targetUi.Error(fmt.Sprintf("Error: command finished with error: %s", err))
-						} else {
-							f, err := os.Open(filepath.Join(rs.Opts.cwd, logFileName))
-							if err != nil {
-								targetUi.Warn(fmt.Sprintf("failed reading logs: %v", err))
-							}
-							defer f.Close()
-							scan := bufio.NewScanner(f)
-							targetBaseUI.Error("")
-							targetBaseUI.Error(util.Sprintf("%s ${RED}%s finished with error${RESET}", ui.ERROR_PREFIX, util.GetTaskId(pack.Name, task)))
-							targetBaseUI.Error("")
-							for scan.Scan() {
-								targetBaseUI.Output(util.Sprintf("${RED}%s:%s: ${RESET}%s", pack.Name, task, scan.Bytes())) //Writing to Stdout
-							}
-						}
-						c.Processes.Close()
-					} else {
-						if rs.Opts.stream {
-							targetUi.Warn("command finished with error, but continuing...")
-						}
-					}
-					return err
-				}
-
-				// Cache command outputs
-				if rs.Opts.cache && (pipeline.Cache == nil || *pipeline.Cache) {
-					targetLogger.Debug("caching output", "outputs", outputs)
-					ignore := []string{}
-					filesToBeCached := globby.GlobFiles(pack.Dir, outputs, ignore)
-					if err := turboCache.Put(pack.Dir, hash, int(time.Since(cmdTime).Milliseconds()), filesToBeCached); err != nil {
-						c.logError(targetLogger, "", fmt.Errorf("error caching output: %w", err))
-					}
-				}
-
-				// Clean up tracing
-				tracer(TargetBuilt, nil)
-				targetLogger.Debug("done", "status", "complete", "duration", time.Since(cmdTime))
-				return nil
-			},
-=======
->>>>>>> eee3387a
 		})
 	}
 
@@ -666,7 +432,6 @@
 	bail            bool
 	passThroughArgs []string
 	// Restrict execution to only the listed task names. Default false
-<<<<<<< HEAD
 	only bool
 	// Task logs output modes (cached and not cached tasks):
 	// full - show all,
@@ -674,11 +439,8 @@
 	// none - show nothing
 	cachedOutputLogsMode    string
 	notCachedOutputLogsMode string
-=======
-	only       bool
-	dryRun     bool
-	dryRunJson bool
->>>>>>> eee3387a
+	dryRun                  bool
+	dryRunJson              bool
 }
 
 func (ro *RunOptions) ScopeOpts() *scope.Opts {
@@ -810,7 +572,6 @@
 				includDepsSet = true
 			case strings.HasPrefix(arg, "--only"):
 				runOptions.only = true
-<<<<<<< HEAD
 			case strings.HasPrefix(arg, "--output-logs"):
 				outputLogsMode := arg[len("--output-logs="):]
 				if len(outputLogsMode) > 0 {
@@ -828,7 +589,7 @@
 					default:
 						output.Warn(fmt.Sprintf("[WARNING] unknown value %v for --output-logs CLI flag. Falling back to full", outputLogsMode))
 					}
-=======
+				}
 			case strings.HasPrefix(arg, "--dry-run"):
 				runOptions.dryRun = true
 				if strings.HasPrefix(arg, "--dry-run=json") {
@@ -838,7 +599,6 @@
 				runOptions.dryRun = true
 				if strings.HasPrefix(arg, "--dry=json") {
 					runOptions.dryRunJson = true
->>>>>>> eee3387a
 				}
 			case strings.HasPrefix(arg, "--team"):
 			case strings.HasPrefix(arg, "--token"):
@@ -1143,7 +903,7 @@
 		} else if hit {
 			if e.rs.Opts.stream && fs.FileExists(filepath.Join(e.rs.Opts.cwd, logFileName)) {
 				e.logReplayWaitGroup.Add(1)
-				go replayLogs(targetLogger, e.ui, e.rs.Opts, logFileName, hash, &e.logReplayWaitGroup, false)
+				go replayLogs(targetLogger, e.ui, e.rs.Opts, logFileName, hash, &e.logReplayWaitGroup, false, e.rs.Opts.cachedOutputLogsMode)
 			}
 			targetLogger.Debug("done", "status", "complete", "duration", time.Since(cmdTime))
 			tracer(TargetCached, nil)
@@ -1200,7 +960,12 @@
 		bufWriter := bufio.NewWriter(output)
 		bufWriter.WriteString(fmt.Sprintf("%scache hit, replaying output %s\n", actualPrefix, ui.Dim(hash)))
 		defer bufWriter.Flush()
-		writer = io.MultiWriter(os.Stdout, bufWriter)
+		if e.rs.Opts.notCachedOutputLogsMode == "none" || e.rs.Opts.notCachedOutputLogsMode == "hash" {
+			// only write to log file, not to stdout
+			writer = bufWriter
+		} else {
+			writer = io.MultiWriter(os.Stdout, bufWriter)
+		}
 	}
 
 	logger := log.New(writer, "", 0)
