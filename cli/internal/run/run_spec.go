// Package run implements `turbo run`
// This file implements some structs for options
package run

import (
	"github.com/vercel/turbo/cli/internal/cache"
	"github.com/vercel/turbo/cli/internal/client"
	"github.com/vercel/turbo/cli/internal/runcache"
	"github.com/vercel/turbo/cli/internal/scope"
	"github.com/vercel/turbo/cli/internal/util"
)

// runSpec contains the run-specific configuration elements that come from a particular
// invocation of turbo.
type runSpec struct {
	// Target is a list of task that are going to run this time
	// E.g. in `turbo run build lint` Targets will be ["build", "lint"]
	Targets []string

	// FilteredPkgs is the list of packages that are relevant for this run.
	FilteredPkgs util.Set

	// Opts contains various opts, gathered from CLI flags,
	// but bucketed in smaller structs based on what they mean.
	Opts *Opts
}

// ArgsForTask returns the set of args that need to be passed through to the task
func (rs *runSpec) ArgsForTask(task string) []string {
	passThroughArgs := make([]string, 0, len(rs.Opts.runOpts.passThroughArgs))
	for _, target := range rs.Targets {
		if target == task {
			passThroughArgs = append(passThroughArgs, rs.Opts.runOpts.passThroughArgs...)
		}
	}
	return passThroughArgs
}

// Opts holds the current run operations configuration
type Opts struct {
	runOpts      runOpts
	cacheOpts    cache.Opts
	clientOpts   client.Opts
	runcacheOpts runcache.Opts
	scopeOpts    scope.Opts
}

// getDefaultOptions returns the default set of Opts for every run
func getDefaultOptions() *Opts {
	return &Opts{
		runOpts: runOpts{
			concurrency: 10,
		},
		clientOpts: client.Opts{
			Timeout: client.ClientTimeout,
		},
	}
}

// RunOpts holds the options that control the execution of a turbo run
type runOpts struct {
	// Force execution to be serially one-at-a-time
	concurrency int
	// Whether to execute in parallel (defaults to false)
	parallel bool

	// The filename to write a perf profile.
	profile string
	// If true, continue task executions even if a task fails.
	continueOnError bool
	passThroughArgs []string
	// Restrict execution to only the listed task names. Default false
	only bool
	// Dry run flags
	dryRun     bool
	dryRunJSON bool
	// Graph flags
	graphDot      bool
	graphFile     string
	noDaemon      bool
	singlePackage bool

	// logPrefix controls whether we should print a prefix in task logs
	logPrefix string

<<<<<<< HEAD
	// The order of the logs, either 'grouped' or 'stream'
	logOrder string
=======
	// Whether turbo should create a run summary
	summarize bool
>>>>>>> 7c6da54c
}<|MERGE_RESOLUTION|>--- conflicted
+++ resolved
@@ -83,11 +83,9 @@
 	// logPrefix controls whether we should print a prefix in task logs
 	logPrefix string
 
-<<<<<<< HEAD
 	// The order of the logs, either 'grouped' or 'stream'
 	logOrder string
-=======
+
 	// Whether turbo should create a run summary
 	summarize bool
->>>>>>> 7c6da54c
 }