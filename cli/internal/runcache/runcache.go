--- conflicted
+++ resolved
@@ -241,13 +241,9 @@
 type ExpandedOutputs []turbopath.AnchoredSystemPath
 
 // SaveOutputs is responsible for saving the outputs of task to the cache, after the task has completed
-<<<<<<< HEAD
-func (tc TaskCache) SaveOutputs(ctx context.Context, logger hclog.Logger, terminal cli.Ui, duration int) (ExpandedOutputs, error) {
-=======
 func (tc *TaskCache) SaveOutputs(ctx context.Context, logger hclog.Logger, terminal cli.Ui, duration int) error {
->>>>>>> 8df8b0fc
 	if tc.cachingDisabled || tc.rc.writesDisabled {
-		return ExpandedOutputs{}, nil
+		return nil
 	}
 
 	logger.Debug("caching output", "outputs", tc.repoRelativeGlobs)
@@ -259,7 +255,7 @@
 	)
 
 	if err != nil {
-		return ExpandedOutputs{}, err
+		return err
 	}
 
 	relativePaths := make(ExpandedOutputs, len(filesToBeCached))
@@ -275,7 +271,7 @@
 	}
 
 	if err = tc.rc.cache.Put(tc.rc.repoRoot, tc.hash, duration, relativePaths); err != nil {
-		return []turbopath.AnchoredSystemPath{}, err
+		return err
 	}
 
 	err = tc.rc.outputWatcher.NotifyOutputsWritten(ctx, tc.hash, tc.repoRelativeGlobs)
@@ -286,13 +282,9 @@
 		terminal.Warn(ui.Dim(fmt.Sprintf("Failed to mark outputs as cached for %v: %v", tc.pt.TaskID, err)))
 	}
 
-<<<<<<< HEAD
-	return relativePaths, nil
-=======
 	tc.ExpandedOutputs = relativePaths
 
 	return nil
->>>>>>> 8df8b0fc
 }
 
 // TaskCache returns a TaskCache instance, providing an interface to the underlying cache specific
