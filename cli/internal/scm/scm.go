// Package scm abstracts operations on various tools like git
// Currently, only git is supported.
package scm

import (
	"path/filepath"

<<<<<<< HEAD
=======
	"github.com/pkg/errors"

>>>>>>> 14cb895d
	"github.com/vercel/turborepo/cli/internal/fs"
)

var ErrFallback = errors.New("cannot find a .git folder. Falling back to manual file hashing (which may be slower). If you are running this build in a pruned directory, you can ignore this message. Otherwise, please initialize a git repository in the root of your monorepo")

// An SCM represents an SCM implementation that we can ask for various things.
type SCM interface {
	// ChangedFiles returns a list of modified files since the given commit, optionally including untracked files.*/
	ChangedFiles(fromCommit string, includeUntracked bool, relativeTo string) []string
}

// New returns a new SCM instance for this repo root.
// It returns nil if there is no known implementation there.
func New(repoRoot string) SCM {
	if fs.PathExists(filepath.Join(repoRoot, ".git")) {
		return &git{repoRoot: repoRoot}
	}
	return nil
}

// NewFallback returns a new SCM instance for this repo root.
// If there is no known implementation it returns a stub.
func NewFallback(repoRoot string) (SCM, error) {
	if scm := New(repoRoot); scm != nil {
		return scm, nil
	}

	return &stub{}, ErrFallback
}

func FromInRepo(cwd string) (SCM, error) {
	dotGitDir, err := fs.FindupFrom(".git", cwd)
	if err != nil {
		return nil, err
	}
	return NewFallback(filepath.Dir(dotGitDir))
}<|MERGE_RESOLUTION|>--- conflicted
+++ resolved
@@ -3,13 +3,9 @@
 package scm
 
 import (
+	"errors"
 	"path/filepath"
 
-<<<<<<< HEAD
-=======
-	"github.com/pkg/errors"
-
->>>>>>> 14cb895d
 	"github.com/vercel/turborepo/cli/internal/fs"
 )
 
