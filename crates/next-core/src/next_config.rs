use anyhow::Result;
use indexmap::IndexMap;
use serde::{Deserialize, Serialize};
use serde_json::Value as JsonValue;
use turbo_tasks::{
    primitives::{BoolVc, StringsVc},
    trace::TraceRawVcs,
    Value,
};
use turbo_tasks_env::EnvMapVc;
use turbopack::{
    evaluate_context::node_evaluate_asset_context,
    module_options::{WebpackLoadersOptions, WebpackLoadersOptionsVc},
};
use turbopack_core::{
    asset::Asset,
    reference_type::{EntryReferenceSubType, ReferenceType},
    resolve::{
        find_context_file,
        options::{ImportMap, ImportMapping},
        FindContextFileResult, ResolveAliasMap, ResolveAliasMapVc,
    },
    source_asset::SourceAssetVc,
};
use turbopack_ecmascript::{
    chunk::EcmascriptChunkPlaceablesVc, EcmascriptInputTransformsVc, EcmascriptModuleAssetType,
    EcmascriptModuleAssetVc,
};
use turbopack_node::{
    evaluate::{evaluate, JavaScriptValue},
    execution_context::{ExecutionContext, ExecutionContextVc},
};

use crate::embed_js::next_asset;

#[turbo_tasks::value(serialization = "custom", eq = "manual")]
#[derive(Clone, Debug, Default, PartialEq, Serialize, Deserialize)]
#[serde(rename_all = "camelCase")]
pub struct NextConfig {
    pub cross_origin: Option<String>,
    pub config_file: Option<String>,
    pub config_file_name: String,

    pub react_strict_mode: Option<bool>,
    pub experimental: ExperimentalConfig,
    pub env: IndexMap<String, String>,
    pub compiler: Option<CompilerConfig>,
    pub images: ImageConfig,
    pub transpile_packages: Option<Vec<String>>,

    // unsupported
    amp: AmpConfig,
    analytics_id: String,
    asset_prefix: String,
    base_path: String,
    clean_dist_dir: bool,
    compress: bool,
    dev_indicators: DevIndicatorsConfig,
    dist_dir: String,
    eslint: EslintConfig,
    exclude_default_moment_locales: bool,
    // this can be a function in js land
    export_path_map: Option<serde_json::Value>,
    // this is a function in js land
    generate_build_id: Option<serde_json::Value>,
    generate_etags: bool,
    // this is a function in js land
    headers: Option<serde_json::Value>,
    http_agent_options: HttpAgentConfig,
    i18n: Option<I18NConfig>,
    on_demand_entries: OnDemandEntriesConfig,
    optimize_fonts: bool,
    output: Option<OutputType>,
    output_file_tracing: bool,
    page_extensions: Vec<String>,
    powered_by_header: bool,
    production_browser_source_maps: bool,
    public_runtime_config: IndexMap<String, serde_json::Value>,
    // this is a function in js land
    redirects: Option<serde_json::Value>,
    // this is a function in js land
    rewrites: Option<serde_json::Value>,
    sass_options: IndexMap<String, serde_json::Value>,
    server_runtime_config: IndexMap<String, serde_json::Value>,
    static_page_generation_timeout: f64,
    swc_minify: bool,
    target: String,
    trailing_slash: bool,
    typescript: TypeScriptConfig,
    use_file_system_public_routes: bool,
    webpack: Option<serde_json::Value>,
}

#[derive(Clone, Debug, Default, PartialEq, Serialize, Deserialize, TraceRawVcs)]
#[serde(rename_all = "camelCase")]
struct AmpConfig {
    canonical_base: Option<String>,
}

#[derive(Clone, Debug, Default, PartialEq, Serialize, Deserialize, TraceRawVcs)]
#[serde(rename_all = "camelCase")]
struct EslintConfig {
    dirs: Option<Vec<String>>,
    ignore_during_builds: Option<bool>,
}

#[derive(Clone, Debug, Default, PartialEq, Serialize, Deserialize, TraceRawVcs)]
#[serde(rename_all = "kebab-case")]
enum BuildActivityPositions {
    #[default]
    BottomRight,
    BottomLeft,
    TopRight,
    TopLeft,
}

#[derive(Clone, Debug, Default, PartialEq, Serialize, Deserialize, TraceRawVcs)]
#[serde(rename_all = "camelCase")]
struct DevIndicatorsConfig {
    build_activity: bool,
    build_activity_position: BuildActivityPositions,
}

#[derive(Clone, Debug, Default, PartialEq, Serialize, Deserialize, TraceRawVcs)]
#[serde(rename_all = "camelCase")]
struct OnDemandEntriesConfig {
    max_inactive_age: f64,
    pages_buffer_length: f64,
}

#[derive(Clone, Debug, Default, PartialEq, Serialize, Deserialize, TraceRawVcs)]
#[serde(rename_all = "camelCase")]
struct HttpAgentConfig {
    keep_alive: bool,
}

#[derive(Clone, Debug, PartialEq, Serialize, Deserialize, TraceRawVcs)]
#[serde(rename_all = "camelCase")]
struct DomainLocale {
    default_locale: String,
    domain: String,
    http: Option<bool>,
    locales: Option<Vec<String>>,
}

#[derive(Clone, Debug, PartialEq, Serialize, Deserialize, TraceRawVcs)]
#[serde(rename_all = "camelCase")]
struct I18NConfig {
    default_locale: String,
    domains: Option<Vec<DomainLocale>>,
    locale_detection: Option<bool>,
    locales: Vec<String>,
}

#[derive(Clone, Debug, PartialEq, Serialize, Deserialize, TraceRawVcs)]
#[serde(rename_all = "kebab-case")]
enum OutputType {
    Standalone,
}

#[derive(Clone, Debug, Default, PartialEq, Serialize, Deserialize, TraceRawVcs)]
#[serde(rename_all = "camelCase")]
pub struct TypeScriptConfig {
    pub ignore_build_errors: Option<bool>,
    pub ts_config_path: Option<String>,
}

#[turbo_tasks::value(eq = "manual")]
#[derive(Clone, Debug, PartialEq)]
#[serde(rename_all = "camelCase")]
pub struct ImageConfig {
    pub device_sizes: Vec<u16>,
    pub image_sizes: Vec<u16>,
    pub path: String,
    pub loader: ImageLoader,
    pub domains: Vec<String>,
    pub disable_static_images: bool,
    #[serde(rename(deserialize = "minimumCacheTTL"))]
    pub minimum_cache_ttl: u32,
    pub formats: Vec<ImageFormat>,
    #[serde(rename(deserialize = "dangerouslyAllowSVG"))]
    pub dangerously_allow_svg: bool,
    pub content_security_policy: String,
    pub remote_patterns: Vec<RemotePattern>,
    pub unoptimized: bool,
}

impl Default for ImageConfig {
    fn default() -> Self {
        // https://github.com/vercel/next.js/blob/327634eb/packages/next/shared/lib/image-config.ts#L100-L114
        Self {
            device_sizes: vec![640, 750, 828, 1080, 1200, 1920, 2048, 3840],
            image_sizes: vec![16, 32, 48, 64, 96, 128, 256, 384],
            path: "/_next/image".to_string(),
            loader: ImageLoader::Default,
            domains: vec![],
            disable_static_images: false,
            minimum_cache_ttl: 60,
            formats: vec![ImageFormat::Webp],
            dangerously_allow_svg: false,
            content_security_policy: "".to_string(),
            remote_patterns: vec![],
            unoptimized: false,
        }
    }
}

#[derive(Clone, Debug, PartialEq, Serialize, Deserialize, TraceRawVcs)]
#[serde(rename_all = "kebab-case")]
pub enum ImageLoader {
    Default,
    Imgix,
    Cloudinary,
    Akamai,
    Custom,
}

#[derive(Clone, Debug, PartialEq, Serialize, Deserialize, TraceRawVcs)]
pub enum ImageFormat {
    #[serde(rename = "image/webp")]
    Webp,
    #[serde(rename = "image/avif")]
    Avif,
}

#[derive(Clone, Debug, Default, PartialEq, Serialize, Deserialize, TraceRawVcs)]
#[serde(rename_all = "camelCase")]
pub struct RemotePattern {
    pub protocol: Option<RemotePatternProtocal>,
    pub hostname: String,
    pub port: Option<String>,
    pub pathname: Option<String>,
}

#[derive(Clone, Debug, PartialEq, Serialize, Deserialize, TraceRawVcs)]
#[serde(rename_all = "kebab-case")]
pub enum RemotePatternProtocal {
    Http,
    Https,
}

#[derive(Clone, Debug, Default, PartialEq, Serialize, Deserialize, TraceRawVcs)]
#[serde(rename_all = "camelCase")]
pub struct ExperimentalConfig {
    pub app_dir: Option<bool>,
<<<<<<< HEAD
    pub turbopack_loaders: Option<IndexMap<String, Vec<String>>>,
    pub resolve_alias: Option<IndexMap<String, JsonValue>>,
=======
    pub resolve_alias: Option<IndexMap<String, Vec<String>>>,
    pub server_components_external_packages: Option<Vec<String>>,
    pub turbopack_loaders: Option<IndexMap<String, Vec<String>>>,

    // unsupported
    adjust_font_fallbacks: Option<bool>,
    adjust_font_fallbacks_with_size_adjust: Option<bool>,
    allow_middleware_response_body: Option<bool>,
    amp: Option<serde_json::Value>,
    cpus: Option<f64>,
    cra_compat: Option<bool>,
    disable_optimized_loading: Option<bool>,
    disable_postcss_preset_env: Option<bool>,
    enable_undici: Option<bool>,
    esm_externals: Option<serde_json::Value>,
    external_dir: Option<bool>,
    fallback_node_polyfills: Option<bool>,
    fetch_cache: Option<bool>,
    font_loaders: Option<serde_json::Value>,
    force_swc_transforms: Option<bool>,
    fully_specified: Option<bool>,
    gzip_size: Option<bool>,
    incremental_cache_handler_path: Option<String>,
    isr_flush_to_disk: Option<bool>,
    isr_memory_cache_size: Option<f64>,
    large_page_data_bytes: Option<f64>,
    legacy_browsers: Option<bool>,
    manual_client_base_path: Option<bool>,
    mdx_rs: Option<serde_json::Value>,
    middleware_prefetch: Option<MiddlewarePrefetchType>,
    modularize_imports: Option<serde_json::Value>,
    new_next_link_behavior: Option<bool>,
    next_script_workers: Option<bool>,
    optimistic_client_cache: Option<bool>,
    optimize_css: Option<serde_json::Value>,
    output_file_tracing_ignores: Option<Vec<String>>,
    output_file_tracing_root: Option<String>,
    page_env: Option<bool>,
    profiling: Option<bool>,
    proxy_timeout: Option<f64>,
    runtime: Option<serde_json::Value>,
    scroll_restoration: Option<bool>,
    shared_pool: Option<bool>,
    skip_middleware_url_normalize: Option<bool>,
    skip_trailing_slash_redirect: Option<bool>,
    sri: Option<serde_json::Value>,
    swc_file_reading: Option<bool>,
    swc_minify: Option<bool>,
    swc_minify_debug_options: Option<serde_json::Value>,
    swc_plugins: Option<serde_json::Value>,
    swc_trace_profiling: Option<bool>,
    transpile_packages: Option<Vec<String>>,
    turbotrace: Option<serde_json::Value>,
    url_imports: Option<serde_json::Value>,
    web_vitals_attribution: Option<serde_json::Value>,
    worker_threads: Option<bool>,
}

#[derive(Clone, Debug, PartialEq, Serialize, Deserialize, TraceRawVcs)]
#[serde(rename_all = "kebab-case")]
enum MiddlewarePrefetchType {
    Strict,
    Flexible,
>>>>>>> 552768ba
}

#[derive(Clone, Debug, PartialEq, Serialize, Deserialize, TraceRawVcs)]
#[serde(rename_all = "camelCase")]
pub struct CompilerConfig {
    pub react_remove_properties: Option<bool>,
    pub relay: Option<RelayConfig>,
    pub remove_console: Option<RemoveConsoleConfig>,
}

#[derive(Clone, Debug, PartialEq, Serialize, Deserialize, TraceRawVcs)]
#[serde(untagged, rename_all = "camelCase")]
pub enum ReactRemoveProperties {
    Boolean(bool),
    Config { properties: Option<Vec<String>> },
}

#[derive(Clone, Debug, PartialEq, Serialize, Deserialize, TraceRawVcs)]
#[serde(rename_all = "camelCase")]
pub struct RelayConfig {
    pub src: String,
    pub artifact_directory: Option<String>,
    pub language: Option<RelayLanguage>,
}

#[derive(Clone, Debug, PartialEq, Serialize, Deserialize, TraceRawVcs)]
#[serde(untagged, rename_all = "lowercase")]
pub enum RelayLanguage {
    TypeScript,
    Flow,
    JavaScript,
}

#[derive(Clone, Debug, PartialEq, Serialize, Deserialize, TraceRawVcs)]
#[serde(untagged)]
pub enum RemoveConsoleConfig {
    Boolean(bool),
    Config { exclude: Option<Vec<String>> },
}

#[turbo_tasks::value_impl]
impl NextConfigVc {
    #[turbo_tasks::function]
    pub async fn server_component_externals(self) -> Result<StringsVc> {
        Ok(StringsVc::cell(
            self.await?
                .experimental
                .server_components_external_packages
                .as_ref()
                .cloned()
                .unwrap_or_default(),
        ))
    }

    #[turbo_tasks::function]
    pub async fn app_dir(self) -> Result<BoolVc> {
        Ok(BoolVc::cell(
            self.await?
                .experimental
                .app_dir
                .as_ref()
                .cloned()
                .unwrap_or_default(),
        ))
    }

    #[turbo_tasks::function]
    pub async fn env(self) -> Result<EnvMapVc> {
        Ok(EnvMapVc::cell(self.await?.env.clone()))
    }

    #[turbo_tasks::function]
    pub async fn image_config(self) -> Result<ImageConfigVc> {
        Ok(self.await?.images.clone().cell())
    }

    #[turbo_tasks::function]
    pub async fn transpile_packages(self) -> Result<StringsVc> {
        Ok(StringsVc::cell(
            self.await?.transpile_packages.clone().unwrap_or_default(),
        ))
    }

    #[turbo_tasks::function]
    pub async fn webpack_loaders_options(self) -> Result<WebpackLoadersOptionsVc> {
        let Some(ref turbopack_loaders) = self.await?.experimental.turbopack_loaders else {
            return Ok(WebpackLoadersOptionsVc::cell(WebpackLoadersOptions::default()));
        };
        let mut extension_to_loaders = IndexMap::new();
        for (ext, loaders) in turbopack_loaders {
            extension_to_loaders.insert(ext.clone(), StringsVc::cell(loaders.clone()));
        }
        Ok(WebpackLoadersOptions {
            extension_to_loaders,
            ..Default::default()
        }
        .cell())
    }

    #[turbo_tasks::function]
<<<<<<< HEAD
    pub async fn resolve_alias_options(self) -> Result<ResolveAliasMapVc> {
        let this = self.await?;
        let Some(resolve_alias) = this.experimental.as_ref().and_then(|experimental| experimental.resolve_alias.as_ref()) else {
            return Ok(ResolveAliasMapVc::cell(ResolveAliasMap::default()));
=======
    pub async fn resolve_alias_options(self) -> Result<ResolveAliasOptionsVc> {
        let Some(ref resolve_alias) = self.await?.experimental.resolve_alias else {
            return Ok(ResolveAliasOptionsVc::cell(ResolveAliasOptions::default()));
>>>>>>> 552768ba
        };
        let alias_map: ResolveAliasMap = resolve_alias.try_into()?;
        Ok(alias_map.cell())
    }
}

fn next_configs() -> StringsVc {
    StringsVc::cell(
        ["next.config.mjs", "next.config.js"]
            .into_iter()
            .map(ToOwned::to_owned)
            .collect(),
    )
}

#[turbo_tasks::function]
pub async fn load_next_config(execution_context: ExecutionContextVc) -> Result<NextConfigVc> {
    let ExecutionContext {
        project_root,
        intermediate_output_path,
    } = *execution_context.await?;
    let mut import_map = ImportMap::default();

    import_map.insert_exact_alias("next", ImportMapping::External(None).into());
    import_map.insert_wildcard_alias("next/", ImportMapping::External(None).into());
    import_map.insert_exact_alias("styled-jsx", ImportMapping::External(None).into());
    import_map.insert_wildcard_alias("styled-jsx/", ImportMapping::External(None).into());

    let context = node_evaluate_asset_context(Some(import_map.cell()));
    let find_config_result = find_context_file(project_root, next_configs());
    let config_asset = match &*find_config_result.await? {
        FindContextFileResult::Found(config_path, _) => Some(SourceAssetVc::new(*config_path)),
        FindContextFileResult::NotFound(_) => None,
    };

    let runtime_entries = config_asset.map(|config_asset| {
        // TODO this is a hack to add the config to the bundling to make it watched
        let config_chunk = EcmascriptModuleAssetVc::new(
            config_asset.into(),
            context,
            Value::new(EcmascriptModuleAssetType::Ecmascript),
            EcmascriptInputTransformsVc::cell(vec![]),
            context.environment(),
        )
        .as_ecmascript_chunk_placeable();
        EcmascriptChunkPlaceablesVc::cell(vec![config_chunk])
    });
    let asset_path = config_asset
        .map_or(project_root, |a| a.path())
        .join("load-next-config.js");
    let load_next_config_asset = context.process(
        next_asset(asset_path, "entry/config/next.js"),
        Value::new(ReferenceType::Entry(EntryReferenceSubType::Undefined)),
    );
    let config_value = evaluate(
        project_root,
        load_next_config_asset,
        project_root,
        config_asset.map_or(project_root, |c| c.path()),
        context,
        intermediate_output_path,
        runtime_entries,
        vec![],
        /* debug */ false,
    )
    .await?;
    match &*config_value {
        JavaScriptValue::Value(val) => {
            let next_config: NextConfig = serde_json::from_reader(val.read())?;
            let next_config = next_config.cell();

            Ok(next_config)
        }
        JavaScriptValue::Error => Ok(NextConfig::default().cell()),
        JavaScriptValue::Stream(_) => {
            unimplemented!("Stream not supported now");
        }
    }
}<|MERGE_RESOLUTION|>--- conflicted
+++ resolved
@@ -243,11 +243,7 @@
 #[serde(rename_all = "camelCase")]
 pub struct ExperimentalConfig {
     pub app_dir: Option<bool>,
-<<<<<<< HEAD
-    pub turbopack_loaders: Option<IndexMap<String, Vec<String>>>,
     pub resolve_alias: Option<IndexMap<String, JsonValue>>,
-=======
-    pub resolve_alias: Option<IndexMap<String, Vec<String>>>,
     pub server_components_external_packages: Option<Vec<String>>,
     pub turbopack_loaders: Option<IndexMap<String, Vec<String>>>,
 
@@ -310,7 +306,6 @@
 enum MiddlewarePrefetchType {
     Strict,
     Flexible,
->>>>>>> 552768ba
 }
 
 #[derive(Clone, Debug, PartialEq, Serialize, Deserialize, TraceRawVcs)]
@@ -411,16 +406,10 @@
     }
 
     #[turbo_tasks::function]
-<<<<<<< HEAD
     pub async fn resolve_alias_options(self) -> Result<ResolveAliasMapVc> {
         let this = self.await?;
-        let Some(resolve_alias) = this.experimental.as_ref().and_then(|experimental| experimental.resolve_alias.as_ref()) else {
+        let Some(resolve_alias) = this.experimental.resolve_alias.as_ref() else {
             return Ok(ResolveAliasMapVc::cell(ResolveAliasMap::default()));
-=======
-    pub async fn resolve_alias_options(self) -> Result<ResolveAliasOptionsVc> {
-        let Some(ref resolve_alias) = self.await?.experimental.resolve_alias else {
-            return Ok(ResolveAliasOptionsVc::cell(ResolveAliasOptions::default()));
->>>>>>> 552768ba
         };
         let alias_map: ResolveAliasMap = resolve_alias.try_into()?;
         Ok(alias_map.cell())
