use std::{
    borrow::Cow,
    cell::RefCell,
    fmt::{self, Debug, Display, Formatter},
    future::Future,
    hash::{BuildHasherDefault, Hash},
    mem::{replace, take},
    pin::Pin,
    sync::{atomic::AtomicU32, Arc},
    time::Duration,
};

use anyhow::Result;
use auto_hash_map::{AutoMap, AutoSet};
use parking_lot::{Mutex, RwLock};
use rustc_hash::FxHasher;
use smallvec::SmallVec;
use tokio::task_local;
use tracing::Span;
use turbo_prehash::PreHashed;
use turbo_tasks::{
    backend::{PersistentTaskType, TaskExecutionSpec},
    event::{Event, EventListener},
    get_invalidator, registry, CellId, Invalidator, RawVc, TaskId, TaskIdSet, TraitTypeId,
    TurboTasksBackendApi, ValueTypeId,
};

use crate::{
    aggregation::{
        aggregation_data, handle_new_edge, prepare_aggregation_data, query_root_info,
        AggregationDataGuard, PreparedOperation,
    },
    cell::Cell,
    gc::{GcQueue, GcTaskState},
    output::{Output, OutputContent},
    task::aggregation::{TaskAggregationContext, TaskChange},
    MemoryBackend,
};

pub type NativeTaskFuture = Pin<Box<dyn Future<Output = Result<RawVc>> + Send>>;
pub type NativeTaskFn = Box<dyn Fn() -> NativeTaskFuture + Send + Sync>;

mod aggregation;
mod meta_state;

#[derive(Hash, Copy, Clone, PartialEq, Eq)]
pub enum TaskDependency {
    Output(TaskId),
    Cell(TaskId, CellId),
    Collectibles(TaskId, TraitTypeId),
}
pub type TaskDependencySet = AutoSet<TaskDependency, BuildHasherDefault<FxHasher>>;

task_local! {
    /// Cells/Outputs/Collectibles that are read during task execution
    /// These will be stored as dependencies when the execution has finished
    pub(crate) static DEPENDENCIES_TO_TRACK: RefCell<TaskDependencySet>;
}

type OnceTaskFn = Mutex<Option<Pin<Box<dyn Future<Output = Result<RawVc>> + Send + 'static>>>>;

/// Different Task types
enum TaskType {
    // Note: double boxed to reduce TaskType size
    /// A root task that will track dependencies and re-execute when
    /// dependencies change. Task will eventually settle to the correct
    /// execution.
    Root(Box<NativeTaskFn>),

    // Note: double boxed to reduce TaskType size
    /// A single root task execution. It won't track dependencies.
    /// Task will definitely include all invalidations that happened before the
    /// start of the task. It may or may not include invalidations that
    /// happened after that. It may see these invalidations partially
    /// applied.
    Once(Box<OnceTaskFn>),

    /// A normal persistent task
    Persistent {
        ty: Arc<PreHashed<PersistentTaskType>>,
    },
}

enum TaskTypeForDescription {
    Root,
    Once,
    Persistent(Arc<PreHashed<PersistentTaskType>>),
}

impl TaskTypeForDescription {
    fn from(task_type: &TaskType) -> Self {
        match task_type {
            TaskType::Root(..) => Self::Root,
            TaskType::Once(..) => Self::Once,
            TaskType::Persistent { ty, .. } => Self::Persistent(ty.clone()),
        }
    }
}

impl Debug for TaskType {
    fn fmt(&self, f: &mut Formatter<'_>) -> fmt::Result {
        match self {
            Self::Root(..) => f.debug_tuple("Root").finish(),
            Self::Once(..) => f.debug_tuple("Once").finish(),
            Self::Persistent { ty, .. } => Debug::fmt(ty, f),
        }
    }
}

impl Display for TaskType {
    fn fmt(&self, f: &mut Formatter<'_>) -> fmt::Result {
        match self {
            Self::Root(..) => f.debug_tuple("Root").finish(),
            Self::Once(..) => f.debug_tuple("Once").finish(),
            Self::Persistent { ty, .. } => Display::fmt(ty, f),
        }
    }
}

/// A Task is an instantiation of an Function with some arguments.
/// The same combinations of Function and arguments usually results in the same
/// Task instance.
pub struct Task {
    id: TaskId,
    /// The type of the task
    ty: TaskType,
    /// The mutable state of the task
    /// Unset state is equal to a Dirty task that has not been executed yet
    state: RwLock<TaskMetaState>,
    /// Atomic in progress counter for graph modification
    graph_modification_in_progress_counter: AtomicU32,
}

impl Debug for Task {
    fn fmt(&self, f: &mut Formatter<'_>) -> fmt::Result {
        let mut result = f.debug_struct("Task");
        result.field("id", &self.id);
        result.field("ty", &self.ty);
        if let Some(state) = self.try_state() {
            match state {
                TaskMetaStateReadGuard::Full(state) => {
                    result.field("state", &Task::state_string(&state));
                }
                TaskMetaStateReadGuard::Partial(_) => {
                    result.field("state", &"partial");
                }
                TaskMetaStateReadGuard::Unloaded => {
                    result.field("state", &"unloaded");
                }
            }
        }
        result.finish()
    }
}

/// The full state of a [Task], it includes all information.
struct TaskState {
    aggregation_node: TaskAggregationNode,

    // TODO using a Atomic might be possible here
    /// More flags of task state, where not all combinations are possible.
    /// dirty, scheduled, in progress
    state_type: TaskStateType,

    /// Children are only modified from execution
    children: TaskIdSet,

    /// Collectibles are only modified from execution
    collectibles: MaybeCollectibles,
    output: Output,
    cells: AutoMap<ValueTypeId, SmallVec<[Cell; 1]>, BuildHasherDefault<FxHasher>>,

    // GC state:
    gc: GcTaskState,
}

impl TaskState {
    fn new(description: impl Fn() -> String + Send + Sync + 'static) -> Self {
        Self {
            aggregation_node: TaskAggregationNode::new(),
            state_type: Dirty {
                event: Event::new(move || format!("TaskState({})::event", description())),
                outdated_dependencies: Default::default(),
            },
            children: Default::default(),
            collectibles: Default::default(),
            output: Default::default(),
            cells: Default::default(),
            gc: Default::default(),
            #[cfg(feature = "track_wait_dependencies")]
            last_waiting_task: Default::default(),
        }
    }

    fn new_scheduled(description: impl Fn() -> String + Send + Sync + 'static) -> Self {
        Self {
            aggregation_node: TaskAggregationNode::new(),
            state_type: Scheduled {
                event: Event::new(move || format!("TaskState({})::event", description())),
                outdated_dependencies: Default::default(),
            },
            children: Default::default(),
            collectibles: Default::default(),
            output: Default::default(),
            cells: Default::default(),
            gc: Default::default(),
            #[cfg(feature = "track_wait_dependencies")]
            last_waiting_task: Default::default(),
        }
    }
}

/// The partial task state. It's equal to a full TaskState with state = Dirty
/// and all other fields empty. It looks like a dirty task that has not been
/// executed yet. The task might still referenced by some parents tasks.
/// A Task can get into this state when it is unloaded by garbage collection,
/// but is still attached to parents and aggregated.
struct PartialTaskState {
    aggregation_node: TaskAggregationNode,
}

impl PartialTaskState {
    fn into_full(self, description: impl Fn() -> String + Send + Sync + 'static) -> TaskState {
        TaskState {
            aggregation_node: self.aggregation_node,
            state_type: Dirty {
                event: Event::new(move || format!("TaskState({})::event", description())),
                outdated_dependencies: Default::default(),
            },
            children: Default::default(),
            collectibles: Default::default(),
            output: Default::default(),
            cells: Default::default(),
            gc: Default::default(),
        }
    }
}

/// A fully unloaded task state. It's equal to a partial task state without
/// being referenced by any parent. This state is stored inlined instead of in a
/// [Box] to reduce the memory consumption. Make sure to not add more fields
/// than the size of a [Box].
struct UnloadedTaskState {}

#[cfg(test)]
#[test]
fn test_unloaded_task_state_size() {
    assert!(std::mem::size_of::<UnloadedTaskState>() <= std::mem::size_of::<Box<()>>());
}

impl UnloadedTaskState {
    fn into_full(self, description: impl Fn() -> String + Send + Sync + 'static) -> TaskState {
        TaskState {
            aggregation_node: TaskAggregationNode::new(),
            state_type: Dirty {
                event: Event::new(move || format!("TaskState({})::event", description())),
                outdated_dependencies: Default::default(),
            },
            children: Default::default(),
            collectibles: Default::default(),
            output: Default::default(),
            cells: Default::default(),
            gc: Default::default(),
        }
    }

    fn into_partial(self) -> PartialTaskState {
        PartialTaskState {
            aggregation_node: TaskAggregationNode::new(),
        }
    }
}

/// The collectibles of a task.
type Collectibles = AutoMap<(TraitTypeId, RawVc), i32>;

/// Keeps track of emitted and unemitted collectibles and the
/// read_collectibles tasks. Defaults to None to avoid allocating memory when no
/// collectibles are emitted or read.
#[derive(Default)]
struct MaybeCollectibles {
    inner: Option<Box<Collectibles>>,
}

impl MaybeCollectibles {
    /// Consumes the collectibles (if any) and return them.
    fn take_collectibles(&mut self) -> Option<Collectibles> {
        self.inner.as_mut().map(|boxed| take(&mut **boxed))
    }

    /// Consumes the collectibles (if any) and return them.
    fn into_inner(self) -> Option<Box<Collectibles>> {
        self.inner
    }

    /// Returns a reference to the collectibles (if any).
    fn as_ref(&self) -> Option<&Collectibles> {
        if let Some(inner) = &self.inner {
            Some(&**inner)
        } else {
            None
        }
    }

    /// Emits a collectible.
    fn emit(&mut self, trait_type: TraitTypeId, value: RawVc) {
        let value = self
            .inner
            .get_or_insert_default()
            .entry((trait_type, value))
            .or_default();
        *value += 1;
    }

    /// Unemits a collectible.
    fn unemit(&mut self, trait_type: TraitTypeId, value: RawVc, count: u32) {
        let value = self
            .inner
            .get_or_insert_default()
            .entry((trait_type, value))
            .or_default();
        *value -= count as i32;
    }
}

enum TaskStateType {
    /// Ready
    ///
    /// on invalidation this will move to Dirty or Scheduled depending on active
    /// flag
    Done {
        /// true, when the task has state and that can't be dropped
        stateful: bool,

        /// Cells/Outputs/Collectibles that the task has read during execution.
        /// The Task will keep these tasks alive as invalidations that happen
        /// there might affect this task.
        ///
        /// This back-edge is [Cell] `dependent_tasks`, which is a weak edge.
        dependencies: TaskDependencySet,
    },

    /// Execution is invalid, but not yet scheduled
    ///
    /// on activation this will move to Scheduled
    Dirty {
        event: Event,
        outdated_dependencies: TaskDependencySet,
    },

    /// Execution is invalid and scheduled
    ///
    /// on start this will move to InProgress or Dirty depending on active flag
    Scheduled {
        event: Event,
        outdated_dependencies: TaskDependencySet,
    },

    /// Execution is happening
    ///
    /// on finish this will move to Done
    ///
    /// on invalidation this will move to InProgressDirty
    InProgress {
        event: Event,
        count_as_finished: bool,
        /// Children that need to be disconnected once leaving this state
        #[cfg(feature = "lazy_remove_children")]
        outdated_children: TaskIdSet,
        outdated_collectibles: MaybeCollectibles,
    },

    /// Invalid execution is happening
    ///
    /// on finish this will move to Scheduled
    InProgressDirty { event: Event },
}

use TaskStateType::*;

use self::{
    aggregation::{ActiveQuery, RootType, TaskAggregationNode, TaskGuard},
    meta_state::{
        FullTaskWriteGuard, TaskMetaState, TaskMetaStateReadGuard, TaskMetaStateWriteGuard,
    },
};

impl Task {
    pub(crate) fn new_persistent(
        id: TaskId,
        task_type: Arc<PreHashed<PersistentTaskType>>,
    ) -> Self {
        let ty = TaskType::Persistent { ty: task_type };
        let description = Self::get_event_description_static(id, &ty);
        Self {
            id,
            ty,
            state: RwLock::new(TaskMetaState::Full(Box::new(TaskState::new(description)))),
            graph_modification_in_progress_counter: AtomicU32::new(0),
        }
    }

    pub(crate) fn new_root(
        id: TaskId,
        functor: impl Fn() -> NativeTaskFuture + Sync + Send + 'static,
    ) -> Self {
        let ty = TaskType::Root(Box::new(Box::new(functor)));
        let description = Self::get_event_description_static(id, &ty);
        Self {
            id,
            ty,
            state: RwLock::new(TaskMetaState::Full(Box::new(TaskState::new_scheduled(
                description,
            )))),
            graph_modification_in_progress_counter: AtomicU32::new(0),
        }
    }

    pub(crate) fn new_once(
        id: TaskId,
        functor: impl Future<Output = Result<RawVc>> + Send + 'static,
    ) -> Self {
        let ty = TaskType::Once(Box::new(Mutex::new(Some(Box::pin(functor)))));
        let description = Self::get_event_description_static(id, &ty);
        Self {
            id,
            ty,
            state: RwLock::new(TaskMetaState::Full(Box::new(TaskState::new_scheduled(
                description,
            )))),
            graph_modification_in_progress_counter: AtomicU32::new(0),
        }
    }

    pub(crate) fn is_pure(&self) -> bool {
        match &self.ty {
            TaskType::Persistent { .. } => true,
            TaskType::Root(_) => false,
            TaskType::Once(_) => false,
        }
    }

    pub(crate) fn set_root(
        id: TaskId,
        backend: &MemoryBackend,
        turbo_tasks: &dyn TurboTasksBackendApi<MemoryBackend>,
    ) {
        let mut aggregation_context = TaskAggregationContext::new(turbo_tasks, backend);
        {
            Self::set_root_type(
                &aggregation_context,
                &mut aggregation_context.aggregation_data(id),
                RootType::Root,
            );
        }
        aggregation_context.apply_queued_updates();
    }

    pub(crate) fn set_once(
        id: TaskId,
        backend: &MemoryBackend,
        turbo_tasks: &dyn TurboTasksBackendApi<MemoryBackend>,
    ) {
        let mut aggregation_context = TaskAggregationContext::new(turbo_tasks, backend);
        {
            let mut aggregation_guard = aggregation_context.aggregation_data(id);
            Self::set_root_type(&aggregation_context, &mut aggregation_guard, RootType::Once);
        }
        aggregation_context.apply_queued_updates();
    }

    fn set_root_type(
        aggregation_context: &TaskAggregationContext,
        aggregation: &mut AggregationDataGuard<TaskGuard<'_>>,
        root_type: RootType,
    ) {
        aggregation.root_type = Some(root_type);
        let dirty_tasks = aggregation
            .dirty_tasks
            .iter()
            .filter_map(|(&id, &count)| (count > 0).then_some(id));
        let mut tasks_to_schedule = aggregation_context.dirty_tasks_to_schedule.lock();
        tasks_to_schedule
            .get_or_insert_default()
            .extend(dirty_tasks);
    }

    pub(crate) fn unset_root(
        id: TaskId,
        backend: &MemoryBackend,
        turbo_tasks: &dyn TurboTasksBackendApi<MemoryBackend>,
    ) {
        let mut aggregation_context = TaskAggregationContext::new(turbo_tasks, backend);
        {
            aggregation_context.aggregation_data(id).root_type = None;
        }
        aggregation_context.apply_queued_updates();
    }

    pub(crate) fn get_function_name(&self) -> Option<Cow<'static, str>> {
        if let TaskType::Persistent { ty, .. } = &self.ty {
            Some(ty.get_name())
        } else {
            None
        }
    }

    pub(crate) fn get_description(&self) -> String {
        Self::format_description(&TaskTypeForDescription::from(&self.ty), self.id)
    }

    fn format_description(ty: &TaskTypeForDescription, id: TaskId) -> String {
        match ty {
            TaskTypeForDescription::Root => format!("[{}] root", id),
            TaskTypeForDescription::Once => format!("[{}] once", id),
            TaskTypeForDescription::Persistent(ty) => match &***ty {
                PersistentTaskType::Native(native_fn, _) => {
                    format!("[{}] {}", id, registry::get_function(*native_fn).name)
                }
                PersistentTaskType::ResolveNative(native_fn, _) => {
                    format!(
                        "[{}] [resolve] {}",
                        id,
                        registry::get_function(*native_fn).name
                    )
                }
                PersistentTaskType::ResolveTrait(trait_type, fn_name, _) => {
                    format!(
                        "[{}] [resolve trait] {} in trait {}",
                        id,
                        fn_name,
                        registry::get_trait(*trait_type).name
                    )
                }
            },
        }
    }

    fn get_event_description_static(
        id: TaskId,
        ty: &TaskType,
    ) -> impl Fn() -> String + Send + Sync {
        let ty = TaskTypeForDescription::from(ty);
        move || Self::format_description(&ty, id)
    }

    fn get_event_description(&self) -> impl Fn() -> String + Send + Sync {
        Self::get_event_description_static(self.id, &self.ty)
    }

    pub(crate) fn remove_dependency(
        dep: TaskDependency,
        reader: TaskId,
        backend: &MemoryBackend,
        turbo_tasks: &dyn TurboTasksBackendApi<MemoryBackend>,
    ) {
        match dep {
            TaskDependency::Output(task) => {
                backend.with_task(task, |task| {
                    task.with_output_mut_if_available(|output| {
                        output.dependent_tasks.remove(&reader);
                    });
                });
            }
            TaskDependency::Cell(task, index) => {
                backend.with_task(task, |task| {
                    task.with_cell_mut_if_available(index, |cell| {
                        cell.remove_dependent_task(reader);
                    });
                });
            }
            TaskDependency::Collectibles(task, trait_type) => {
                let aggregation_context = TaskAggregationContext::new(turbo_tasks, backend);
                let mut aggregation = aggregation_context.aggregation_data(task);
                aggregation.remove_collectible_dependent_task(trait_type, reader);
            }
        }
    }

    #[cfg(not(feature = "report_expensive"))]
    fn clear_dependencies(
        &self,
        dependencies: TaskDependencySet,
        backend: &MemoryBackend,
        turbo_tasks: &dyn TurboTasksBackendApi<MemoryBackend>,
    ) {
        for dep in dependencies.into_iter() {
            Task::remove_dependency(dep, self.id, backend, turbo_tasks);
        }
    }

    #[cfg(feature = "report_expensive")]
    fn clear_dependencies(
        &self,
        dependencies: TaskDependencySet,
        backend: &MemoryBackend,
        turbo_tasks: &dyn TurboTasksBackendApi<MemoryBackend>,
    ) {
        use std::time::Instant;

        use turbo_tasks::util::FormatDuration;
        let start = Instant::now();

        let count = dependencies.len();

        for dep in dependencies.into_iter() {
            Task::remove_dependency(dep, self.id, backend, turbo_tasks);
        }
        let elapsed = start.elapsed();
        if elapsed.as_millis() >= 10 || count > 10000 {
            println!(
                "clear_dependencies({}) took {}: {:?}",
                count,
                FormatDuration(elapsed),
                self
            );
        }
    }

    fn state(&self) -> TaskMetaStateReadGuard<'_> {
        self.state.read().into()
    }

    fn try_state(&self) -> Option<TaskMetaStateReadGuard<'_>> {
        self.state.try_read().map(|guard| guard.into())
    }

    fn state_mut(&self) -> TaskMetaStateWriteGuard<'_> {
        self.state.write().into()
    }

    fn full_state_mut(&self) -> FullTaskWriteGuard<'_> {
        TaskMetaStateWriteGuard::full_from(self.state.write(), self)
    }

    #[allow(dead_code, reason = "We need this in future")]
    fn partial_state_mut(&self) -> TaskMetaStateWriteGuard<'_> {
        TaskMetaStateWriteGuard::partial_from(self.state.write())
    }

    pub(crate) fn execute(
        self: &Task,
        backend: &MemoryBackend,
        turbo_tasks: &dyn TurboTasksBackendApi<MemoryBackend>,
    ) -> Option<TaskExecutionSpec> {
        let mut aggregation_context = TaskAggregationContext::new(turbo_tasks, backend);
        let dependencies;
        let (future, span) = {
            let mut state = self.full_state_mut();
            #[cfg(not(feature = "lazy_remove_children"))]
            let remove_job;
            match state.state_type {
                Done { .. } | InProgress { .. } | InProgressDirty { .. } => {
                    // should not start in this state
                    return None;
                }
                Scheduled {
                    ref mut event,
                    ref mut outdated_dependencies,
                } => {
                    let event = event.take();
                    dependencies = take(outdated_dependencies);
                    let outdated_children = take(&mut state.children);
                    let outdated_collectibles = take(&mut state.collectibles);
                    #[cfg(not(feature = "lazy_remove_children"))]
                    {
                        remove_job = state
                            .aggregation_node
                            .remove_children_job(&aggregation_context, outdated_children);
                    }
                    state.state_type = InProgress {
                        event,
                        count_as_finished: false,
                        #[cfg(feature = "lazy_remove_children")]
                        outdated_children,
                        outdated_collectibles,
                    };
                }
                Dirty { .. } => {
                    let state_type = Task::state_string(&state);
                    panic!(
                        "{:?} execution started in unexpected state {}",
                        self, state_type
                    )
                }
            };
            let result = self.make_execution_future(backend, turbo_tasks);
            #[cfg(not(feature = "lazy_remove_children"))]
            {
                remove_job();
            }
            #[allow(clippy::let_and_return)]
            result
        };
        aggregation_context.apply_queued_updates();
        self.clear_dependencies(dependencies, backend, turbo_tasks);
        Some(TaskExecutionSpec { future, span })
    }

    /// Prepares task execution and returns a future that will execute the task.
    fn make_execution_future(
        self: &Task,
        _backend: &MemoryBackend,
        turbo_tasks: &dyn TurboTasksBackendApi<MemoryBackend>,
    ) -> (Pin<Box<dyn Future<Output = Result<RawVc>> + Send>>, Span) {
        match &self.ty {
            TaskType::Root(bound_fn) => {
                (bound_fn(), tracing::trace_span!("turbo_tasks::root_task"))
            }
            TaskType::Once(mutex) => (
                mutex.lock().take().expect("Task can only be executed once"),
                tracing::trace_span!("turbo_tasks::once_task"),
            ),
            TaskType::Persistent { ty, .. } => match &***ty {
                PersistentTaskType::Native(native_fn, inputs) => {
                    let func = registry::get_function(*native_fn);
                    let span = func.span();
                    let entered = span.enter();
                    let bound_fn = func.bind(inputs);
                    let future = bound_fn();
                    drop(entered);
                    (future, span)
                }
                PersistentTaskType::ResolveNative(ref native_fn_id, inputs) => {
                    let native_fn_id = *native_fn_id;
                    let func = registry::get_function(native_fn_id);
                    let span = func.resolve_span();
                    let entered = span.enter();
                    let inputs = inputs.clone();
                    let turbo_tasks = turbo_tasks.pin();
                    let future = Box::pin(PersistentTaskType::run_resolve_native(
                        native_fn_id,
                        inputs,
                        turbo_tasks,
                    ));
                    drop(entered);
                    (future, span)
                }
                PersistentTaskType::ResolveTrait(trait_type_id, name, inputs) => {
                    let trait_type_id = *trait_type_id;
                    let trait_type = registry::get_trait(trait_type_id);
                    let span = trait_type.resolve_span(name);
                    let entered = span.enter();
                    let name = name.clone();
                    let inputs = inputs.clone();
                    let turbo_tasks = turbo_tasks.pin();
                    let future = Box::pin(PersistentTaskType::run_resolve_trait(
                        trait_type_id,
                        name,
                        inputs,
                        turbo_tasks,
                    ));
                    drop(entered);
                    (future, span)
                }
            },
        }
    }

    pub(crate) fn mark_as_finished(
        &self,
        backend: &MemoryBackend,
        turbo_tasks: &dyn TurboTasksBackendApi<MemoryBackend>,
    ) {
        let TaskMetaStateWriteGuard::Full(mut state) = self.state_mut() else {
            return;
        };
        let TaskStateType::InProgress {
            ref mut count_as_finished,
            #[cfg(feature = "lazy_remove_children")]
            ref mut outdated_children,
            ref mut outdated_collectibles,
            ..
        } = state.state_type
        else {
            return;
        };
        if *count_as_finished {
            return;
        }
        *count_as_finished = true;
        let mut aggregation_context = TaskAggregationContext::new(turbo_tasks, backend);
        {
            #[cfg(feature = "lazy_remove_children")]
            let outdated_children = take(outdated_children);
            let outdated_collectibles = outdated_collectibles.take_collectibles();

            let mut change = TaskChange {
                unfinished: -1,
                #[cfg(feature = "track_unfinished")]
                unfinished_tasks_update: vec![(self.id, -1)],
                ..Default::default()
            };
            if let Some(collectibles) = outdated_collectibles {
                for ((trait_type, value), count) in collectibles.into_iter() {
                    change.collectibles.push((trait_type, value, -count));
                }
            }
            let change_job = state
                .aggregation_node
                .apply_change(&aggregation_context, change);
            #[cfg(feature = "lazy_remove_children")]
            let remove_job = if outdated_children.is_empty() {
                None
            } else {
                Some(state.aggregation_node.handle_lost_edges(
                    &aggregation_context,
                    &self.id,
                    outdated_children,
                ))
            };
            drop(state);
            change_job.apply(&aggregation_context);
            #[cfg(feature = "lazy_remove_children")]
            remove_job.apply(&aggregation_context);
        }
        aggregation_context.apply_queued_updates();
    }

    pub(crate) fn execution_result(
        &self,
        result: Result<Result<RawVc>, Option<Cow<'static, str>>>,
        backend: &MemoryBackend,
        turbo_tasks: &dyn TurboTasksBackendApi<MemoryBackend>,
    ) {
        let mut state = self.full_state_mut();
        match state.state_type {
            InProgress { .. } => match result {
                Ok(Ok(result)) => {
                    if state.output != result {
                        if cfg!(feature = "print_task_invalidation")
                            && !matches!(state.output.content, OutputContent::Empty)
                        {
                            println!(
                                "Task {{ id: {}, name: {} }} invalidates:",
                                *self.id, self.ty
                            );
                            for dep in state.output.dependent_tasks.iter() {
                                backend.with_task(*dep, |task| {
                                    println!("\tTask {{ id: {}, name: {} }}", *task.id, task.ty);
                                });
                            }
                        }
                        state.output.link(result, turbo_tasks)
                    }
                }
                Ok(Err(mut err)) => {
                    if let Some(name) = self.get_function_name() {
                        err = err.context(format!("Execution of {} failed", name));
                    }
                    state.output.error(err, turbo_tasks)
                }
                Err(message) => state.output.panic(message, turbo_tasks),
            },
            InProgressDirty { .. } => {
                // We don't want to assign the output cell here
                // as we want to avoid unnecessary updates
                // TODO maybe this should be controlled by a heuristic
            }
            Dirty { .. } | Scheduled { .. } | Done { .. } => {
                panic!(
                    "Task execution completed in unexpected state {}",
                    Task::state_string(&state)
                )
            }
        };
    }

    #[must_use]
    pub(crate) fn execution_completed(
        &self,
        duration: Duration,
        memory_usage: usize,
        generation: u32,
        stateful: bool,
        backend: &MemoryBackend,
        turbo_tasks: &dyn TurboTasksBackendApi<MemoryBackend>,
    ) -> bool {
        let mut aggregation_context = TaskAggregationContext::new(turbo_tasks, backend);
        let mut schedule_task = false;
        {
            let mut change_job = None;
            #[cfg(feature = "lazy_remove_children")]
            let mut remove_job = None;
            let mut dependencies = DEPENDENCIES_TO_TRACK.with(|deps| deps.take());
            {
                let mut state = self.full_state_mut();

                state
                    .gc
                    .execution_completed(duration, memory_usage, generation);
                match state.state_type {
                    InProgress {
                        ref mut event,
                        count_as_finished,
                        #[cfg(feature = "lazy_remove_children")]
                        ref mut outdated_children,
                        ref mut outdated_collectibles,
                    } => {
                        let event = event.take();
                        #[cfg(feature = "lazy_remove_children")]
                        let outdated_children = take(outdated_children);
                        let outdated_collectibles = outdated_collectibles.take_collectibles();
                        let mut dependencies = take(&mut dependencies);
                        if !backend.has_gc() {
                            // This will stay here for longer, so make sure to not consume too much
                            // memory
                            dependencies.shrink_to_fit();
                            for cells in state.cells.values_mut() {
                                cells.shrink_to_fit();
                            }
                            state.cells.shrink_to_fit();
                        }
                        state.state_type = Done {
                            stateful,
                            dependencies,
                        };
                        if !count_as_finished {
                            let mut change = TaskChange {
                                unfinished: -1,
                                #[cfg(feature = "track_unfinished")]
                                unfinished_tasks_update: vec![(self.id, -1)],
                                ..Default::default()
                            };
                            if let Some(collectibles) = outdated_collectibles {
                                for ((trait_type, value), count) in collectibles.into_iter() {
                                    change.collectibles.push((trait_type, value, -count));
                                }
                            }
                            change_job = state
                                .aggregation_node
                                .apply_change(&aggregation_context, change);
                        }
                        #[cfg(feature = "lazy_remove_children")]
                        if !outdated_children.is_empty() {
                            remove_job = state.aggregation_node.handle_lost_edges(
                                &aggregation_context,
                                &self.id,
                                outdated_children,
                            );
                        }
                        event.notify(usize::MAX);
                    }
                    InProgressDirty { ref mut event } => {
                        let event = event.take();
                        state.state_type = Scheduled {
                            event,
                            outdated_dependencies: Default::default(),
                        };
                        schedule_task = true;
                    }
                    Dirty { .. } | Scheduled { .. } | Done { .. } => {
                        panic!(
                            "Task execution completed in unexpected state {}",
                            Task::state_string(&state)
                        )
                    }
                };
            }
            if !dependencies.is_empty() {
                self.clear_dependencies(dependencies, backend, turbo_tasks);
            }
            change_job.apply(&aggregation_context);
            #[cfg(feature = "lazy_remove_children")]
            remove_job.apply(&aggregation_context);
        }
        if let TaskType::Once(_) = self.ty {
            // unset the root type, so tasks below are no longer active
            aggregation_context.aggregation_data(self.id).root_type = None;
        }
        aggregation_context.apply_queued_updates();

        schedule_task
    }

    fn make_dirty(
        &self,
        backend: &MemoryBackend,
        turbo_tasks: &dyn TurboTasksBackendApi<MemoryBackend>,
    ) {
        self.make_dirty_internal(false, backend, turbo_tasks);
    }

    fn make_dirty_internal(
        &self,
        force_schedule: bool,
        backend: &MemoryBackend,
        turbo_tasks: &dyn TurboTasksBackendApi<MemoryBackend>,
    ) {
        if let TaskType::Once(_) = self.ty {
            // once task won't become dirty
            return;
        }

        let mut aggregation_context = TaskAggregationContext::new(turbo_tasks, backend);
        let active = query_root_info(&aggregation_context, ActiveQuery::default(), self.id);

        let state = if force_schedule {
            TaskMetaStateWriteGuard::Full(self.full_state_mut())
        } else {
            self.state_mut()
        };
        if let TaskMetaStateWriteGuard::Full(mut state) = state {
            match state.state_type {
                Scheduled { .. } | InProgressDirty { .. } => {
                    // already dirty
                    drop(state);
                }
                Dirty {
                    ref mut outdated_dependencies,
                    ..
                } => {
                    if force_schedule {
                        let description = self.get_event_description();
                        state.state_type = Scheduled {
                            event: Event::new(move || {
                                format!("TaskState({})::event", description())
                            }),
                            outdated_dependencies: take(outdated_dependencies),
                        };
                        let change_job = state.aggregation_node.apply_change(
                            &aggregation_context,
                            TaskChange {
                                dirty_tasks_update: vec![(self.id, -1)],
                                ..Default::default()
                            },
                        );
                        drop(state);
                        change_job.apply(&aggregation_context);
                        turbo_tasks.schedule(self.id);
                    } else {
                        // already dirty
                        drop(state);
                    }
                }
                Done {
                    ref mut dependencies,
                    ..
                } => {
                    let outdated_dependencies = take(dependencies);
                    // add to dirty lists and potentially schedule
                    let description = self.get_event_description();
                    let should_schedule = force_schedule || active;
                    if should_schedule {
                        let change_job = state.aggregation_node.apply_change(
                            &aggregation_context,
                            TaskChange {
                                unfinished: 1,
                                #[cfg(feature = "track_unfinished")]
                                unfinished_tasks_update: vec![(self.id, 1)],
                                ..Default::default()
                            },
                        );
                        state.state_type = Scheduled {
                            event: Event::new(move || {
                                format!("TaskState({})::event", description())
                            }),
                            outdated_dependencies,
                        };
                        drop(state);
                        change_job.apply(&aggregation_context);

                        if cfg!(feature = "print_task_invalidation") {
                            println!("invalidated Task {{ id: {}, name: {} }}", *self.id, self.ty);
                        }
                        turbo_tasks.schedule(self.id);
                    } else {
                        let change_job = state.aggregation_node.apply_change(
                            &aggregation_context,
                            TaskChange {
                                unfinished: 1,
                                #[cfg(feature = "track_unfinished")]
                                unfinished_tasks_update: vec![(self.id, 1)],
                                dirty_tasks_update: vec![(self.id, 1)],
                                ..Default::default()
                            },
                        );
                        state.state_type = Dirty {
                            event: Event::new(move || {
                                format!("TaskState({})::event", description())
                            }),
                            outdated_dependencies,
                        };
                        drop(state);
                        change_job.apply(&aggregation_context);
                    }
                }
                InProgress {
                    ref mut event,
                    count_as_finished,
                    #[cfg(feature = "lazy_remove_children")]
                    ref mut outdated_children,
                    ref mut outdated_collectibles,
                } => {
                    let event = event.take();
                    #[cfg(feature = "lazy_remove_children")]
                    let outdated_children = take(outdated_children);
                    let outdated_collectibles = outdated_collectibles.take_collectibles();
                    let change = if count_as_finished {
                        let mut change = TaskChange {
                            unfinished: 1,
                            #[cfg(feature = "track_unfinished")]
                            unfinished_tasks_update: vec![(self.id, 1)],
                            ..Default::default()
                        };
                        if let Some(collectibles) = outdated_collectibles {
                            for ((trait_type, value), count) in collectibles.into_iter() {
                                change.collectibles.push((trait_type, value, -count));
                            }
                        }
                        Some(change)
                    } else if let Some(collectibles) = outdated_collectibles {
                        let mut change = TaskChange::default();
                        for ((trait_type, value), count) in collectibles.into_iter() {
                            change.collectibles.push((trait_type, value, -count));
                        }
                        Some(change)
                    } else {
                        None
                    };
                    let change_job = change.and_then(|change| {
                        state
                            .aggregation_node
                            .apply_change(&aggregation_context, change)
                    });
                    #[cfg(feature = "lazy_remove_children")]
                    let remove_job = state.aggregation_node.handle_lost_edges(
                        &aggregation_context,
                        &self.id,
                        outdated_children,
                    );
                    state.state_type = InProgressDirty { event };
                    drop(state);
                    change_job.apply(&aggregation_context);
                    #[cfg(feature = "lazy_remove_children")]
                    remove_job.apply(&aggregation_context);
                }
            }
        }
        aggregation_context.apply_queued_updates();
    }

    pub(crate) fn schedule_when_dirty_from_aggregation(
        &self,
        backend: &MemoryBackend,
        turbo_tasks: &dyn TurboTasksBackendApi<MemoryBackend>,
    ) {
        let mut state = self.full_state_mut();
        if let TaskStateType::Dirty {
            ref mut event,
            ref mut outdated_dependencies,
        } = state.state_type
        {
            let mut aggregation_context = TaskAggregationContext::new(turbo_tasks, backend);
            state.state_type = Scheduled {
                event: event.take(),
                outdated_dependencies: take(outdated_dependencies),
            };
            let job = state.aggregation_node.apply_change(
                &aggregation_context,
                TaskChange {
                    dirty_tasks_update: vec![(self.id, -1)],
                    ..Default::default()
                },
            );
            drop(state);
            turbo_tasks.schedule(self.id);
            job.apply(&aggregation_context);
            aggregation_context.apply_queued_updates();
        }
    }

    pub(crate) fn add_dependency_to_current(dep: TaskDependency) {
        DEPENDENCIES_TO_TRACK.with(|list| {
            let mut list = list.borrow_mut();
            list.insert(dep);
        })
    }

    /// Get an [Invalidator] that can be used to invalidate the current [Task]
    /// based on external events.
    pub fn get_invalidator() -> Invalidator {
        get_invalidator()
    }

    /// Called by the [Invalidator]. Invalidate the [Task]. When the task is
    /// active it will be scheduled for execution.
    pub(crate) fn invalidate(
        &self,
        backend: &MemoryBackend,
        turbo_tasks: &dyn TurboTasksBackendApi<MemoryBackend>,
    ) {
        self.make_dirty(backend, turbo_tasks)
    }

    /// Called when the task need to be recomputed because a gc'ed cell was
    /// read.
    pub(crate) fn recompute(
        &self,
        backend: &MemoryBackend,
        turbo_tasks: &dyn TurboTasksBackendApi<MemoryBackend>,
    ) {
        let _span = tracing::trace_span!("turbo_tasks::recompute", id = *self.id).entered();
        self.make_dirty_internal(true, backend, turbo_tasks)
    }

    /// Access to the output cell.
    pub(crate) fn with_output_mut_if_available<T>(
        &self,
        func: impl FnOnce(&mut Output) -> T,
    ) -> Option<T> {
        if let TaskMetaStateWriteGuard::Full(mut state) = self.state_mut() {
            Some(func(&mut state.output))
        } else {
            None
        }
    }

    /// Access to a cell.
    pub(crate) fn with_cell_mut<T>(
        &self,
        index: CellId,
        gc_queue: Option<&GcQueue>,
        func: impl FnOnce(&mut Cell) -> T,
    ) -> T {
        let mut state = self.full_state_mut();
        if let Some(gc_queue) = gc_queue {
            let generation = gc_queue.generation();
            if state.gc.on_read(generation) {
                gc_queue.task_accessed(self.id);
            }
        }
        let list = state.cells.entry(index.type_id).or_default();
        let i = index.index as usize;
        if list.len() <= i {
            list.resize_with(i + 1, Default::default);
        }
        func(&mut list[i])
    }

    /// Access to a cell.
    pub(crate) fn with_cell_mut_if_available<T>(
        &self,
        index: CellId,
        func: impl FnOnce(&mut Cell) -> T,
    ) -> Option<T> {
        self.state_mut()
            .as_full_mut()
            .and_then(|state| state.cells.get_mut(&index.type_id))
            .and_then(|list| list.get_mut(index.index as usize).map(func))
    }

    /// Access to a cell.
    pub(crate) fn with_cell<T>(&self, index: CellId, func: impl FnOnce(&Cell) -> T) -> T {
        if let Some(cell) = self
            .state()
            .as_full()
            .and_then(|state| state.cells.get(&index.type_id))
            .and_then(|list| list.get(index.index as usize))
        {
            func(cell)
        } else {
            func(&Default::default())
        }
    }

    pub fn is_pending(&self) -> bool {
        if let TaskMetaStateReadGuard::Full(state) = self.state() {
            !matches!(state.state_type, TaskStateType::Done { .. })
        } else {
            true
        }
    }

    pub fn is_dirty(&self) -> bool {
        if let TaskMetaStateReadGuard::Full(state) = self.state() {
            matches!(state.state_type, TaskStateType::Dirty { .. })
        } else {
            false
        }
    }

    fn state_string(state: &TaskState) -> &'static str {
        match state.state_type {
            Scheduled { .. } => "scheduled",
            InProgress {
                count_as_finished: false,
                ..
            } => "in progress",
            InProgress {
                count_as_finished: true,
                ..
            } => "in progress (marked as finished)",
            InProgressDirty { .. } => "in progress (dirty)",
            Done { .. } => "done",
            Dirty { .. } => "dirty",
        }
    }

    pub(crate) fn connect_child(
        &self,
        child_id: TaskId,
        backend: &MemoryBackend,
        turbo_tasks: &dyn TurboTasksBackendApi<MemoryBackend>,
    ) {
        let mut aggregation_context = TaskAggregationContext::new(turbo_tasks, backend);
        {
            let mut add_job = None;
            {
                let mut state = self.full_state_mut();
                if state.children.insert(child_id) {
                    #[cfg(feature = "lazy_remove_children")]
                    if let TaskStateType::InProgress {
                        outdated_children, ..
                    } = &mut state.state_type
                    {
                        if outdated_children.remove(&child_id) {
                            drop(state);
                            aggregation_context.apply_queued_updates();
                            return;
                        }
                    }
                    let number_of_children = state.children.len();
                    let mut guard = TaskGuard::from_full(self.id, state);
                    add_job = Some(handle_new_edge(
                        &aggregation_context,
                        &mut guard,
                        &self.id,
                        &child_id,
                        number_of_children,
                    ));
                }
            }
            if let Some(job) = add_job {
                // To avoid bubbling up the dirty tasks into the new parent tree, we make a
                // quick check for activeness of the parent when the child is dirty. This is
                // purely an optimization and not required for correctness.
                // So it's fine to ignore the race condition existing here.
                backend.with_task(child_id, |child| {
                    if child.is_dirty() {
                        let active =
                            query_root_info(&aggregation_context, ActiveQuery::default(), self.id);
                        if active {
                            child.schedule_when_dirty_from_aggregation(backend, turbo_tasks);
                        }
                    }
                });
                job.apply(&aggregation_context);
            }
        }
        aggregation_context.apply_queued_updates();
    }

    pub(crate) fn get_or_wait_output<T, F: FnOnce(&mut Output) -> Result<T>>(
        &self,
        strongly_consistent: bool,
        func: F,
        note: impl Fn() -> String + Sync + Send + 'static,
        backend: &MemoryBackend,
        turbo_tasks: &dyn TurboTasksBackendApi<MemoryBackend>,
    ) -> Result<Result<T, EventListener>> {
        let mut aggregation_context = TaskAggregationContext::new(turbo_tasks, backend);
        if strongly_consistent {
            prepare_aggregation_data(&aggregation_context, &self.id);
        }
        let mut state = if strongly_consistent {
            let mut aggregation = aggregation_data(&aggregation_context, &self.id);
            if aggregation.unfinished > 0 {
                if aggregation.root_type.is_none() {
                    Self::set_root_type(
                        &aggregation_context,
                        &mut aggregation,
                        RootType::ReadingStronglyConsistent,
                    );
                }
                let listener = aggregation.unfinished_event.listen_with_note(note);
                drop(aggregation);
                aggregation_context.apply_queued_updates();

                return Ok(Err(listener));
            } else if matches!(
                aggregation.root_type,
                Some(RootType::ReadingStronglyConsistent)
            ) {
                aggregation.root_type = None;
            }
            let state = aggregation.into_inner().into_inner().into_inner();
            TaskMetaStateWriteGuard::full_from(state, self)
        } else {
            self.full_state_mut()
        };
        let result = match state.state_type {
            Done { .. } => {
                let result = func(&mut state.output)?;
                drop(state);

                Ok(Ok(result))
            }
            Dirty {
                ref mut event,
                ref mut outdated_dependencies,
            } => {
                turbo_tasks.schedule(self.id);
                let event = event.take();
                let listener = event.listen_with_note(note);
                state.state_type = Scheduled {
                    event,
                    outdated_dependencies: take(outdated_dependencies),
                };
                let change_job = state.aggregation_node.apply_change(
                    &aggregation_context,
                    TaskChange {
                        dirty_tasks_update: vec![(self.id, -1)],
                        ..Default::default()
                    },
                );
                drop(state);
                change_job.apply(&aggregation_context);
                Ok(Err(listener))
            }
            Scheduled { ref event, .. }
            | InProgress { ref event, .. }
            | InProgressDirty { ref event } => {
                let listener = event.listen_with_note(note);
                drop(state);
                Ok(Err(listener))
            }
        };
        aggregation_context.apply_queued_updates();
        result
    }

    pub(crate) fn read_collectibles(
        id: TaskId,
        trait_type: TraitTypeId,
        reader: TaskId,
        backend: &MemoryBackend,
        turbo_tasks: &dyn TurboTasksBackendApi<MemoryBackend>,
    ) -> AutoMap<RawVc, i32> {
        let aggregation_context = TaskAggregationContext::new(turbo_tasks, backend);
        let mut aggregation_data = aggregation_context.aggregation_data(id);
        aggregation_data.read_collectibles(trait_type, reader)
    }

    pub(crate) fn emit_collectible(
        &self,
        trait_type: TraitTypeId,
        collectible: RawVc,
        backend: &MemoryBackend,
        turbo_tasks: &dyn TurboTasksBackendApi<MemoryBackend>,
    ) {
        let mut aggregation_context = TaskAggregationContext::new(turbo_tasks, backend);
        let mut state = self.full_state_mut();
        state.collectibles.emit(trait_type, collectible);
        let change_job = state.aggregation_node.apply_change(
            &aggregation_context,
            TaskChange {
                collectibles: vec![(trait_type, collectible, 1)],
                ..Default::default()
            },
        );
        drop(state);
        change_job.apply(&aggregation_context);
        aggregation_context.apply_queued_updates();
    }

    pub(crate) fn unemit_collectible(
        &self,
        trait_type: TraitTypeId,
        collectible: RawVc,
        count: u32,
        backend: &MemoryBackend,
        turbo_tasks: &dyn TurboTasksBackendApi<MemoryBackend>,
    ) {
        let mut aggregation_context = TaskAggregationContext::new(turbo_tasks, backend);
        let mut state = self.full_state_mut();
        state.collectibles.unemit(trait_type, collectible, count);
        let change_job = state.aggregation_node.apply_change(
            &aggregation_context,
            TaskChange {
                collectibles: vec![(trait_type, collectible, -(count as i32))],
                ..Default::default()
            },
        );
        drop(state);
        change_job.apply(&aggregation_context);
        aggregation_context.apply_queued_updates();
    }

    pub(crate) fn run_gc(&self, generation: u32) -> bool {
        if !self.is_pure() {
            return false;
        }

        let mut cells_to_drop = Vec::new();

        let result = if let TaskMetaStateWriteGuard::Full(mut state) = self.state_mut() {
            if state.gc.generation > generation {
                return false;
            }

            match &mut state.state_type {
                TaskStateType::Done {
                    dependencies,
                    stateful,
                    ..
                } => {
                    dependencies.shrink_to_fit();
                    if *stateful {
                        return false;
                    }
                }
                TaskStateType::Dirty { .. } => {}
                _ => {
                    // GC can't run in this state. We will reschedule it when the execution
                    // completes.
                    return false;
                }
            }

            // shrinking memory and dropping cells
            state.output.dependent_tasks.shrink_to_fit();
            state.cells.shrink_to_fit();
            for cells in state.cells.values_mut() {
                cells.shrink_to_fit();
                for cell in cells.iter_mut() {
                    if cell.has_value() {
                        cells_to_drop.extend(cell.gc_content());
                    }
                    cell.shrink_to_fit();
                }
            }
            true
        } else {
            false
        };

        drop(cells_to_drop);

        result
    }

    pub(crate) fn gc_state(&self) -> Option<GcTaskState> {
        if let TaskMetaStateReadGuard::Full(state) = self.state() {
            Some(state.gc)
        } else {
            None
        }
    }

    // TODO not used yet, but planned
    #[allow(dead_code)]
    fn unload(
        &self,
        mut full_state: FullTaskWriteGuard<'_>,
        backend: &MemoryBackend,
        turbo_tasks: &dyn TurboTasksBackendApi<MemoryBackend>,
    ) -> bool {
        let mut aggregation_context = TaskAggregationContext::new(turbo_tasks, backend);
        let mut clear_dependencies = None;
        let mut change_job = None;
        let TaskState {
            ref mut aggregation_node,
            ref mut state_type,
            ..
        } = *full_state;
        match state_type {
            Done {
                ref mut dependencies,
                stateful,
            } => {
                if *stateful {
                    return false;
                }
                change_job = aggregation_node.apply_change(
                    &aggregation_context,
                    TaskChange {
                        unfinished: 1,
                        dirty_tasks_update: vec![(self.id, 1)],
                        ..Default::default()
                    },
                );
                clear_dependencies = Some(take(dependencies));
            }
            Dirty {
                ref event,
                ref mut outdated_dependencies,
            } => {
                // We want to get rid of this Event, so notify it to make sure it's empty.
                event.notify(usize::MAX);
                if !outdated_dependencies.is_empty() {
                    clear_dependencies = Some(take(outdated_dependencies));
                }
            }
            _ => {
                // Any other state is not unloadable.
                return false;
            }
        }
        // Task is now dirty, so we can safely unload it

        let mut state = full_state.into_inner();
        let old_state = replace(
            &mut *state,
            // placeholder
            TaskMetaState::Unloaded(UnloadedTaskState {}),
        );
        let TaskState {
            children,
            cells,
            output,
            collectibles,
            mut aggregation_node,
<<<<<<< HEAD
            // can be dropped as it will be recomputed on next execution
            stateful: _,
=======
            // can be dropped as it can be recomputed
            prepared_type: _,
>>>>>>> 11d72d49
            // can be dropped as always Dirty, event has been notified above
            state_type: _,
            // can be dropped as only gc meta info
            gc: _,
        } = old_state.into_full().unwrap();

        // Remove all children, as they will be added again when this task is executed
        // again
        let remove_job = (!children.is_empty())
            .then(|| aggregation_node.handle_lost_edges(&aggregation_context, &self.id, children));

        // Remove all collectibles, as they will be added again when this task is
        // executed again.
        let collectibles_job = if let Some(collectibles) = collectibles.into_inner() {
            aggregation_node.apply_change(
                &aggregation_context,
                TaskChange {
                    collectibles: collectibles
                        .into_iter()
                        .map(|((t, r), c)| (t, r, -c))
                        .collect(),
                    ..Default::default()
                },
            )
        } else {
            None
        };

        // TODO aggregation_node
        let unset = false;

        if unset {
            *state = TaskMetaState::Unloaded(UnloadedTaskState {});
        } else {
            *state = TaskMetaState::Partial(Box::new(PartialTaskState { aggregation_node }));
        }
        drop(state);

        change_job.apply(&aggregation_context);
        remove_job.apply(&aggregation_context);
        collectibles_job.apply(&aggregation_context);

        // Notify everyone that is listening on our output or cells.
        // This will mark everyone as dirty and will trigger a new execution when they
        // become active again.
        for cells in cells.into_values() {
            for cell in cells {
                cell.gc_drop(turbo_tasks);
            }
        }
        output.gc_drop(turbo_tasks);

        // TODO This is a race condition, the task might be executed again while
        // removing dependencies We can clear the dependencies as we are already
        // marked as dirty
        if let Some(dependencies) = clear_dependencies {
            self.clear_dependencies(dependencies, backend, turbo_tasks);
        }

        aggregation_context.apply_queued_updates();

        true
    }
}

impl Display for Task {
    fn fmt(&self, f: &mut Formatter<'_>) -> fmt::Result {
        if let TaskMetaStateReadGuard::Full(state) = self.state() {
            write!(
                f,
                "Task({}, {})",
                self.get_description(),
                Task::state_string(&state)
            )
        } else {
            write!(f, "Task({}, unloaded)", self.get_description())
        }
    }
}

impl Hash for Task {
    fn hash<H: std::hash::Hasher>(&self, state: &mut H) {
        Hash::hash(&(self as *const Task), state)
    }
}

impl PartialEq for Task {
    fn eq(&self, other: &Self) -> bool {
        std::ptr::eq(self, other)
    }
}

impl Eq for Task {}<|MERGE_RESOLUTION|>--- conflicted
+++ resolved
@@ -1611,13 +1611,6 @@
             output,
             collectibles,
             mut aggregation_node,
-<<<<<<< HEAD
-            // can be dropped as it will be recomputed on next execution
-            stateful: _,
-=======
-            // can be dropped as it can be recomputed
-            prepared_type: _,
->>>>>>> 11d72d49
             // can be dropped as always Dirty, event has been notified above
             state_type: _,
             // can be dropped as only gc meta info
