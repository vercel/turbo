pub mod analyze;
pub mod code_gen;
pub mod resolve;
pub mod unsupported_module;

use std::{
    cmp::Ordering,
    fmt::{Display, Formatter},
    sync::Arc,
};

use anyhow::{anyhow, Result};
use async_trait::async_trait;
use auto_hash_map::AutoSet;
use turbo_tasks::{
    emit, CollectiblesSource, RawVc, ReadRef, TransientInstance, TransientValue, TryJoinIterExt,
    Upcast, ValueToString, Vc,
};
use turbo_tasks_fs::{FileContent, FileLine, FileLinesContent, FileSystemPath};
use turbo_tasks_hash::{DeterministicHash, Xxh3Hash64Hasher};

use crate::{
    asset::{Asset, AssetContent},
    source::Source,
    source_pos::SourcePos,
};

#[turbo_tasks::value(shared)]
#[derive(PartialOrd, Ord, Copy, Clone, Hash, Debug, DeterministicHash)]
#[serde(rename_all = "camelCase")]
pub enum IssueSeverity {
    Bug,
    Fatal,
    Error,
    Warning,
    Hint,
    Note,
    Suggestion,
    Info,
}

impl IssueSeverity {
    pub fn as_str(&self) -> &'static str {
        match self {
            IssueSeverity::Bug => "bug",
            IssueSeverity::Fatal => "fatal",
            IssueSeverity::Error => "error",
            IssueSeverity::Warning => "warning",
            IssueSeverity::Hint => "hint",
            IssueSeverity::Note => "note",
            IssueSeverity::Suggestion => "suggestion",
            IssueSeverity::Info => "info",
        }
    }

    pub fn as_help_str(&self) -> &'static str {
        match self {
            IssueSeverity::Bug => "bug in implementation",
            IssueSeverity::Fatal => "unrecoverable problem",
            IssueSeverity::Error => "problem that cause a broken result",
            IssueSeverity::Warning => "problem should be addressed in short term",
            IssueSeverity::Hint => "idea for improvement",
            IssueSeverity::Note => "detail that is worth mentioning",
            IssueSeverity::Suggestion => "change proposal for improvement",
            IssueSeverity::Info => "detail that is worth telling",
        }
    }
}

impl Display for IssueSeverity {
    fn fmt(&self, f: &mut Formatter<'_>) -> std::fmt::Result {
        f.write_str(self.as_str())
    }
}

#[turbo_tasks::value_trait]
pub trait Issue {
    /// Severity allows the user to filter out unimportant issues, with Bug
    /// being the highest priority and Info being the lowest.
    fn severity(self: Vc<Self>) -> Vc<IssueSeverity> {
        IssueSeverity::Error.into()
    }

    /// The file path that generated the issue, displayed to the user as message
    /// header.
    fn file_path(self: Vc<Self>) -> Vc<FileSystemPath>;

    /// A short identifier of the type of error (eg "parse", "analyze", or
    /// "evaluate") displayed to the user as part of the message header.
    fn category(self: Vc<Self>) -> Vc<String> {
        Vc::<String>::empty()
    }

    /// The issue title should be descriptive of the issue, but should be a
    /// single line. This is displayed to the user directly under the issue
    /// header.
    // TODO add Vc<StyledString>
    fn title(self: Vc<Self>) -> Vc<String>;

    /// A more verbose message of the issue, appropriate for providing multiline
    /// information of the issue.
    // TODO add Vc<StyledString>
    fn description(self: Vc<Self>) -> Vc<String>;

    /// Full details of the issue, appropriate for providing debug level
    /// information. Only displayed if the user explicitly asks for detailed
    /// messages (not to be confused with severity).
    fn detail(self: Vc<Self>) -> Vc<String> {
        Vc::<String>::empty()
    }

    /// A link to relevant documentation of the issue. Only displayed in console
    /// if the user explicitly asks for detailed messages.
    fn documentation_link(self: Vc<Self>) -> Vc<String> {
        Vc::<String>::empty()
    }

    /// The source location that caused the issue. Eg, for a parsing error it
    /// should point at the offending character. Displayed to the user alongside
    /// the title/description.
    fn source(self: Vc<Self>) -> Vc<OptionIssueSource> {
        OptionIssueSource::none()
    }

    fn sub_issues(self: Vc<Self>) -> Vc<Issues> {
        Vc::cell(Vec::new())
    }

    async fn into_plain(
        self: Vc<Self>,
        processing_path: Vc<OptionIssueProcessingPathItems>,
    ) -> Result<Vc<PlainIssue>> {
        Ok(PlainIssue {
            severity: *self.severity().await?,
            file_path: self.file_path().to_string().await?.clone_value(),
            category: self.category().await?.clone_value(),
            title: self.title().await?.clone_value(),
            description: self.description().await?.clone_value(),
            detail: self.detail().await?.clone_value(),
            documentation_link: self.documentation_link().await?.clone_value(),
            source: {
                if let Some(s) = *self.source().await? {
                    Some(s.into_plain().await?)
                } else {
                    None
                }
            },
            sub_issues: self
                .sub_issues()
                .await?
                .iter()
                .map(|i| async move {
                    anyhow::Ok(i.into_plain(OptionIssueProcessingPathItems::none()).await?)
                })
                .try_join()
                .await?,
            processing_path: processing_path.into_plain().await?,
        }
        .cell())
    }
}

#[turbo_tasks::value_trait]
trait IssueProcessingPath {
    fn shortest_path(
        self: Vc<Self>,
        issue: Vc<Box<dyn Issue>>,
    ) -> Vc<OptionIssueProcessingPathItems>;
}

#[turbo_tasks::value]
pub struct IssueProcessingPathItem {
    pub file_path: Option<Vc<FileSystemPath>>,
    pub description: Vc<String>,
}

#[turbo_tasks::value_impl]
impl ValueToString for IssueProcessingPathItem {
    #[turbo_tasks::function]
    async fn to_string(&self) -> Result<Vc<String>> {
        if let Some(context) = self.file_path {
            Ok(Vc::cell(format!(
                "{} ({})",
                context.to_string().await?,
                self.description.await?
            )))
        } else {
            Ok(self.description)
        }
    }
}

#[turbo_tasks::value_impl]
impl IssueProcessingPathItem {
    #[turbo_tasks::function]
    pub async fn into_plain(self: Vc<Self>) -> Result<Vc<PlainIssueProcessingPathItem>> {
        let this = self.await?;
        Ok(PlainIssueProcessingPathItem {
            file_path: if let Some(context) = this.file_path {
                Some(context.to_string().await?)
            } else {
                None
            },
            description: this.description.await?,
        }
        .cell())
    }
}

#[turbo_tasks::value(transparent)]
pub struct OptionIssueProcessingPathItems(Option<Vec<Vc<IssueProcessingPathItem>>>);

#[turbo_tasks::value_impl]
impl OptionIssueProcessingPathItems {
    #[turbo_tasks::function]
    pub fn none() -> Vc<Self> {
        Vc::cell(None)
    }

    #[turbo_tasks::function]
    pub async fn into_plain(self: Vc<Self>) -> Result<Vc<PlainIssueProcessingPath>> {
        Ok(Vc::cell(if let Some(items) = &*self.await? {
            Some(
                items
                    .iter()
                    .map(|item| item.into_plain())
                    .try_join()
                    .await?,
            )
        } else {
            None
        }))
    }
}

#[turbo_tasks::value]
struct RootIssueProcessingPath(Vc<Box<dyn Issue>>);

#[turbo_tasks::value_impl]
impl IssueProcessingPath for RootIssueProcessingPath {
    #[turbo_tasks::function]
    fn shortest_path(&self, issue: Vc<Box<dyn Issue>>) -> Vc<OptionIssueProcessingPathItems> {
        if self.0 == issue {
            Vc::cell(Some(Vec::new()))
        } else {
            Vc::cell(None)
        }
    }
}

#[turbo_tasks::value]
struct ItemIssueProcessingPath(
    Option<Vc<IssueProcessingPathItem>>,
    AutoSet<Vc<Box<dyn IssueProcessingPath>>>,
);

#[turbo_tasks::value_impl]
impl IssueProcessingPath for ItemIssueProcessingPath {
    /// Returns the shortest path from the root issue to the given issue.
    #[turbo_tasks::function]
    async fn shortest_path(
        &self,
        issue: Vc<Box<dyn Issue>>,
    ) -> Result<Vc<OptionIssueProcessingPathItems>> {
        assert!(!self.1.is_empty());
        let paths = self
            .1
            .iter()
            .map(|child| child.shortest_path(issue))
            .collect::<Vec<_>>();
        let paths = paths.iter().try_join().await?;
        let mut shortest: Option<&Vec<_>> = None;
        for path in paths.iter().filter_map(|p| p.as_ref()) {
            if let Some(old) = shortest {
                match old.len().cmp(&path.len()) {
                    Ordering::Greater => {
                        shortest = Some(path);
                    }
                    Ordering::Equal => {
                        let (mut a, mut b) = (old.iter(), path.iter());
                        while let (Some(a), Some(b)) = (a.next(), b.next()) {
                            let (a, b) = (a.to_string().await?, b.to_string().await?);
                            match String::cmp(&*a, &*b) {
                                Ordering::Less => break,
                                Ordering::Greater => {
                                    shortest = Some(path);
                                    break;
                                }
                                Ordering::Equal => {}
                            }
                        }
                    }
                    Ordering::Less => {}
                }
            } else {
                shortest = Some(path);
            }
        }
        Ok(Vc::cell(shortest.map(|path| {
            if let Some(item) = self.0 {
                std::iter::once(item).chain(path.iter().copied()).collect()
            } else {
                path.clone()
            }
        })))
    }
}

pub trait IssueExt {
    fn emit(self);
}

impl<T> IssueExt for Vc<T>
where
    T: Upcast<Box<dyn Issue>>,
{
    fn emit(self) {
        let issue = Vc::upcast::<Box<dyn Issue>>(self);
        emit(issue);
        emit(Vc::upcast::<Box<dyn IssueProcessingPath>>(
            RootIssueProcessingPath::cell(RootIssueProcessingPath(issue)),
        ))
    }
}

#[turbo_tasks::value(transparent)]
pub struct Issues(Vec<Vc<Box<dyn Issue>>>);

/// A list of issues captured with [`Issue::peek_issues_with_path`] and
/// [`Issue::take_issues_with_path`].
#[turbo_tasks::value]
#[derive(Debug)]
pub struct CapturedIssues {
    issues: AutoSet<Vc<Box<dyn Issue>>>,
    #[cfg(feature = "issue_path")]
    processing_path: Vc<ItemIssueProcessingPath>,
}

#[turbo_tasks::value_impl]
impl CapturedIssues {
    #[turbo_tasks::function]
    pub async fn is_empty(self: Vc<Self>) -> Result<Vc<bool>> {
        Ok(Vc::cell(self.await?.is_empty_ref()))
    }
}

impl CapturedIssues {
    /// Returns true if there are no issues.
    pub fn is_empty_ref(&self) -> bool {
        self.issues.is_empty()
    }

    /// Returns the number of issues.
    #[allow(clippy::len_without_is_empty)]
    pub fn len(&self) -> usize {
        self.issues.len()
    }

    /// Returns an iterator over the issues.
    pub fn iter(&self) -> impl Iterator<Item = Vc<Box<dyn Issue>>> + '_ {
        self.issues.iter().copied()
    }

    /// Returns an iterator over the issues with the shortest path from the root
    /// issue to each issue.
    pub fn iter_with_shortest_path(
        &self,
    ) -> impl Iterator<Item = (Vc<Box<dyn Issue>>, Vc<OptionIssueProcessingPathItems>)> + '_ {
        self.issues.iter().map(|issue| {
            #[cfg(feature = "issue_path")]
            let path = self.processing_path.shortest_path(*issue);
            #[cfg(not(feature = "issue_path"))]
            let path = OptionIssueProcessingPathItems::none();
            (*issue, path)
        })
    }

    pub async fn get_plain_issues(&self) -> Result<Vec<ReadRef<PlainIssue>>> {
        let mut list = self
            .issues
            .iter()
            .map(|&issue| async move {
                #[cfg(feature = "issue_path")]
                return issue
                    .into_plain(self.processing_path.shortest_path(issue))
                    .await;
                #[cfg(not(feature = "issue_path"))]
                return issue
                    .into_plain(OptionIssueProcessingPathItems::none())
                    .await;
            })
            .try_join()
            .await?;
        list.sort_by(|a, b| ReadRef::ptr_cmp(a, b));
        Ok(list)
    }
}

#[turbo_tasks::value]
#[derive(Clone)]
pub struct IssueSource {
    pub source: Vc<Box<dyn Source>>,
    pub start: SourcePos,
    pub end: SourcePos,
}

#[turbo_tasks::value_impl]
impl IssueSource {
    #[turbo_tasks::function]
    pub async fn from_byte_offset(
        source: Vc<Box<dyn Source>>,
        start: usize,
        end: usize,
    ) -> Result<Vc<Self>> {
        fn find_line_and_column(lines: &[FileLine], offset: usize) -> SourcePos {
            match lines.binary_search_by(|line| line.bytes_offset.cmp(&offset)) {
                Ok(i) => SourcePos { line: i, column: 0 },
                Err(i) => {
                    if i == 0 {
                        SourcePos {
                            line: 0,
                            column: offset,
                        }
                    } else {
                        SourcePos {
                            line: i - 1,
                            column: offset - lines[i - 1].bytes_offset,
                        }
                    }
                }
            }
        }
        Ok(Self::cell(
            if let FileLinesContent::Lines(lines) = &*source.content().lines().await? {
                let start = find_line_and_column(lines.as_ref(), start);
                let end = find_line_and_column(lines.as_ref(), end);
                IssueSource { source, start, end }
            } else {
                IssueSource {
                    source,
                    start: SourcePos::default(),
                    end: SourcePos::max(),
                }
            },
        ))
    }
}

#[turbo_tasks::value(transparent)]
pub struct OptionIssueSource(Option<Vc<IssueSource>>);

#[turbo_tasks::value_impl]
impl OptionIssueSource {
    #[turbo_tasks::function]
    pub fn some(source: Vc<IssueSource>) -> Vc<Self> {
        Vc::cell(Some(source))
    }

    #[turbo_tasks::function]
    pub fn none() -> Vc<Self> {
        Vc::cell(None)
    }
}

#[turbo_tasks::value(serialization = "none")]
#[derive(Clone, Debug)]
pub struct PlainIssue {
    pub severity: IssueSeverity,
    pub file_path: String,
    pub category: String,

    pub title: String,
    pub description: String,
    pub detail: String,
    pub documentation_link: String,

    pub source: Option<ReadRef<PlainIssueSource>>,
    pub sub_issues: Vec<ReadRef<PlainIssue>>,
    pub processing_path: ReadRef<PlainIssueProcessingPath>,
}

fn hash_plain_issue(issue: &PlainIssue, hasher: &mut Xxh3Hash64Hasher, full: bool) {
    hasher.write_ref(&issue.severity);
    hasher.write_ref(&issue.file_path);
    hasher.write_ref(&issue.category);
    hasher.write_ref(&issue.title);
    hasher.write_ref(
        // Normalize syspaths from Windows. These appear in stack traces.
        &issue.description.replace('\\', "/"),
    );
    hasher.write_ref(&issue.detail);
    hasher.write_ref(&issue.documentation_link);

    if let Some(source) = &issue.source {
        hasher.write_value(1_u8);
        // I'm assuming we don't need to hash the contents. Not 100% correct, but
        // probably 99%.
        hasher.write_ref(&source.start);
        hasher.write_ref(&source.end);
    } else {
        hasher.write_value(0_u8);
    }

    if full {
        hasher.write_value(issue.sub_issues.len());
        for i in &issue.sub_issues {
            hash_plain_issue(i, hasher, full);
        }

        hasher.write_ref(&issue.processing_path);
    }
}

impl PlainIssue {
    /// We need deduplicate issues that can come from unique paths, but
    /// represent the same underlying problem. Eg, a parse error for a file
    /// that is compiled in both client and server contexts.
    ///
    /// Passing [full] will also hash any sub-issues and processing paths. While
    /// useful for generating exact matching hashes, it's possible for the
    /// same issue to pass from multiple processing paths, making for overly
    /// verbose logging.
    pub fn internal_hash_ref(&self, full: bool) -> u64 {
        let mut hasher = Xxh3Hash64Hasher::new();
        hash_plain_issue(self, &mut hasher, full);
        hasher.finish()
    }
}

#[turbo_tasks::value_impl]
impl PlainIssue {
    /// We need deduplicate issues that can come from unique paths, but
    /// represent the same underlying problem. Eg, a parse error for a file
    /// that is compiled in both client and server contexts.
    ///
    /// Passing [full] will also hash any sub-issues and processing paths. While
    /// useful for generating exact matching hashes, it's possible for the
    /// same issue to pass from multiple processing paths, making for overly
    /// verbose logging.
    #[turbo_tasks::function]
    pub async fn internal_hash(self: Vc<Self>, full: bool) -> Result<Vc<u64>> {
        Ok(Vc::cell(self.await?.internal_hash_ref(full)))
    }
}

#[turbo_tasks::value(serialization = "none")]
#[derive(Clone, Debug)]
pub struct PlainIssueSource {
    pub asset: ReadRef<PlainSource>,
    pub start: SourcePos,
    pub end: SourcePos,
}

#[turbo_tasks::value_impl]
impl IssueSource {
    #[turbo_tasks::function]
    pub async fn into_plain(self: Vc<Self>) -> Result<Vc<PlainIssueSource>> {
        let this = self.await?;
        Ok(PlainIssueSource {
            asset: PlainSource::from_source(this.source).await?,
            start: this.start,
            end: this.end,
        }
        .cell())
    }
}

#[turbo_tasks::value(serialization = "none")]
#[derive(Clone, Debug)]
pub struct PlainSource {
    pub ident: ReadRef<String>,
    #[turbo_tasks(debug_ignore)]
    pub content: ReadRef<FileContent>,
}

#[turbo_tasks::value_impl]
impl PlainSource {
    #[turbo_tasks::function]
    pub async fn from_source(asset: Vc<Box<dyn Source>>) -> Result<Vc<PlainSource>> {
        let asset_content = asset.content().await?;
        let content = match *asset_content {
            AssetContent::File(file_content) => file_content.await?,
            AssetContent::Redirect { .. } => ReadRef::new(Arc::new(FileContent::NotFound)),
        };

        Ok(PlainSource {
            ident: asset.ident().to_string().await?,
            content,
        }
        .cell())
    }
}

#[turbo_tasks::value(transparent, serialization = "none")]
#[derive(Clone, Debug, DeterministicHash)]
pub struct PlainIssueProcessingPath(Option<Vec<ReadRef<PlainIssueProcessingPathItem>>>);

#[turbo_tasks::value(serialization = "none")]
#[derive(Clone, Debug, DeterministicHash)]
pub struct PlainIssueProcessingPathItem {
    pub file_path: Option<ReadRef<String>>,
    pub description: ReadRef<String>,
}

#[turbo_tasks::value_trait]
pub trait IssueReporter {
    /// Reports issues to the user (e.g. to stdio). Returns whether fatal
    /// (program-ending) issues were present.
    ///
    /// # Arguments:
    ///
    /// * `issues` - A [ReadRef] of [CapturedIssues]. Typically obtained with
    ///   `source.peek_issues_with_path()`.
    /// * `source` - The root [Vc] from which issues are traced. Can be used by
    ///   implementers to determine which issues are new.
    /// * `min_failing_severity` - The minimum Vc<[IssueSeverity]>
    ///  The minimum issue severity level considered to fatally end the program.
    fn report_issues(
        self: Vc<Self>,
        issues: TransientInstance<ReadRef<CapturedIssues>>,
        source: TransientValue<RawVc>,
        min_failing_severity: Vc<IssueSeverity>,
    ) -> Vc<bool>;
}

#[async_trait]
<<<<<<< HEAD
pub trait IssueFilePathExt
=======
pub trait IssueDescriptionExt
>>>>>>> 604a702f
where
    Self: Sized,
{
    #[allow(unused_variables, reason = "behind feature flag")]
    async fn attach_file_path(
        self,
        file_path: impl Into<Option<Vc<FileSystemPath>>> + Send,
        description: impl Into<String> + Send,
    ) -> Result<Self>;

    #[allow(unused_variables, reason = "behind feature flag")]
    async fn attach_description(self, description: impl Into<String> + Send) -> Result<Self>;

    async fn issue_file_path(
        self,
        file_path: impl Into<Option<Vc<FileSystemPath>>> + Send,
        description: impl Into<String> + Send,
    ) -> Result<Self>;
    async fn issue_description(self, description: impl Into<String> + Send) -> Result<Self>;

    /// Returns all issues from `source` in a list with their associated
    /// processing path.
    async fn peek_issues_with_path(self) -> Result<Vc<CapturedIssues>>;

    /// Returns all issues from `source` in a list with their associated
    /// processing path.
    ///
    /// This unemits the issues. They will not propagate up.
    async fn take_issues_with_path(self) -> Result<Vc<CapturedIssues>>;
}

#[async_trait]
<<<<<<< HEAD
impl<T> IssueFilePathExt for T
=======
impl<T> IssueDescriptionExt for T
>>>>>>> 604a702f
where
    T: CollectiblesSource + Copy + Send,
{
    #[allow(unused_variables, reason = "behind feature flag")]
    async fn attach_file_path(
        self,
        file_path: impl Into<Option<Vc<FileSystemPath>>> + Send,
        description: impl Into<String> + Send,
    ) -> Result<Self> {
        #[cfg(feature = "issue_path")]
        {
            let children = self.take_collectibles().await?;
            if !children.is_empty() {
                emit(Vc::upcast::<Box<dyn IssueProcessingPath>>(
                    ItemIssueProcessingPath::cell(ItemIssueProcessingPath(
                        Some(IssueProcessingPathItem::cell(IssueProcessingPathItem {
                            file_path: file_path.into(),
                            description: Vc::cell(description.into()),
                        })),
                        children,
                    )),
                ));
            }
        }
        Ok(self)
    }

    #[allow(unused_variables, reason = "behind feature flag")]
    async fn attach_description(self, description: impl Into<String> + Send) -> Result<T> {
        self.attach_file_path(None, description).await
    }

    async fn issue_file_path(
        self,
        file_path: impl Into<Option<Vc<FileSystemPath>>> + Send,
        description: impl Into<String> + Send,
    ) -> Result<Self> {
        #[cfg(feature = "issue_path")]
        {
            let children = self.take_collectibles().await?;
            if !children.is_empty() {
                emit(Vc::upcast::<Box<dyn IssueProcessingPath>>(
                    ItemIssueProcessingPath::cell(ItemIssueProcessingPath(
                        Some(IssueProcessingPathItem::cell(IssueProcessingPathItem {
                            file_path: file_path.into(),
                            description: Vc::cell(description.into()),
                        })),
                        children,
                    )),
                ));
            }
        }
        #[cfg(not(feature = "issue_path"))]
        {
            let _ = (file_path, description);
        }
        Ok(self)
    }

    async fn issue_description(self, description: impl Into<String> + Send) -> Result<Self> {
        self.issue_file_path(None, description).await
    }

    async fn peek_issues_with_path(self) -> Result<Vc<CapturedIssues>> {
        Ok(CapturedIssues::cell(CapturedIssues {
            issues: self.peek_collectibles().strongly_consistent().await?,
            #[cfg(feature = "issue_path")]
            processing_path: ItemIssueProcessingPath::cell(ItemIssueProcessingPath(
                None,
                self.peek_collectibles().strongly_consistent().await?,
            )),
        }))
    }

    async fn take_issues_with_path(self) -> Result<Vc<CapturedIssues>> {
        Ok(CapturedIssues::cell(CapturedIssues {
            issues: self.take_collectibles().strongly_consistent().await?,
            #[cfg(feature = "issue_path")]
            processing_path: ItemIssueProcessingPath::cell(ItemIssueProcessingPath(
                None,
                self.take_collectibles().strongly_consistent().await?,
            )),
        }))
    }
}

pub async fn handle_issues<T>(
    source: Vc<T>,
    issue_reporter: Vc<Box<dyn IssueReporter>>,
    min_failing_severity: Vc<IssueSeverity>,
    path: Option<&str>,
    operation: Option<&str>,
) -> Result<()> {
    let issues = source
        .peek_issues_with_path()
        .await?
        .strongly_consistent()
        .await?;

    let has_fatal = issue_reporter.report_issues(
        TransientInstance::new(issues.clone()),
        TransientValue::new(source.node),
        min_failing_severity,
    );

    if *has_fatal.await? {
        let mut message = "Fatal issue(s) occurred".to_owned();
        if let Some(path) = path.as_ref() {
            message += &format!(" in {path}");
        };
        if let Some(operation) = operation.as_ref() {
            message += &format!(" ({operation})");
        };

        Err(anyhow!(message))
    } else {
        Ok(())
    }
}<|MERGE_RESOLUTION|>--- conflicted
+++ resolved
@@ -624,11 +624,7 @@
 }
 
 #[async_trait]
-<<<<<<< HEAD
-pub trait IssueFilePathExt
-=======
 pub trait IssueDescriptionExt
->>>>>>> 604a702f
 where
     Self: Sized,
 {
@@ -661,11 +657,7 @@
 }
 
 #[async_trait]
-<<<<<<< HEAD
-impl<T> IssueFilePathExt for T
-=======
 impl<T> IssueDescriptionExt for T
->>>>>>> 604a702f
 where
     T: CollectiblesSource + Copy + Send,
 {
