--- conflicted
+++ resolved
@@ -7,11 +7,7 @@
 };
 
 use crate::{
-<<<<<<< HEAD
-    issue::IssueFilePathExt,
-=======
     issue::IssueDescriptionExt,
->>>>>>> 604a702f
     module::{Module, Modules},
     output::{OutputAsset, OutputAssets},
     resolve::ModuleResolveResult,
