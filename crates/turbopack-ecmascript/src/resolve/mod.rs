--- conflicted
+++ resolved
@@ -65,11 +65,7 @@
     request: Vc<Request>,
     ty: Value<EcmaScriptModulesReferenceSubType>,
     issue_severity: Vc<IssueSeverity>,
-<<<<<<< HEAD
-    issue_source: Option<Vc<IssueSource>>,
-=======
     issue_source: Option<Vc<LazyIssueSource>>,
->>>>>>> a6cbf683
 ) -> Result<Vc<ModuleResolveResult>> {
     let ty = Value::new(ReferenceType::EcmaScriptModules(ty.into_value()));
     let options = apply_esm_specific_options(origin.resolve_options(ty.clone()))
@@ -133,11 +129,7 @@
     options: Vc<ResolveOptions>,
     reference_type: Value<ReferenceType>,
     issue_severity: Vc<IssueSeverity>,
-<<<<<<< HEAD
-    issue_source: Option<Vc<IssueSource>>,
-=======
     issue_source: Option<Vc<LazyIssueSource>>,
->>>>>>> a6cbf683
 ) -> Result<Vc<ModuleResolveResult>> {
     let result = origin.resolve_asset(request, options, reference_type.clone());
 
