--- conflicted
+++ resolved
@@ -39,7 +39,6 @@
 struct RunningNodeJsPoolProcess {
     child: Option<Child>,
     connection: TcpStream,
-<<<<<<< HEAD
     stdout_buf: Vec<u8>,
     stdout: BufReader<ChildStdout>,
     shared_stdout: SharedOutputSet,
@@ -48,8 +47,6 @@
     stderr: BufReader<ChildStderr>,
     shared_stderr: SharedOutputSet,
     stderr_occurences: HashMap<Arc<[u8]>, u32>,
-=======
->>>>>>> 255b80d1
 }
 
 const CONNECT_TIMEOUT: Duration = Duration::from_secs(30);
@@ -195,22 +192,9 @@
                     },
                 };
 
-<<<<<<< HEAD
                 let stdout = BufReader::new(child.stdout.take().unwrap());
                 let stderr = BufReader::new(child.stderr.take().unwrap());
-=======
-                tokio::spawn(handle_output_stream(
-                    child.stdout.take().unwrap(),
-                    shared_stdout,
-                    stdout(),
-                ));
-                tokio::spawn(handle_output_stream(
-                    child.stderr.take().unwrap(),
-                    shared_stderr,
-                    stderr(),
-                ));
-
->>>>>>> 255b80d1
+
                 RunningNodeJsPoolProcess {
                     child: Some(child),
                     connection,
@@ -401,43 +385,30 @@
     where
         M: DeserializeOwned,
     {
-<<<<<<< HEAD
-        let message = timeout(Duration::from_secs(30), self.process_mut()?.recv())
-            .await
-            .context("timeout while receiving message from process")?
-            .context("failed to receive message")?;
+        let message = self
+            .with_process(|process| async move {
+                timeout(Duration::from_secs(30), process.recv())
+                    .await
+                    .context("timeout while receiving message from process")?
+                    .context("failed to receive message")
+            })
+            .await?;
         serde_json::from_slice(&message).context("failed to deserialize message")
-=======
-        let message = self
-            .with_process(
-                |process| async move { process.recv().await.context("receiving message") },
-            )
-            .await?;
-        serde_json::from_slice(&message).context("deserializing message")
->>>>>>> 255b80d1
     }
 
     pub async fn send<M>(&mut self, message: M) -> Result<()>
     where
         M: Serialize,
     {
-<<<<<<< HEAD
-        timeout(
-            Duration::from_secs(30),
-            self.process_mut()?
-                .send(serde_json::to_vec(&message).context("failed to serialize message")?),
-        )
-        .await
-        .context("timeout while sending message")?
-        .context("failed to send message")
-=======
-        let message = serde_json::to_vec(&message).context("serializing message")?;
+        let message = serde_json::to_vec(&message).context("failed to serialize message")?;
         self.with_process(|process| async move {
-            process.send(message).await.context("sending message")?;
+            timeout(Duration::from_secs(30), process.send(message))
+                .await
+                .context("timeout while sending message")?
+                .context("failed to send message")?;
             Ok(())
         })
         .await
->>>>>>> 255b80d1
     }
 
     pub async fn wait_or_kill(mut self) -> Result<ExitStatus> {
