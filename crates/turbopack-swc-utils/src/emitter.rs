use std::sync::Arc;

use swc_core::common::{
    errors::{DiagnosticBuilder, DiagnosticId, Emitter, Level},
    source_map::Pos,
    SourceMap,
};
use turbo_tasks::Vc;
use turbopack_core::{
<<<<<<< HEAD
    issue::{analyze::AnalyzeIssue, IssueExt, IssueSeverity, LazyIssueSource, StyledString},
=======
    issue::{analyze::AnalyzeIssue, IssueExt, IssueSeverity, IssueSource},
>>>>>>> 2c629e38
    source::Source,
};

pub struct IssueEmitter {
    pub source: Vc<Box<dyn Source>>,
    pub source_map: Arc<SourceMap>,
    pub title: Option<String>,
}

impl Emitter for IssueEmitter {
    fn emit(&mut self, db: &DiagnosticBuilder<'_>) {
        let level = db.level;
        let mut message = db
            .message
            .iter()
            .map(|s| s.0.as_ref())
            .collect::<Vec<_>>()
            .join("");
        let code = db.code.as_ref().map(|d| match d {
            DiagnosticId::Error(s) => format!("error {s}"),
            DiagnosticId::Lint(s) => format!("lint {s}"),
        });

        let title;
        if let Some(t) = self.title.as_ref() {
            title = t.clone();
        } else {
            let mut message_split = message.split('\n');
            title = message_split.next().unwrap().to_string();
            message = message_split.remainder().unwrap_or("").to_string();
        }

        let source = db.span.primary_span().map(|span| {
            IssueSource::from_swc_offsets(self.source, span.lo.to_usize(), span.hi.to_usize())
        });
        // TODO add other primary and secondary spans with labels as sub_issues

        AnalyzeIssue {
            severity: match level {
                Level::Bug => IssueSeverity::Bug,
                Level::Fatal | Level::PhaseFatal => IssueSeverity::Fatal,
                Level::Error => IssueSeverity::Error,
                Level::Warning => IssueSeverity::Warning,
                Level::Note => IssueSeverity::Note,
                Level::Help => IssueSeverity::Hint,
                Level::Cancelled => IssueSeverity::Error,
                Level::FailureNote => IssueSeverity::Note,
            }
            .cell(),
            category: Vc::cell("parse".to_string()),
            source_ident: self.source.ident(),
            title: Vc::cell(title),
            message: StyledString::Text(message).cell(),
            code,
            source,
        }
        .cell()
        .emit();
    }
}<|MERGE_RESOLUTION|>--- conflicted
+++ resolved
@@ -7,11 +7,7 @@
 };
 use turbo_tasks::Vc;
 use turbopack_core::{
-<<<<<<< HEAD
-    issue::{analyze::AnalyzeIssue, IssueExt, IssueSeverity, LazyIssueSource, StyledString},
-=======
-    issue::{analyze::AnalyzeIssue, IssueExt, IssueSeverity, IssueSource},
->>>>>>> 2c629e38
+    issue::{analyze::AnalyzeIssue, IssueExt, IssueSeverity, IssueSource, StyledString},
     source::Source,
 };
 
