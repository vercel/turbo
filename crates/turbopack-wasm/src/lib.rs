--- conflicted
+++ resolved
@@ -9,239 +9,12 @@
 #![feature(arbitrary_self_types)]
 #![feature(async_fn_in_trait)]
 
-<<<<<<< HEAD
-use anyhow::{bail, Result};
-use indexmap::IndexSet;
-use turbo_tasks::{Value, ValueToString, Vc};
-use turbopack_core::{
-    asset::{Asset, AssetContent},
-    chunk::{
-        availability_info::AvailabilityInfo, Chunk, ChunkItem, ChunkableModule, ChunkingContext,
-    },
-    context::AssetContext,
-    ident::AssetIdent,
-    module::Module,
-    output::OutputAsset,
-    reference::{ModuleReferences, SingleOutputAssetReference},
-    source::Source,
-};
-use turbopack_ecmascript::{
-    chunk::{
-        EcmascriptChunk, EcmascriptChunkItem, EcmascriptChunkItemContent,
-        EcmascriptChunkItemOptions, EcmascriptChunkPlaceable, EcmascriptChunkingContext,
-        EcmascriptExports,
-    },
-    references::async_module::{AsyncModule, OptionAsyncModule},
-    utils::StringifyJs,
-};
-
-#[turbo_tasks::function]
-fn modifier() -> Vc<String> {
-    Vc::cell("wasm".to_string())
-}
-
-#[turbo_tasks::value]
-#[derive(Clone)]
-pub struct WebAssemblyModuleAsset {
-    pub source: Vc<Box<dyn Source>>,
-    pub asset_context: Vc<Box<dyn AssetContext>>,
-}
-
-#[turbo_tasks::value_impl]
-impl WebAssemblyModuleAsset {
-    #[turbo_tasks::function]
-    pub fn new(source: Vc<Box<dyn Source>>, asset_context: Vc<Box<dyn AssetContext>>) -> Vc<Self> {
-        Self::cell(WebAssemblyModuleAsset {
-            source,
-            asset_context,
-        })
-    }
-
-    #[turbo_tasks::function]
-    async fn wasm_asset(
-        self: Vc<Self>,
-        chunking_context: Vc<Box<dyn ChunkingContext>>,
-    ) -> Result<Vc<WebAssemblyAsset>> {
-        Ok(WebAssemblyAsset::cell(WebAssemblyAsset {
-            chunking_context,
-            source: self.await?.source,
-        }))
-    }
-}
-
-#[turbo_tasks::value_impl]
-impl Module for WebAssemblyModuleAsset {
-    #[turbo_tasks::function]
-    fn ident(&self) -> Vc<AssetIdent> {
-        self.source.ident().with_modifier(modifier())
-    }
-}
-
-#[turbo_tasks::value_impl]
-impl Asset for WebAssemblyModuleAsset {
-    #[turbo_tasks::function]
-    fn content(&self) -> Vc<AssetContent> {
-        self.source.content()
-    }
-}
-
-#[turbo_tasks::value_impl]
-impl ChunkableModule for WebAssemblyModuleAsset {
-    #[turbo_tasks::function]
-    fn as_chunk(
-        self: Vc<Self>,
-        chunking_context: Vc<Box<dyn ChunkingContext>>,
-        availability_info: Value<AvailabilityInfo>,
-    ) -> Vc<Box<dyn Chunk>> {
-        Vc::upcast(EcmascriptChunk::new(
-            chunking_context,
-            Vc::upcast(self),
-            availability_info,
-        ))
-    }
-}
-
-#[turbo_tasks::value_impl]
-impl EcmascriptChunkPlaceable for WebAssemblyModuleAsset {
-    #[turbo_tasks::function]
-    fn as_chunk_item(
-        self: Vc<Self>,
-        chunking_context: Vc<Box<dyn EcmascriptChunkingContext>>,
-    ) -> Vc<Box<dyn EcmascriptChunkItem>> {
-        Vc::upcast(ModuleChunkItem::cell(ModuleChunkItem {
-            module: self,
-            chunking_context,
-            wasm_asset: self.wasm_asset(Vc::upcast(chunking_context)),
-        }))
-    }
-
-    #[turbo_tasks::function]
-    fn get_exports(&self) -> Vc<EcmascriptExports> {
-        EcmascriptExports::DynamicNamespace.into()
-    }
-
-    #[turbo_tasks::function]
-    fn get_async_module(self: Vc<Self>) -> Vc<OptionAsyncModule> {
-        Vc::cell(Some(
-            AsyncModule {
-                placeable: Vc::upcast(self),
-                references: IndexSet::new(),
-                has_top_level_await: true,
-            }
-            .cell(),
-        ))
-    }
-}
-
-#[turbo_tasks::value]
-struct WebAssemblyAsset {
-    chunking_context: Vc<Box<dyn ChunkingContext>>,
-    source: Vc<Box<dyn Source>>,
-}
-
-#[turbo_tasks::value_impl]
-impl OutputAsset for WebAssemblyAsset {
-    #[turbo_tasks::function]
-    async fn ident(&self) -> Result<Vc<AssetIdent>> {
-        let ident = self.source.ident().with_modifier(modifier());
-
-        let asset_path = self.chunking_context.chunk_path(ident, ".wasm".to_string());
-
-        Ok(AssetIdent::from_path(asset_path))
-    }
-}
-
-#[turbo_tasks::value_impl]
-impl Asset for WebAssemblyAsset {
-    #[turbo_tasks::function]
-    fn content(&self) -> Vc<AssetContent> {
-        self.source.content()
-    }
-}
-
-#[turbo_tasks::value]
-struct ModuleChunkItem {
-    module: Vc<WebAssemblyModuleAsset>,
-    chunking_context: Vc<Box<dyn EcmascriptChunkingContext>>,
-    wasm_asset: Vc<WebAssemblyAsset>,
-}
-
-#[turbo_tasks::value_impl]
-impl ChunkItem for ModuleChunkItem {
-    #[turbo_tasks::function]
-    fn asset_ident(&self) -> Vc<AssetIdent> {
-        self.module.ident()
-    }
-
-    #[turbo_tasks::function]
-    async fn references(&self) -> Result<Vc<ModuleReferences>> {
-        Ok(Vc::cell(vec![Vc::upcast(SingleOutputAssetReference::new(
-            Vc::upcast(self.wasm_asset),
-            Vc::cell(format!(
-                "wasm(loader) {}",
-                self.wasm_asset.ident().to_string().await?
-            )),
-        ))]))
-    }
-}
-
-#[turbo_tasks::value_impl]
-impl EcmascriptChunkItem for ModuleChunkItem {
-    #[turbo_tasks::function]
-    fn chunking_context(&self) -> Vc<Box<dyn EcmascriptChunkingContext>> {
-        self.chunking_context
-    }
-
-    #[turbo_tasks::function]
-    fn content(self: Vc<Self>) -> Vc<EcmascriptChunkItemContent> {
-        self.content_with_availability_info(Value::new(AvailabilityInfo::Untracked))
-    }
-
-    #[turbo_tasks::function]
-    async fn content_with_availability_info(
-        &self,
-        availability_info: Value<AvailabilityInfo>,
-    ) -> Result<Vc<EcmascriptChunkItemContent>> {
-        let path = self.wasm_asset.ident().path().await?;
-        let output_root = self.chunking_context.output_root().await?;
-
-        let Some(path) = output_root.get_path_to(&path) else {
-            bail!("WASM asset ident is not relative to output root");
-        };
-
-        let code = format!(
-            "__turbopack_dynamic__(await __turbopack_wasm__({path}));",
-            path = StringifyJs(path)
-        )
-        .into();
-
-        let options = EcmascriptChunkItemOptions {
-            async_module: self
-                .module
-                .get_async_module()
-                .module_options(availability_info)
-                .await?
-                .clone_value(),
-            wasm: true,
-            ..Default::default()
-        };
-
-        Ok(EcmascriptChunkItemContent {
-            inner_code: code,
-            options,
-            ..Default::default()
-        }
-        .into())
-    }
-}
-=======
 pub(crate) mod analysis;
 pub(crate) mod loader;
 pub mod module_asset;
 pub(crate) mod output_asset;
 pub mod raw;
 pub mod source;
->>>>>>> 04476ffc
 
 pub fn register() {
     turbo_tasks::register();
