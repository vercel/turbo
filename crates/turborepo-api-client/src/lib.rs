#![feature(async_closure)]
#![feature(error_generic_member_access)]
#![deny(clippy::all)]

use std::{backtrace::Backtrace, env};

use async_trait::async_trait;
use lazy_static::lazy_static;
use regex::Regex;
pub use reqwest::Response;
use reqwest::{Method, RequestBuilder, StatusCode};
use serde::Deserialize;
use turborepo_ci::{is_ci, Vendor};
use turborepo_vercel_api::{
    APIError, CachingStatus, CachingStatusResponse, PreflightResponse, SpacesResponse, Team,
    TeamsResponse, TokenMetadata, TokenMetadataResponse, UserResponse, VerificationResponse,
    VerifiedSsoUser,
};
use url::Url;

pub use crate::error::{Error, Result};

pub mod analytics;
mod error;
mod retry;
pub mod spaces;

lazy_static! {
    static ref AUTHORIZATION_REGEX: Regex =
        Regex::new(r"(?i)(?:^|,) *authorization *(?:,|$)").unwrap();
}

#[async_trait]
pub trait Client {
    fn base_url(&self) -> &str;
    async fn get_user(&self, token: &str) -> Result<UserResponse>;
    async fn get_teams(&self, token: &str) -> Result<TeamsResponse>;
    async fn get_team(&self, token: &str, team_id: &str) -> Result<Option<Team>>;
    fn add_ci_header(request_builder: RequestBuilder) -> RequestBuilder;
    async fn get_caching_status(
        &self,
        token: &str,
        team_id: Option<&str>,
        team_slug: Option<&str>,
    ) -> Result<CachingStatusResponse>;
    async fn get_spaces(&self, token: &str, team_id: Option<&str>) -> Result<SpacesResponse>;
    async fn verify_sso_token(&self, token: &str, token_name: &str) -> Result<VerifiedSsoUser>;
<<<<<<< HEAD
    async fn get_token_metadata(&self, token: &str) -> Result<TokenMetadata>;
=======
    #[allow(clippy::too_many_arguments)]
>>>>>>> 114e8ed5
    async fn put_artifact(
        &self,
        hash: &str,
        artifact_body: &[u8],
        duration: u64,
        tag: Option<&str>,
        token: &str,
        team_id: Option<&str>,
        team_slug: Option<&str>,
    ) -> Result<()>;
    async fn handle_403(response: Response) -> Error;
    async fn fetch_artifact(
        &self,
        hash: &str,
        token: &str,
        team_id: Option<&str>,
        team_slug: Option<&str>,
    ) -> Result<Option<Response>>;
    async fn artifact_exists(
        &self,
        hash: &str,
        token: &str,
        team_id: Option<&str>,
        team_slug: Option<&str>,
    ) -> Result<Option<Response>>;
    async fn get_artifact(
        &self,
        hash: &str,
        token: &str,
        team_id: Option<&str>,
        team_slug: Option<&str>,
        method: Method,
    ) -> Result<Option<Response>>;
    async fn do_preflight(
        &self,
        token: &str,
        request_url: &str,
        request_method: &str,
        request_headers: &str,
    ) -> Result<PreflightResponse>;
    fn make_url(&self, endpoint: &str) -> String;
}

#[derive(Clone)]
pub struct APIClient {
    client: reqwest::Client,
    base_url: String,
    user_agent: String,
    use_preflight: bool,
}

#[derive(Clone)]
pub struct APIAuth {
    pub team_id: Option<String>,
    pub token: String,
    pub team_slug: Option<String>,
}

#[async_trait]
impl Client for APIClient {
    fn base_url(&self) -> &str {
        &self.base_url
    }
    async fn get_token_metadata(&self, token: &str) -> Result<TokenMetadata> {
        let url = self.make_url("/v5/user/tokens/current");
        let request_builder = self
            .client
            .get(url)
            .header("User-Agent", self.user_agent.clone())
            .header("Authorization", format!("Bearer {}", token))
            .header("Content-Type", "application/json");
        let response = retry::make_retryable_request(request_builder)
            .await?
            .error_for_status()?;
        let json: TokenMetadataResponse = response.json().await?;
        println!("{:#?}", json);

        Ok(json.token)
    }
    async fn get_user(&self, token: &str) -> Result<UserResponse> {
        let url = self.make_url("/v2/user");
        let request_builder = self
            .client
            .get(url)
            .header("User-Agent", self.user_agent.clone())
            .header("Authorization", format!("Bearer {}", token))
            .header("Content-Type", "application/json");
        let response = retry::make_retryable_request(request_builder)
            .await?
            .error_for_status()?;

        Ok(response.json().await?)
    }

    async fn get_teams(&self, token: &str) -> Result<TeamsResponse> {
        let request_builder = self
            .client
            .get(self.make_url("/v2/teams?limit=100"))
            .header("User-Agent", self.user_agent.clone())
            .header("Content-Type", "application/json")
            .header("Authorization", format!("Bearer {}", token));

        let response = retry::make_retryable_request(request_builder)
            .await?
            .error_for_status()?;

        Ok(response.json().await?)
    }

    async fn get_team(&self, token: &str, team_id: &str) -> Result<Option<Team>> {
        let response = self
            .client
            .get(self.make_url("/v2/team"))
            .query(&[("teamId", team_id)])
            .header("User-Agent", self.user_agent.clone())
            .header("Content-Type", "application/json")
            .header("Authorization", format!("Bearer {}", token))
            .send()
            .await?
            .error_for_status()?;

        Ok(response.json().await?)
    }
    fn add_ci_header(mut request_builder: RequestBuilder) -> RequestBuilder {
        if is_ci() {
            if let Some(vendor_constant) = Vendor::get_constant() {
                request_builder = request_builder.header("x-artifact-client-ci", vendor_constant);
            }
        }

        request_builder
    }

    async fn get_caching_status(
        &self,
        token: &str,
        team_id: Option<&str>,
        team_slug: Option<&str>,
    ) -> Result<CachingStatusResponse> {
        let request_builder = self
            .client
            .get(self.make_url("/v8/artifacts/status"))
            .header("User-Agent", self.user_agent.clone())
            .header("Content-Type", "application/json")
            .header("Authorization", format!("Bearer {}", token));

        let request_builder = Self::add_team_params(request_builder, team_id, team_slug);

        let response = retry::make_retryable_request(request_builder)
            .await?
            .error_for_status()?;

        Ok(response.json().await?)
    }

    async fn get_spaces(&self, token: &str, team_id: Option<&str>) -> Result<SpacesResponse> {
        // create url with teamId if provided
        let endpoint = match team_id {
            Some(team_id) => format!("/v0/spaces?limit=100&teamId={}", team_id),
            None => "/v0/spaces?limit=100".to_string(),
        };

        let request_builder = self
            .client
            .get(self.make_url(endpoint.as_str()))
            .header("User-Agent", self.user_agent.clone())
            .header("Content-Type", "application/json")
            .header("Authorization", format!("Bearer {}", token));

        let response = retry::make_retryable_request(request_builder)
            .await?
            .error_for_status()?;

        Ok(response.json().await?)
    }

    async fn verify_sso_token(&self, token: &str, token_name: &str) -> Result<VerifiedSsoUser> {
        let request_builder = self
            .client
            .get(self.make_url("/registration/verify"))
            .query(&[("token", token), ("tokenName", token_name)])
            .header("User-Agent", self.user_agent.clone());

        let response = retry::make_retryable_request(request_builder)
            .await?
            .error_for_status()?;

        let verification_response: VerificationResponse = response.json().await?;

        Ok(VerifiedSsoUser {
            token: verification_response.token,
            team_id: verification_response.team_id,
        })
    }

    async fn put_artifact(
        &self,
        hash: &str,
        artifact_body: &[u8],
        duration: u64,
        tag: Option<&str>,
        token: &str,
        team_id: Option<&str>,
        team_slug: Option<&str>,
    ) -> Result<()> {
        let mut request_url = self.make_url(&format!("/v8/artifacts/{}", hash));
        let mut allow_auth = true;

        if self.use_preflight {
            let preflight_response = self
                .do_preflight(
                    token,
                    &request_url,
                    "PUT",
                    "Authorization, Content-Type, User-Agent, x-artifact-duration, x-artifact-tag",
                )
                .await?;

            allow_auth = preflight_response.allow_authorization_header;
            request_url = preflight_response.location.to_string();
        }

        let mut request_builder = self
            .client
            .put(&request_url)
            .header("Content-Type", "application/octet-stream")
            .header("x-artifact-duration", duration.to_string())
            .header("User-Agent", self.user_agent.clone())
            .body(artifact_body.to_vec());

        if allow_auth {
            request_builder = request_builder.header("Authorization", format!("Bearer {}", token));
        }

        request_builder = Self::add_team_params(request_builder, team_id, team_slug);

        request_builder = Self::add_ci_header(request_builder);

        if let Some(tag) = tag {
            request_builder = request_builder.header("x-artifact-tag", tag);
        }

        let response = retry::make_retryable_request(request_builder).await?;

        if response.status() == StatusCode::FORBIDDEN {
            return Err(Self::handle_403(response).await);
        }

        response.error_for_status()?;
        Ok(())
    }

    async fn handle_403(response: Response) -> Error {
        #[derive(Deserialize)]
        struct WrappedAPIError {
            error: APIError,
        }
        let WrappedAPIError { error: api_error } = match response.json().await {
            Ok(api_error) => api_error,
            Err(e) => return Error::ReqwestError(e),
        };

        if let Some(status_string) = api_error.code.strip_prefix("remote_caching_") {
            let status = match status_string {
                "disabled" => CachingStatus::Disabled,
                "enabled" => CachingStatus::Enabled,
                "over_limit" => CachingStatus::OverLimit,
                "paused" => CachingStatus::Paused,
                _ => {
                    return Error::UnknownCachingStatus(
                        status_string.to_string(),
                        Backtrace::capture(),
                    )
                }
            };

            Error::CacheDisabled {
                status,
                message: api_error.message,
            }
        } else {
            Error::UnknownStatus {
                code: api_error.code,
                message: api_error.message,
                backtrace: Backtrace::capture(),
            }
        }
    }

    async fn fetch_artifact(
        &self,
        hash: &str,
        token: &str,
        team_id: Option<&str>,
        team_slug: Option<&str>,
    ) -> Result<Option<Response>> {
        self.get_artifact(hash, token, team_id, team_slug, Method::GET)
            .await
    }

    async fn artifact_exists(
        &self,
        hash: &str,
        token: &str,
        team_id: Option<&str>,
        team_slug: Option<&str>,
    ) -> Result<Option<Response>> {
        self.get_artifact(hash, token, team_id, team_slug, Method::HEAD)
            .await
    }

    async fn get_artifact(
        &self,
        hash: &str,
        token: &str,
        team_id: Option<&str>,
        team_slug: Option<&str>,
        method: Method,
    ) -> Result<Option<Response>> {
        let mut request_url = self.make_url(&format!("/v8/artifacts/{}", hash));
        let mut allow_auth = true;

        if self.use_preflight {
            let preflight_response = self
                .do_preflight(token, &request_url, "GET", "Authorization, User-Agent")
                .await?;

            allow_auth = preflight_response.allow_authorization_header;
            request_url = preflight_response.location.to_string();
        };

        let mut request_builder = self
            .client
            .request(method, request_url)
            .header("User-Agent", self.user_agent.clone());

        if allow_auth {
            request_builder = request_builder.header("Authorization", format!("Bearer {}", token));
        }

        request_builder = Self::add_team_params(request_builder, team_id, team_slug);

        let response = retry::make_retryable_request(request_builder).await?;

        match response.status() {
            StatusCode::FORBIDDEN => Err(Self::handle_403(response).await),
            StatusCode::NOT_FOUND => Ok(None),
            _ => Ok(Some(response.error_for_status()?)),
        }
    }

    async fn do_preflight(
        &self,
        token: &str,
        request_url: &str,
        request_method: &str,
        request_headers: &str,
    ) -> Result<PreflightResponse> {
        let request_builder = self
            .client
            .request(Method::OPTIONS, request_url)
            .header("User-Agent", self.user_agent.clone())
            .header("Access-Control-Request-Method", request_method)
            .header("Access-Control-Request-Headers", request_headers)
            .header("Authorization", format!("Bearer {}", token));

        let response = retry::make_retryable_request(request_builder).await?;

        let headers = response.headers();
        let location = if let Some(location) = headers.get("Location") {
            let location = location.to_str()?;

            match Url::parse(location) {
                Ok(location_url) => location_url,
                Err(url::ParseError::RelativeUrlWithoutBase) => {
                    Url::parse(&self.base_url)?.join(location)?
                }
                Err(e) => return Err(e.into()),
            }
        } else {
            response.url().clone()
        };

        let allowed_headers = headers
            .get("Access-Control-Allow-Headers")
            .map_or("", |h| h.to_str().unwrap_or(""));

        let allow_auth = AUTHORIZATION_REGEX.is_match(allowed_headers);

        Ok(PreflightResponse {
            location,
            allow_authorization_header: allow_auth,
        })
    }

    fn make_url(&self, endpoint: &str) -> String {
        format!("{}{}", self.base_url, endpoint)
    }
}

impl APIClient {
    pub fn new(
        base_url: impl AsRef<str>,
        timeout: u64,
        version: &str,
        use_preflight: bool,
    ) -> Result<Self> {
        let client_build = if timeout != 0 {
            reqwest::Client::builder()
                .timeout(std::time::Duration::from_secs(timeout))
                .build()
        } else {
            reqwest::Client::builder().build()
        };

        let client = client_build.map_err(Error::TlsError)?;

        let user_agent = format!(
            "turbo {} {} {} {}",
            version,
            rustc_version_runtime::version(),
            env::consts::OS,
            env::consts::ARCH
        );
        Ok(APIClient {
            client,
            base_url: base_url.as_ref().to_string(),
            user_agent,
            use_preflight,
        })
    }

    /// Create a new request builder with the preflight check done,
    /// team parameters added, CI header, and a content type of json.
    pub(crate) async fn create_request_builder(
        &self,
        url: &str,
        api_auth: &APIAuth,
        method: Method,
    ) -> Result<RequestBuilder> {
        let mut url = self.make_url(url);
        let mut allow_auth = true;

        let APIAuth {
            token,
            team_id,
            team_slug,
        } = api_auth;

        if self.use_preflight {
            let preflight_response = self
                .do_preflight(token, &url, method.as_str(), "Authorization, User-Agent")
                .await?;

            allow_auth = preflight_response.allow_authorization_header;
            url = preflight_response.location.to_string();
        }

        let mut request_builder = self
            .client
            .request(method, &url)
            .header("Content-Type", "application/json");

        if allow_auth {
            request_builder = request_builder.header("Authorization", format!("Bearer {}", token));
        }

        request_builder =
            Self::add_team_params(request_builder, team_id.as_deref(), team_slug.as_deref());

        if let Some(constant) = turborepo_ci::Vendor::get_constant() {
            request_builder = request_builder.header("x-artifact-client-ci", constant);
        }

        Ok(request_builder)
    }

    fn add_team_params(
        mut request_builder: RequestBuilder,
        team_id: Option<&str>,
        team_slug: Option<&str>,
    ) -> RequestBuilder {
        match team_id {
            Some(team_id) if team_id.starts_with("team_") => {
                request_builder = request_builder.query(&[("teamId", team_id)]);
            }
            _ => (),
        }
        if let Some(slug) = team_slug {
            request_builder = request_builder.query(&[("slug", slug)]);
        }
        request_builder
    }
}

impl APIAuth {
    pub fn is_linked(&self) -> bool {
        self.team_id.is_some() || self.team_slug.is_some()
    }
}

#[cfg(test)]
mod test {
    use anyhow::Result;
    use turborepo_vercel_api_mock::start_test_server;

    use crate::{APIClient, Client};

    #[tokio::test]
    async fn test_do_preflight() -> Result<()> {
        let port = port_scanner::request_open_port().unwrap();
        let handle = tokio::spawn(start_test_server(port));
        let base_url = format!("http://localhost:{}", port);

        let client = APIClient::new(&base_url, 200, "2.0.0", true)?;

        let response = client
            .do_preflight(
                "",
                &format!("{}/preflight/absolute-location", base_url),
                "GET",
                "Authorization, User-Agent",
            )
            .await;

        assert!(response.is_ok());

        let response = client
            .do_preflight(
                "",
                &format!("{}/preflight/relative-location", base_url),
                "GET",
                "Authorization, User-Agent",
            )
            .await;

        // Since PreflightResponse returns a Url,
        // do_preflight would error if the Url is relative
        assert!(response.is_ok());

        let response = client
            .do_preflight(
                "",
                &format!("{}/preflight/allow-auth", base_url),
                "GET",
                "Authorization, User-Agent",
            )
            .await?;

        assert!(response.allow_authorization_header);

        let response = client
            .do_preflight(
                "",
                &format!("{}/preflight/no-allow-auth", base_url),
                "GET",
                "Authorization, User-Agent",
            )
            .await?;

        assert!(!response.allow_authorization_header);

        handle.abort();
        Ok(())
    }
}<|MERGE_RESOLUTION|>--- conflicted
+++ resolved
@@ -45,11 +45,7 @@
     ) -> Result<CachingStatusResponse>;
     async fn get_spaces(&self, token: &str, team_id: Option<&str>) -> Result<SpacesResponse>;
     async fn verify_sso_token(&self, token: &str, token_name: &str) -> Result<VerifiedSsoUser>;
-<<<<<<< HEAD
     async fn get_token_metadata(&self, token: &str) -> Result<TokenMetadata>;
-=======
-    #[allow(clippy::too_many_arguments)]
->>>>>>> 114e8ed5
     async fn put_artifact(
         &self,
         hash: &str,
