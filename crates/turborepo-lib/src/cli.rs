--- conflicted
+++ resolved
@@ -13,12 +13,7 @@
 use serde::Serialize;
 
 use crate::{
-<<<<<<< HEAD
-    commands::{bin, login, logout},
-    config::RepoConfigLoader,
-=======
-    commands::{bin, logout, CommandBase},
->>>>>>> 217faae6
+    commands::{bin, login, logout, CommandBase},
     get_version,
     shim::{RepoMode, RepoState},
     ui::UI,
@@ -455,17 +450,9 @@
                 return Ok(Payload::Go(Box::new(clap_args)));
             }
 
-            let mut repo_config_path = clap_args.cwd.map(Ok).unwrap_or_else(|| current_dir())?;
-            repo_config_path.push(".turbo");
-            repo_config_path.push("config.json");
-
-            let repo_config = RepoConfigLoader::new(repo_config_path)
-                .with_api(clap_args.api)
-                .with_login(clap_args.login)
-                .with_team_slug(clap_args.team)
-                .load()?;
-
-            login::login(repo_config).await?;
+            let base = CommandBase::new(clap_args, repo_root)?;
+
+            login::login(base).await?;
 
             Ok(Payload::Rust(Ok(0)))
         }
