--- conflicted
+++ resolved
@@ -23,40 +23,25 @@
     let global_auth_path = base.global_auth_path()?;
     let before = global_auth_path
         .read_existing_to_string_or(Ok("{}"))
-<<<<<<< HEAD
-        .map_err(|e| {
-            anyhow!(
-                "Encountered an IO error while attempting to read {}: {}",
-                global_auth_path,
-                e
-            )
-=======
         .map_err(|e| Error::FailedToReadConfig {
-            config_path: global_config_path.clone(),
+            config_path: global_auth_path.clone(),
             error: e,
->>>>>>> cde6e213
         })?;
 
     let after = set_path(&before, &["token"], &format!("\"{}\"", token))?;
-<<<<<<< HEAD
-    global_auth_path.ensure_dir()?;
-    global_auth_path.create_with_contents(after)?;
-=======
-
-    global_config_path
+    global_auth_path
         .ensure_dir()
         .map_err(|e| Error::FailedToSetConfig {
-            config_path: global_config_path.clone(),
+            config_path: global_auth_path.clone(),
             error: e,
         })?;
 
-    global_config_path
+    global_auth_path
         .create_with_contents(after)
         .map_err(|e| Error::FailedToSetConfig {
-            config_path: global_config_path.clone(),
+            config_path: global_auth_path.clone(),
             error: e,
         })?;
->>>>>>> cde6e213
 
     Ok(())
 }
@@ -78,38 +63,25 @@
     let global_auth_path = base.global_auth_path()?;
     let before = global_auth_path
         .read_existing_to_string_or(Ok("{}"))
-<<<<<<< HEAD
-        .map_err(|e| {
-            anyhow!(
-                "Encountered an IO error while attempting to read {}: {}",
-                global_auth_path,
-                e
-            )
-        })?;
-    let after = set_path(&before, &["token"], &format!("\"{}\"", token))?;
-    global_auth_path.ensure_dir()?;
-    global_auth_path.create_with_contents(after)?;
-=======
         .map_err(|e| Error::FailedToReadConfig {
-            config_path: global_config_path.clone(),
+            config_path: global_auth_path.clone(),
             error: e,
         })?;
     let after = set_path(&before, &["token"], &format!("\"{}\"", token))?;
 
-    global_config_path
+    global_auth_path
         .ensure_dir()
         .map_err(|e| Error::FailedToSetConfig {
-            config_path: global_config_path.clone(),
+            config_path: global_auth_path.clone(),
             error: e,
         })?;
 
-    global_config_path
+    global_auth_path
         .create_with_contents(after)
         .map_err(|e| Error::FailedToSetConfig {
-            config_path: global_config_path.clone(),
+            config_path: global_auth_path.clone(),
             error: e,
         })?;
->>>>>>> cde6e213
 
     Ok(())
 }