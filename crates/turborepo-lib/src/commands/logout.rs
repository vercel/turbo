use tracing::error;
use turborepo_auth::logout as auth_logout;

use crate::{cli::Error, commands::CommandBase, config, rewrite_json::unset_path};

pub fn logout(base: &mut CommandBase) -> Result<(), Error> {
    if let Err(err) = remove_token(base) {
        error!("could not logout. Something went wrong: {}", err);
        return Err(err);
    }

    auth_logout(&base.ui);

    Ok(())
}

fn remove_token(base: &mut CommandBase) -> Result<(), Error> {
    let global_auth_path = base.global_auth_path()?;
    let before = global_auth_path
        .read_existing_to_string_or(Ok("{}"))
<<<<<<< HEAD
        .map_err(|e| {
            Error::Config(config::Error::FailedToReadConfig {
                config_path: global_config_path.clone(),
                error: e,
            })
        })?;

    if let Some(after) = unset_path(&before, &["token"], true)? {
        global_config_path.create_with_contents(after).map_err(|e| {
            Error::Config(config::Error::FailedToSetConfig {
                config_path: global_config_path.clone(),
=======
        .map_err(|e| Error::FailedToReadAuth {
            auth_path: global_auth_path.clone(),
            error: e,
        })?;

    if let Some(after) = unset_path(&before, &["token"], true)? {
        global_auth_path
            .create_with_contents(after)
            .map_err(|e| cli::Error::FailedToSetAuth {
                auth_path: global_auth_path.clone(),
>>>>>>> f11e01c1
                error: e,
            })
        })
    } else {
        Ok(())
    }
}<|MERGE_RESOLUTION|>--- conflicted
+++ resolved
@@ -18,30 +18,17 @@
     let global_auth_path = base.global_auth_path()?;
     let before = global_auth_path
         .read_existing_to_string_or(Ok("{}"))
-<<<<<<< HEAD
         .map_err(|e| {
             Error::Config(config::Error::FailedToReadConfig {
-                config_path: global_config_path.clone(),
+                config_path: global_auth_path.clone(),
                 error: e,
             })
         })?;
 
     if let Some(after) = unset_path(&before, &["token"], true)? {
-        global_config_path.create_with_contents(after).map_err(|e| {
+        global_auth_path.create_with_contents(after).map_err(|e| {
             Error::Config(config::Error::FailedToSetConfig {
-                config_path: global_config_path.clone(),
-=======
-        .map_err(|e| Error::FailedToReadAuth {
-            auth_path: global_auth_path.clone(),
-            error: e,
-        })?;
-
-    if let Some(after) = unset_path(&before, &["token"], true)? {
-        global_auth_path
-            .create_with_contents(after)
-            .map_err(|e| cli::Error::FailedToSetAuth {
-                auth_path: global_auth_path.clone(),
->>>>>>> f11e01c1
+                config_path: global_auth_path.clone(),
                 error: e,
             })
         })
