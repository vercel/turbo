use std::path::PathBuf;

use anyhow::Result;

use crate::{
    config::{
        default_user_config_path, get_repo_config_path, RepoConfig, RepoConfigLoader, UserConfig,
        UserConfigLoader,
    },
    ui::UI,
    Args,
};

pub(crate) mod bin;
<<<<<<< HEAD
pub(crate) mod login;
pub(crate) mod logout;
=======
pub(crate) mod logout;

pub struct CommandBase {
    pub repo_root: PathBuf,
    pub ui: UI,
    args: Args,
}

impl CommandBase {
    pub fn new(args: Args, repo_root: PathBuf) -> Result<Self> {
        Ok(Self {
            repo_root,
            ui: args.ui(),
            args,
        })
    }

    #[allow(dead_code)]
    pub fn repo_config(&self) -> Result<RepoConfig> {
        let repo_config_path = get_repo_config_path(&self.repo_root);

        RepoConfigLoader::new(repo_config_path)
            .with_api(self.args.api.clone())
            .with_login(self.args.login.clone())
            .with_team_slug(self.args.team.clone())
            .load()
    }

    pub fn user_config(&self) -> Result<UserConfig> {
        UserConfigLoader::new(default_user_config_path()?)
            .with_token(self.args.token.clone())
            .load()
    }
}
>>>>>>> 217faae6
<|MERGE_RESOLUTION|>--- conflicted
+++ resolved
@@ -12,10 +12,7 @@
 };
 
 pub(crate) mod bin;
-<<<<<<< HEAD
 pub(crate) mod login;
-pub(crate) mod logout;
-=======
 pub(crate) mod logout;
 
 pub struct CommandBase {
@@ -49,5 +46,4 @@
             .with_token(self.args.token.clone())
             .load()
     }
-}
->>>>>>> 217faae6
+}