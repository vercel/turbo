--- conflicted
+++ resolved
@@ -1,16 +1,12 @@
 mod builder;
-<<<<<<< HEAD
 mod execute;
 
-use std::collections::{HashMap, HashSet};
-=======
 mod dot;
 
 use std::{
     collections::{HashMap, HashSet},
     fmt,
 };
->>>>>>> e5781883
 
 pub use builder::EngineBuilder;
 pub use execute::{ExecuteError, ExecutionOptions, Message};
