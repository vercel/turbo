--- conflicted
+++ resolved
@@ -1,15 +1,12 @@
 mod builder;
 mod dot;
 
-<<<<<<< HEAD
 use std::collections::{HashMap, HashSet};
-=======
+
 use std::{
     collections::{HashMap, HashSet},
     fmt,
-    rc::Rc,
 };
->>>>>>> 653bedcb
 
 pub use builder::EngineBuilder;
 use petgraph::Graph;
