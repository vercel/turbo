mod npm;
mod pnpm;
mod yarn;

use std::{
    backtrace,
    fmt::{self, Display},
    fs,
};

use globwalk::fix_glob_pattern;
use itertools::{Either, Itertools};
use lazy_regex::{lazy_regex, Lazy};
use regex::Regex;
use serde::{Deserialize, Serialize};
use thiserror::Error;
use turbopath::{AbsoluteSystemPath, AbsoluteSystemPathBuf, RelativeUnixPath};
use turborepo_lockfiles::Lockfile;
use wax::{Any, Glob, Pattern};

use crate::{
    package_json::PackageJson,
    package_manager::{npm::NpmDetector, pnpm::PnpmDetector, yarn::YarnDetector},
    ui::{UI, UNDERLINE},
};

#[derive(Debug, Deserialize)]
struct PnpmWorkspace {
    pub packages: Vec<String>,
}

#[derive(Debug, Deserialize)]
struct PackageJsonWorkspaces {
    workspaces: Workspaces,
}

#[derive(Debug, Deserialize, PartialEq, Eq, Clone)]
#[serde(untagged)]
enum Workspaces {
    TopLevel(Vec<String>),
    Nested { packages: Vec<String> },
}

impl AsRef<[String]> for Workspaces {
    fn as_ref(&self) -> &[String] {
        match self {
            Workspaces::TopLevel(packages) => packages.as_slice(),
            Workspaces::Nested { packages } => packages.as_slice(),
        }
    }
}

impl From<Workspaces> for Vec<String> {
    fn from(value: Workspaces) -> Self {
        match value {
            Workspaces::TopLevel(packages) => packages,
            Workspaces::Nested { packages } => packages,
        }
    }
}

#[derive(Debug, Serialize, PartialEq, Eq, Clone)]
#[serde(rename_all = "lowercase")]
pub enum PackageManager {
    Berry,
    Npm,
    Pnpm,
    Pnpm6,
    Yarn,
}

impl fmt::Display for PackageManager {
    fn fmt(&self, f: &mut fmt::Formatter<'_>) -> fmt::Result {
        // Do not change these without also changing `GetPackageManager` in
        // packagemanager.go
        match self {
            PackageManager::Berry => write!(f, "berry"),
            PackageManager::Npm => write!(f, "npm"),
            PackageManager::Pnpm => write!(f, "pnpm"),
            PackageManager::Pnpm6 => write!(f, "pnpm6"),
            PackageManager::Yarn => write!(f, "yarn"),
        }
    }
}

// WorkspaceGlobs is suitable for finding package.json files via globwalk
#[derive(Debug)]
pub struct WorkspaceGlobs {
    directory_inclusions: Any<'static>,
    directory_exclusions: Any<'static>,
    package_json_inclusions: Vec<String>,
    raw_exclusions: Vec<String>,
}

impl PartialEq for WorkspaceGlobs {
    fn eq(&self, other: &Self) -> bool {
        // Use the literals for comparison, not the compiled globs
        self.package_json_inclusions == other.package_json_inclusions
            && self.raw_exclusions == other.raw_exclusions
    }
}

impl Eq for WorkspaceGlobs {}

fn glob_with_contextual_error<S: AsRef<str>>(raw: S) -> Result<Glob<'static>, Error> {
    let raw = raw.as_ref();
    let fixed = fix_glob_pattern(raw);
    Glob::new(&fixed)
        .map(|g| g.into_owned())
        .map_err(|e| Error::Glob(fixed, Box::new(e)))
}

fn any_with_contextual_error(
    precompiled: Vec<Glob<'static>>,
    text: Vec<String>,
) -> Result<wax::Any<'static>, Error> {
    wax::any(precompiled).map_err(|e| {
        let text = text.iter().join(",");
        Error::Glob(text, Box::new(e))
    })
}

impl WorkspaceGlobs {
    pub fn new<S: Into<String>>(inclusions: Vec<S>, exclusions: Vec<S>) -> Result<Self, Error> {
        // take ownership of the inputs
        let raw_inclusions: Vec<String> = inclusions
            .into_iter()
            .map(|s| s.into())
            .collect::<Vec<String>>();
        let package_json_inclusions = raw_inclusions
            .iter()
            .map(|s| {
                let mut s: String = s.clone();
                s.push_str("/package.json");
                s
            })
            .collect::<Vec<_>>();
        let raw_exclusions: Vec<String> = exclusions
            .into_iter()
            .map(|s| s.into())
            .collect::<Vec<String>>();
        let inclusion_globs = raw_inclusions
            .iter()
            .map(glob_with_contextual_error)
            .collect::<Result<Vec<_>, _>>()?;
        let exclusion_globs = raw_exclusions
            .iter()
            .map(glob_with_contextual_error)
            .collect::<Result<Vec<_>, _>>()?;
        Ok(Self {
            directory_inclusions: any_with_contextual_error(inclusion_globs, raw_inclusions)?,
            directory_exclusions: any_with_contextual_error(
                exclusion_globs,
                raw_exclusions.clone(),
            )?,
            package_json_inclusions,
            raw_exclusions,
        })
    }

    pub fn target_is_workspace(
        &self,
        root: &AbsoluteSystemPath,
        target: &AbsoluteSystemPath,
    ) -> Result<bool, Error> {
        let search_value = root.anchor(target)?;

        let includes = self.directory_inclusions.is_match(&search_value);
        let excludes = self.directory_exclusions.is_match(&search_value);

        Ok(includes && !excludes)
    }
}

#[derive(Debug, Error)]
pub struct MissingWorkspaceError {
    package_manager: PackageManager,
}

#[derive(Debug, Error)]
pub struct NoPackageManager;

impl NoPackageManager {
    // TODO: determine how to thread through user-friendly error message and apply
    // our UI
    #[allow(dead_code)]
    pub fn ui_display(&self, ui: &UI) -> String {
        let url =
            ui.apply(UNDERLINE.apply_to("https://nodejs.org/api/packages.html#packagemanager"));
        format!(
            "We did not find a package manager specified in your root package.json. Please set \
             the \"packageManager\" property in your root package.json ({url}) or run `npx \
             @turbo/codemod add-package-manager` in the root of your monorepo."
        )
    }
}

impl Display for NoPackageManager {
    fn fmt(&self, f: &mut fmt::Formatter<'_>) -> fmt::Result {
        write!(f, "We did not find a package manager specified in your root package.json. \
        Please set the \"packageManager\" property in your root package.json (https://nodejs.org/api/packages.html#packagemanager) \
        or run `npx @turbo/codemod add-package-manager` in the root of your monorepo.")
    }
}

impl Display for MissingWorkspaceError {
    fn fmt(&self, f: &mut fmt::Formatter<'_>) -> fmt::Result {
        let err = match self.package_manager {
            PackageManager::Pnpm | PackageManager::Pnpm6 => {
                "pnpm-workspace.yaml: no packages found. Turborepo requires pnpm workspaces and \
                 thus packages to be defined in the root pnpm-workspace.yaml"
            }
            PackageManager::Yarn | PackageManager::Berry => {
                "package.json: no workspaces found. Turborepo requires yarn workspaces to be \
                 defined in the root package.json"
            }
            PackageManager::Npm => {
                "package.json: no workspaces found. Turborepo requires npm workspaces to be \
                 defined in the root package.json"
            }
        };
        write!(f, "{}", err)
    }
}

impl From<&PackageManager> for MissingWorkspaceError {
    fn from(value: &PackageManager) -> Self {
        Self {
            package_manager: value.clone(),
        }
    }
}

impl From<wax::BuildError> for Error {
    fn from(value: wax::BuildError) -> Self {
        Self::Wax(Box::new(value), backtrace::Backtrace::capture())
    }
}

#[derive(Debug, Error)]
pub enum Error {
    #[error("io error: {0}")]
    Io(#[from] std::io::Error, #[backtrace] backtrace::Backtrace),
    #[error(transparent)]
    Workspace(#[from] MissingWorkspaceError),
    #[error("yaml parsing error: {0}")]
    ParsingYaml(#[from] serde_yaml::Error, #[backtrace] backtrace::Backtrace),
    #[error("json parsing error: {0}")]
    ParsingJson(#[from] serde_json::Error, #[backtrace] backtrace::Backtrace),
    #[error("globbing error: {0}")]
    Wax(Box<wax::BuildError>, #[backtrace] backtrace::Backtrace),
    #[error(transparent)]
    Other(#[from] anyhow::Error),
    #[error(transparent)]
    NoPackageManager(#[from] NoPackageManager),
    #[error("We detected multiple package managers in your repository: {}. Please remove one \
    of them.", managers.join(", "))]
    MultiplePackageManagers { managers: Vec<String> },
    #[error(transparent)]
    Semver(#[from] node_semver::SemverError),
    #[error(transparent)]
    Which(#[from] which::Error),
    #[error("invalid utf8: {0}")]
    Utf8Error(#[from] std::string::FromUtf8Error),
    #[error(transparent)]
    Path(#[from] turbopath::PathError),
    #[error(
        "We could not parse the packageManager field in package.json, expected: {0}, received: {1}"
    )]
    InvalidPackageManager(String, String),
    #[error(transparent)]
    WalkError(#[from] globwalk::WalkError),
<<<<<<< HEAD
    #[error(transparent)]
    Lockfile(#[from] turborepo_lockfiles::Error),
=======
    #[error("invalid workspace glob {0}: {1}")]
    Glob(String, Box<wax::BuildError>),
>>>>>>> 7c8a1a14
}

static PACKAGE_MANAGER_PATTERN: Lazy<Regex> =
    lazy_regex!(r"(?P<manager>npm|pnpm|yarn)@(?P<version>\d+\.\d+\.\d+(-.+)?)");

impl PackageManager {
    /// Returns the set of globs for the workspace.
    pub fn get_workspace_globs(
        &self,
        root_path: &AbsoluteSystemPath,
    ) -> Result<WorkspaceGlobs, Error> {
        let (mut inclusions, mut exclusions) = self.get_configured_workspace_globs(root_path)?;
        exclusions.extend(self.get_default_exclusions());

        // Yarn appends node_modules to every other glob specified
        if *self == PackageManager::Yarn {
            inclusions
                .iter_mut()
                .for_each(|inclusion| exclusions.push(format!("{inclusion}/node_modules/**")));
        }
        let globs = WorkspaceGlobs::new(inclusions, exclusions)?;
        Ok(globs)
    }

    fn get_default_exclusions(&self) -> impl Iterator<Item = String> {
        let ignores = match self {
            PackageManager::Pnpm | PackageManager::Pnpm6 => {
                ["**/node_modules/**", "**/bower_components/**"].as_slice()
            }
            PackageManager::Npm => ["**/node_modules/**"].as_slice(),
            PackageManager::Berry => ["**/node_modules", "**/.git", "**/.yarn"].as_slice(),
            PackageManager::Yarn => [].as_slice(), // yarn does its own handling above
        };
        ignores.iter().map(|s| s.to_string())
    }

    fn get_configured_workspace_globs(
        &self,
        root_path: &AbsoluteSystemPath,
    ) -> Result<(Vec<String>, Vec<String>), Error> {
        let globs = match self {
            PackageManager::Pnpm | PackageManager::Pnpm6 => {
                let workspace_yaml =
                    fs::read_to_string(root_path.join_component("pnpm-workspace.yaml"))?;
                let pnpm_workspace: PnpmWorkspace = serde_yaml::from_str(&workspace_yaml)?;
                if pnpm_workspace.packages.is_empty() {
                    return Err(MissingWorkspaceError::from(self).into());
                } else {
                    pnpm_workspace.packages
                }
            }
            PackageManager::Berry | PackageManager::Npm | PackageManager::Yarn => {
                let package_json_text =
                    fs::read_to_string(root_path.join_component("package.json"))?;
                let package_json: PackageJsonWorkspaces = serde_json::from_str(&package_json_text)?;

                if package_json.workspaces.as_ref().is_empty() {
                    return Err(MissingWorkspaceError::from(self).into());
                } else {
                    package_json.workspaces.into()
                }
            }
        };

        let (inclusions, exclusions) = globs.into_iter().partition_map(|glob| {
            if let Some(exclusion) = glob.strip_prefix('!') {
                Either::Right(exclusion.to_string())
            } else {
                Either::Left(glob)
            }
        });

        Ok((inclusions, exclusions))
    }

    pub fn get_package_manager(
        repo_root: &AbsoluteSystemPath,
        pkg: Option<&PackageJson>,
    ) -> Result<Self, Error> {
        // We don't surface errors for `read_package_manager` as we can fall back to
        // `detect_package_manager`
        if let Some(package_json) = pkg {
            if let Ok(Some(package_manager)) = Self::read_package_manager(package_json) {
                return Ok(package_manager);
            }
        }

        Self::detect_package_manager(repo_root)
    }

    // Attempts to read the package manager from the package.json
    fn read_package_manager(pkg: &PackageJson) -> Result<Option<Self>, Error> {
        let Some(package_manager) = &pkg.package_manager else {
            return Ok(None);
        };

        let (manager, version) = Self::parse_package_manager_string(package_manager)?;
        let version = version.parse()?;
        let manager = match manager {
            "npm" => Some(PackageManager::Npm),
            "yarn" => Some(YarnDetector::detect_berry_or_yarn(&version)?),
            "pnpm" => Some(PnpmDetector::detect_pnpm6_or_pnpm(&version)?),
            _ => None,
        };

        Ok(manager)
    }

    fn detect_package_manager(repo_root: &AbsoluteSystemPath) -> Result<PackageManager, Error> {
        let mut detected_package_managers = PnpmDetector::new(repo_root)
            .chain(NpmDetector::new(repo_root))
            .chain(YarnDetector::new(repo_root))
            .collect::<Result<Vec<_>, Error>>()?;

        match detected_package_managers.len() {
            0 => Err(NoPackageManager.into()),
            1 => Ok(detected_package_managers.pop().unwrap()),
            _ => {
                let managers = detected_package_managers
                    .iter()
                    .map(|mgr| mgr.to_string())
                    .collect();
                Err(Error::MultiplePackageManagers { managers })
            }
        }
    }

    pub(crate) fn parse_package_manager_string(manager: &str) -> Result<(&str, &str), Error> {
        if let Some(captures) = PACKAGE_MANAGER_PATTERN.captures(manager) {
            let manager = captures.name("manager").unwrap().as_str();
            let version = captures.name("version").unwrap().as_str();
            Ok((manager, version))
        } else {
            Err(Error::InvalidPackageManager(
                PACKAGE_MANAGER_PATTERN.to_string(),
                manager.to_string(),
            ))
        }
    }

    #[allow(dead_code)]
    pub fn get_package_jsons(
        &self,
        repo_root: &AbsoluteSystemPath,
    ) -> Result<impl Iterator<Item = AbsoluteSystemPathBuf>, Error> {
        let globs = self.get_workspace_globs(repo_root)?;

        let files = globwalk::globwalk(
            repo_root,
            &globs.package_json_inclusions,
            &globs.raw_exclusions,
            globwalk::WalkType::Files,
        )?;
        Ok(files.into_iter())
    }

    pub fn lockfile_name(&self) -> &'static str {
        match self {
            PackageManager::Npm => "package-lock.json",
            PackageManager::Pnpm | PackageManager::Pnpm6 => "pnpm-lock.yaml",
            PackageManager::Yarn | PackageManager::Berry => "yarn.lock",
        }
    }

    pub fn workspace_configuration_path(&self) -> Option<&'static str> {
        match self {
            PackageManager::Pnpm | PackageManager::Pnpm6 => Some("pnpm-workspace.yaml"),
            PackageManager::Npm | PackageManager::Berry | PackageManager::Yarn => None,
        }
    }

    pub fn read_lockfile(
        &self,
        root_path: &AbsoluteSystemPath,
        root_package_json: &PackageJson,
    ) -> Result<Box<dyn Lockfile>, Error> {
        let contents = root_path.join_component(self.lockfile_name()).read()?;
        self.parse_lockfile(root_package_json, &contents)
    }

    pub fn parse_lockfile(
        &self,
        root_package_json: &PackageJson,
        contents: &[u8],
    ) -> Result<Box<dyn Lockfile>, Error> {
        Ok(match self {
            PackageManager::Npm => Box::new(turborepo_lockfiles::NpmLockfile::load(contents)?),
            PackageManager::Pnpm | PackageManager::Pnpm6 => {
                Box::new(turborepo_lockfiles::PnpmLockfile::from_bytes(contents)?)
            }
            PackageManager::Yarn => {
                Box::new(turborepo_lockfiles::Yarn1Lockfile::from_bytes(contents)?)
            }
            PackageManager::Berry => Box::new(turborepo_lockfiles::BerryLockfile::load(
                contents,
                Some(turborepo_lockfiles::BerryManifest::with_resolutions(
                    root_package_json
                        .resolutions
                        .iter()
                        .flatten()
                        .map(|(k, v)| (k.clone(), v.clone())),
                )),
            )?),
        })
    }

    pub fn prune_patched_packages<R: AsRef<RelativeUnixPath>>(
        &self,
        package_json: &PackageJson,
        patches: &[R],
    ) -> PackageJson {
        match self {
            PackageManager::Berry => yarn::prune_patches(package_json, patches),
            PackageManager::Pnpm6 | PackageManager::Pnpm => {
                pnpm::prune_patches(package_json, patches)
            }
            PackageManager::Yarn | PackageManager::Npm => {
                unreachable!("npm and yarn 1 don't have a concept of patches")
            }
        }
    }
}

#[cfg(test)]
mod tests {
    use std::{collections::HashSet, fs::File};

    use tempfile::tempdir;
    use turbopath::AbsoluteSystemPathBuf;

    use super::*;

    struct TestCase {
        name: String,
        package_manager: String,
        expected_manager: String,
        expected_version: String,
        expected_error: bool,
    }

    fn repo_root() -> AbsoluteSystemPathBuf {
        let cwd = AbsoluteSystemPathBuf::cwd().unwrap();
        for ancestor in cwd.ancestors() {
            if ancestor.join_component(".git").exists() {
                return ancestor.to_owned();
            }
        }
        panic!("Couldn't find Turborepo root from {}", cwd);
    }

    #[test]
    fn test_get_package_jsons() {
        let root = repo_root();
        let examples = root.join_component("examples");

        let with_yarn = examples.join_component("with-yarn");
        let with_yarn_expected: HashSet<AbsoluteSystemPathBuf> = HashSet::from_iter([
            with_yarn.join_components(&["apps", "docs", "package.json"]),
            with_yarn.join_components(&["apps", "web", "package.json"]),
            with_yarn.join_components(&["packages", "eslint-config-custom", "package.json"]),
            with_yarn.join_components(&["packages", "tsconfig", "package.json"]),
            with_yarn.join_components(&["packages", "ui", "package.json"]),
        ]);
        for mgr in &[
            PackageManager::Berry,
            PackageManager::Yarn,
            PackageManager::Npm,
        ] {
            let found = mgr.get_package_jsons(&with_yarn).unwrap();
            let found: HashSet<AbsoluteSystemPathBuf> = HashSet::from_iter(found);
            assert_eq!(found, with_yarn_expected);
        }

        let basic = examples.join_component("basic");
        let basic_expected: HashSet<AbsoluteSystemPathBuf> = HashSet::from_iter([
            basic.join_components(&["apps", "docs", "package.json"]),
            basic.join_components(&["apps", "web", "package.json"]),
            basic.join_components(&["packages", "eslint-config-custom", "package.json"]),
            basic.join_components(&["packages", "tsconfig", "package.json"]),
            basic.join_components(&["packages", "ui", "package.json"]),
        ]);
        for mgr in &[PackageManager::Pnpm, PackageManager::Pnpm6] {
            let found = mgr.get_package_jsons(&basic).unwrap();
            let found: HashSet<AbsoluteSystemPathBuf> = HashSet::from_iter(found);
            assert_eq!(found, basic_expected);
        }
    }

    #[test]
    fn test_get_workspace_ignores() {
        let root = repo_root();
        let fixtures = root.join_components(&[
            "crates",
            "turborepo-lib",
            "src",
            "package_manager",
            "fixtures",
        ]);
        for mgr in &[
            PackageManager::Npm,
            PackageManager::Yarn,
            PackageManager::Berry,
            PackageManager::Pnpm,
            PackageManager::Pnpm6,
        ] {
            let globs = mgr.get_workspace_globs(&fixtures).unwrap();
            let ignores: HashSet<String> = HashSet::from_iter(globs.raw_exclusions);
            let expected: &[&str] = match mgr {
                PackageManager::Npm => &["**/node_modules/**"],
                PackageManager::Berry => &["**/node_modules", "**/.git", "**/.yarn"],
                PackageManager::Yarn => &["apps/*/node_modules/**", "packages/*/node_modules/**"],
                PackageManager::Pnpm | PackageManager::Pnpm6 => &[
                    "**/node_modules/**",
                    "**/bower_components/**",
                    "packages/skip",
                ],
            };
            let expected: HashSet<String> =
                HashSet::from_iter(expected.iter().map(|s| s.to_string()));
            assert_eq!(ignores, expected);
        }
    }

    #[test]
    fn test_parse_package_manager_string() {
        let tests = vec![
            TestCase {
                name: "errors with a tag version".to_owned(),
                package_manager: "npm@latest".to_owned(),
                expected_manager: "".to_owned(),
                expected_version: "".to_owned(),
                expected_error: true,
            },
            TestCase {
                name: "errors with no version".to_owned(),
                package_manager: "npm".to_owned(),
                expected_manager: "".to_owned(),
                expected_version: "".to_owned(),
                expected_error: true,
            },
            TestCase {
                name: "requires fully-qualified semver versions (one digit)".to_owned(),
                package_manager: "npm@1".to_owned(),
                expected_manager: "".to_owned(),
                expected_version: "".to_owned(),
                expected_error: true,
            },
            TestCase {
                name: "requires fully-qualified semver versions (two digits)".to_owned(),
                package_manager: "npm@1.2".to_owned(),
                expected_manager: "".to_owned(),
                expected_version: "".to_owned(),
                expected_error: true,
            },
            TestCase {
                name: "supports custom labels".to_owned(),
                package_manager: "npm@1.2.3-alpha.1".to_owned(),
                expected_manager: "npm".to_owned(),
                expected_version: "1.2.3-alpha.1".to_owned(),
                expected_error: false,
            },
            TestCase {
                name: "only supports specified package managers".to_owned(),
                package_manager: "pip@1.2.3".to_owned(),
                expected_manager: "".to_owned(),
                expected_version: "".to_owned(),
                expected_error: true,
            },
            TestCase {
                name: "supports npm".to_owned(),
                package_manager: "npm@0.0.1".to_owned(),
                expected_manager: "npm".to_owned(),
                expected_version: "0.0.1".to_owned(),
                expected_error: false,
            },
            TestCase {
                name: "supports pnpm".to_owned(),
                package_manager: "pnpm@0.0.1".to_owned(),
                expected_manager: "pnpm".to_owned(),
                expected_version: "0.0.1".to_owned(),
                expected_error: false,
            },
            TestCase {
                name: "supports yarn".to_owned(),
                package_manager: "yarn@111.0.1".to_owned(),
                expected_manager: "yarn".to_owned(),
                expected_version: "111.0.1".to_owned(),
                expected_error: false,
            },
        ];

        for case in tests {
            let result = PackageManager::parse_package_manager_string(&case.package_manager);
            let Ok((received_manager, received_version)) = result else {
                assert!(case.expected_error, "{}: received error", case.name);
                continue;
            };

            assert_eq!(received_manager, case.expected_manager);
            assert_eq!(received_version, case.expected_version);
        }
    }

    #[test]
    fn test_read_package_manager() -> Result<(), Error> {
        let mut package_json = PackageJson {
            package_manager: Some("npm@8.19.4".to_string()),
            ..Default::default()
        };
        let package_manager = PackageManager::read_package_manager(&package_json)?;
        assert_eq!(package_manager, Some(PackageManager::Npm));

        package_json.package_manager = Some("yarn@2.0.0".to_string());
        let package_manager = PackageManager::read_package_manager(&package_json)?;
        assert_eq!(package_manager, Some(PackageManager::Berry));

        package_json.package_manager = Some("yarn@1.9.0".to_string());
        let package_manager = PackageManager::read_package_manager(&package_json)?;
        assert_eq!(package_manager, Some(PackageManager::Yarn));

        package_json.package_manager = Some("pnpm@6.0.0".to_string());
        let package_manager = PackageManager::read_package_manager(&package_json)?;
        assert_eq!(package_manager, Some(PackageManager::Pnpm6));

        package_json.package_manager = Some("pnpm@7.2.0".to_string());
        let package_manager = PackageManager::read_package_manager(&package_json)?;
        assert_eq!(package_manager, Some(PackageManager::Pnpm));

        Ok(())
    }

    #[test]
    fn test_detect_multiple_package_managers() -> Result<(), Error> {
        let repo_root = tempdir()?;
        let repo_root_path = AbsoluteSystemPathBuf::try_from(repo_root.path())?;

        let package_lock_json_path = repo_root.path().join(npm::LOCKFILE);
        File::create(&package_lock_json_path)?;
        let pnpm_lock_path = repo_root.path().join(pnpm::LOCKFILE);
        File::create(pnpm_lock_path)?;

        let error = PackageManager::detect_package_manager(&repo_root_path).unwrap_err();
        assert_eq!(
            error.to_string(),
            "We detected multiple package managers in your repository: pnpm, npm. Please remove \
             one of them."
        );

        fs::remove_file(&package_lock_json_path)?;

        let package_manager = PackageManager::detect_package_manager(&repo_root_path)?;
        assert_eq!(package_manager, PackageManager::Pnpm);

        Ok(())
    }

    #[test]
    fn test_globs_test() {
        struct TestCase {
            globs: WorkspaceGlobs,
            root: AbsoluteSystemPathBuf,
            target: AbsoluteSystemPathBuf,
            output: Result<bool, Error>,
        }

        #[cfg(unix)]
        let root = AbsoluteSystemPathBuf::new("/a/b/c").unwrap();
        #[cfg(windows)]
        let root = AbsoluteSystemPathBuf::new("C:\\a\\b\\c").unwrap();

        #[cfg(unix)]
        let target = AbsoluteSystemPathBuf::new("/a/b/c/d/e/f").unwrap();
        #[cfg(windows)]
        let target = AbsoluteSystemPathBuf::new("C:\\a\\b\\c\\d\\e\\f").unwrap();

        let tests = [TestCase {
            globs: WorkspaceGlobs::new(vec!["d/**".to_string()], vec![]).unwrap(),
            root,
            target,
            output: Ok(true),
        }];

        for test in tests {
            match test.globs.target_is_workspace(&test.root, &test.target) {
                Ok(value) => assert_eq!(value, test.output.unwrap()),
                Err(value) => assert_eq!(value.to_string(), test.output.unwrap_err().to_string()),
            };
        }
    }

    #[test]
    fn test_nested_workspace_globs() -> Result<(), Error> {
        let top_level: PackageJsonWorkspaces =
            serde_json::from_str("{ \"workspaces\": [\"packages/**\"]}")?;
        assert_eq!(top_level.workspaces.as_ref(), vec!["packages/**"]);
        let nested: PackageJsonWorkspaces =
            serde_json::from_str("{ \"workspaces\": {\"packages\": [\"packages/**\"]}}")?;
        assert_eq!(nested.workspaces.as_ref(), vec!["packages/**"]);
        Ok(())
    }
}<|MERGE_RESOLUTION|>--- conflicted
+++ resolved
@@ -270,13 +270,10 @@
     InvalidPackageManager(String, String),
     #[error(transparent)]
     WalkError(#[from] globwalk::WalkError),
-<<<<<<< HEAD
+    #[error("invalid workspace glob {0}: {1}")]
+    Glob(String, Box<wax::BuildError>),
     #[error(transparent)]
     Lockfile(#[from] turborepo_lockfiles::Error),
-=======
-    #[error("invalid workspace glob {0}: {1}")]
-    Glob(String, Box<wax::BuildError>),
->>>>>>> 7c8a1a14
 }
 
 static PACKAGE_MANAGER_PATTERN: Lazy<Regex> =
