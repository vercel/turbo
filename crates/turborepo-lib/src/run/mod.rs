#![allow(dead_code)]

mod cache;
mod global_hash;
mod scope;
pub mod task_id;

<<<<<<< HEAD
use std::io::BufWriter;

use anyhow::{Context as ErrorContext, Result};
=======
use std::io::IsTerminal;

use anyhow::{anyhow, Context as ErrorContext, Result};
use itertools::Itertools;
>>>>>>> 49fb359e
use tracing::{debug, info};
use turbopath::AbsoluteSystemPathBuf;
use turborepo_cache::{http::APIAuth, AsyncCache};
use turborepo_env::EnvironmentVariableMap;
use turborepo_scm::SCM;
use turborepo_ui::ColorSelector;

use self::task_id::TaskName;
use crate::{
    commands::CommandBase,
    config::TurboJson,
    daemon::DaemonConnector,
    engine::EngineBuilder,
    manager::Manager,
    opts::{GraphOpts, Opts},
    package_graph::{PackageGraph, WorkspaceName},
    package_json::PackageJson,
    run::{cache::RunCache, global_hash::get_global_hash_inputs},
};

#[derive(Debug)]
pub struct Run {
    base: CommandBase,
    processes: Manager,
}

impl Run {
    pub fn new(base: CommandBase) -> Self {
        let processes = Manager::new();
        Self { base, processes }
    }

    fn targets(&self) -> &[String] {
        self.base.args().get_tasks()
    }

    fn opts(&self) -> Result<Opts> {
        self.base.args().try_into()
    }

    pub async fn run(&mut self) -> Result<()> {
        let _start_at = std::time::Instant::now();
        let package_json_path = self.base.repo_root.join_component("package.json");
        let root_package_json =
            PackageJson::load(&package_json_path).context("failed to read package.json")?;
        let mut opts = self.opts()?;

        let _is_structured_output = opts.run_opts.graph.is_some() || opts.run_opts.dry_run_json;

        let is_single_package = opts.run_opts.single_package;

        let pkg_dep_graph = PackageGraph::builder(&self.base.repo_root, root_package_json.clone())
            .with_single_package_mode(opts.run_opts.single_package)
            .build()?;

        let root_turbo_json =
            TurboJson::load(&self.base.repo_root, &root_package_json, is_single_package)?;

        opts.cache_opts.remote_cache_opts = root_turbo_json.remote_cache_options.clone();

        if opts.run_opts.experimental_space_id.is_none() {
            opts.run_opts.experimental_space_id = root_turbo_json.space_id.clone();
        }

        // There's some warning handling code in Go that I'm ignoring
        let is_ci_and_not_tty = turborepo_ci::is_ci() && !std::io::stdout().is_terminal();

        let mut daemon = None;
        if is_ci_and_not_tty && !opts.run_opts.no_daemon {
            info!("skipping turbod since we appear to be in a non-interactive context");
        } else if !opts.run_opts.no_daemon {
            let connector = DaemonConnector {
                can_start_server: true,
                can_kill_server: true,
                pid_file: self.base.daemon_file_root().join_component("turbod.pid"),
                sock_file: self.base.daemon_file_root().join_component("turbod.sock"),
            };

            let client = connector.connect().await?;
            debug!("running in daemon mode");
            daemon = Some(client);
        }

        pkg_dep_graph
            .validate()
            .context("Invalid package dependency graph")?;

        let scm = SCM::new(&self.base.repo_root);

        let filtered_pkgs =
            scope::resolve_packages(&opts.scope_opts, &self.base, &pkg_dep_graph, &scm)?;

        // TODO: Add this back once scope/filter is implemented.
        //       Currently this code has lifetime issues
        // if filtered_pkgs.len() != pkg_dep_graph.len() {
        //     for target in targets {
        //         let key = task_id::root_task_id(target);
        //         if pipeline.contains_key(&key) {
        //             filtered_pkgs.insert(task_id::ROOT_PKG_NAME.to_string());
        //             break;
        //         }
        //     }
        // }
        let env_at_execution_start = EnvironmentVariableMap::infer();

        let _global_hash_inputs = get_global_hash_inputs(
            &self.base.ui,
            &self.base.repo_root,
            pkg_dep_graph.root_package_json(),
            pkg_dep_graph.package_manager(),
            pkg_dep_graph.lockfile(),
            // TODO: Fill in these vec![] once turbo.json is ported
            vec![],
            &env_at_execution_start,
            vec![],
            vec![],
            opts.run_opts.env_mode,
            opts.run_opts.framework_inference,
            vec![],
        )?;

        let team_id = self.base.repo_config()?.team_id();

        let token = self.base.user_config()?.token();

        let api_auth = team_id.zip(token).map(|(team_id, token)| APIAuth {
            team_id: team_id.to_string(),
            token: token.to_string(),
        });

        let async_cache = AsyncCache::new(
            &opts.cache_opts,
            &self.base.repo_root,
            self.base.api_client()?,
            api_auth,
        )?;

        info!("created cache");
        let engine = EngineBuilder::new(
            &self.base.repo_root,
            &pkg_dep_graph,
            opts.run_opts.single_package,
        )
        .with_root_tasks(root_turbo_json.pipeline.keys().cloned())
        .with_turbo_jsons(Some(
            Some((WorkspaceName::Root, root_turbo_json.clone()))
                .into_iter()
                .collect(),
        ))
        .with_tasks_only(opts.run_opts.only)
        .with_workspaces(
            filtered_pkgs
                .iter()
                .map(|workspace| WorkspaceName::from(workspace.as_str()))
                .collect(),
        )
        .with_tasks(
            opts.run_opts
                .tasks
                .iter()
                .map(|task| TaskName::from(task.as_str()).into_owned()),
        )
        .build()?;

<<<<<<< HEAD
        if let Some(graph_opts) = opts.run_opts.graph {
            match graph_opts {
                GraphOpts::File(graph_file) => {
                    let graph_file =
                        AbsoluteSystemPathBuf::from_unknown(self.base.cwd(), graph_file);
                    let file = graph_file.open()?;
                    let _writer = BufWriter::new(file);
                    todo!("Need to implement different format support");
                }
                GraphOpts::Stdout => {
                    engine.dot_graph(std::io::stdout(), opts.run_opts.single_package)?
                }
            }
            return Ok(());
        }

        Ok(())
    }
}
=======
        engine
            .validate(&pkg_dep_graph, opts.run_opts.concurrency)
            .map_err(|errors| anyhow!("Validation failed:\n{}", errors.into_iter().join("\n")))?;
>>>>>>> 49fb359e

        let color_selector = ColorSelector::default();

        let _runcache = RunCache::new(
            async_cache,
            &self.base.repo_root,
            opts.runcache_opts,
            color_selector,
            daemon,
            self.base.ui,
        );

        Ok(())
    }
}<|MERGE_RESOLUTION|>--- conflicted
+++ resolved
@@ -5,16 +5,10 @@
 mod scope;
 pub mod task_id;
 
-<<<<<<< HEAD
-use std::io::BufWriter;
-
-use anyhow::{Context as ErrorContext, Result};
-=======
-use std::io::IsTerminal;
+use std::io::{BufWriter, IsTerminal};
 
 use anyhow::{anyhow, Context as ErrorContext, Result};
 use itertools::Itertools;
->>>>>>> 49fb359e
 use tracing::{debug, info};
 use turbopath::AbsoluteSystemPathBuf;
 use turborepo_cache::{http::APIAuth, AsyncCache};
@@ -179,7 +173,10 @@
         )
         .build()?;
 
-<<<<<<< HEAD
+        engine
+            .validate(&pkg_dep_graph, opts.run_opts.concurrency)
+            .map_err(|errors| anyhow!("Validation failed:\n{}", errors.into_iter().join("\n")))?;
+
         if let Some(graph_opts) = opts.run_opts.graph {
             match graph_opts {
                 GraphOpts::File(graph_file) => {
@@ -196,15 +193,6 @@
             return Ok(());
         }
 
-        Ok(())
-    }
-}
-=======
-        engine
-            .validate(&pkg_dep_graph, opts.run_opts.concurrency)
-            .map_err(|errors| anyhow!("Validation failed:\n{}", errors.into_iter().join("\n")))?;
->>>>>>> 49fb359e
-
         let color_selector = ColorSelector::default();
 
         let _runcache = RunCache::new(
