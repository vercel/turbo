--- conflicted
+++ resolved
@@ -103,13 +103,8 @@
         }
     }
 
-<<<<<<< HEAD
     #[tracing::instrument(skip(self, signal_subscriber))]
-    pub async fn run(&mut self, signal_subscriber: SignalSubscriber) -> Result<i32> {
-=======
-    #[tracing::instrument(skip(self))]
-    pub async fn run(&mut self) -> Result<i32, Error> {
->>>>>>> 7f20e795
+    pub async fn run(&mut self, signal_subscriber: SignalSubscriber) -> Result<i32, Error> {
         tracing::trace!(
             platform = %TurboState::platform_name(),
             start_time = SystemTime::now().duration_since(SystemTime::UNIX_EPOCH).expect("system time after epoch").as_micros(),
