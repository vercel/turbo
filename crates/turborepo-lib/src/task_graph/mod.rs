--- conflicted
+++ resolved
@@ -71,11 +71,7 @@
             output_mode: Default::default(),
             persistent: Default::default(),
             dot_env: Default::default(),
-<<<<<<< HEAD
-            interactive: false,
-=======
             interactive: Default::default(),
->>>>>>> 605ca76e
         }
     }
 }
