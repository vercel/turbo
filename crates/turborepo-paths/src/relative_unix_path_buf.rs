use std::{
    borrow::Borrow,
    fmt,
    fmt::{Display, Formatter},
    ops::Deref,
};

use camino::Utf8Path;
<<<<<<< HEAD
use serde::{Deserialize, Serialize};

use crate::{IntoUnix, PathError, RelativeUnixPath};

#[derive(Clone, Debug, PartialEq, Eq, PartialOrd, Ord, Hash, Default, Serialize, Deserialize)]
// This is necessary to perform validation on the string during deserialization
#[serde(try_from = "String", into = "String")]
=======
use serde::Serialize;

use crate::{IntoUnix, PathError, RelativeUnixPath};

#[derive(Clone, Debug, PartialEq, Eq, PartialOrd, Ord, Hash, Default, Serialize)]
#[serde(transparent)]
>>>>>>> 7c8a1a14
pub struct RelativeUnixPathBuf(pub(crate) String);

impl Display for RelativeUnixPathBuf {
    fn fmt(&self, f: &mut Formatter<'_>) -> fmt::Result {
        Display::fmt(&self.0, f)
    }
}

impl RelativeUnixPathBuf {
    pub fn new(path: impl Into<String>) -> Result<Self, PathError> {
        let path_string = path.into();
        if path_string.starts_with('/') || Utf8Path::new(&path_string).is_absolute() {
            return Err(PathError::NotRelative(path_string));
        }

        let unix_path = path_string.into_unix();

        Ok(Self(unix_path.into()))
    }

    pub fn into_inner(self) -> String {
        self.0
    }

    pub fn as_str(&self) -> &str {
        self.0.as_str()
    }

    pub fn make_canonical_for_tar(&mut self, is_dir: bool) {
        if is_dir && !self.0.ends_with('/') {
            self.0.push('/');
        }
    }

    pub fn strip_prefix(&self, prefix: &RelativeUnixPathBuf) -> Result<Self, PathError> {
        let prefix_len = prefix.0.len();
        if prefix_len == 0 {
            return Ok(self.clone());
        }
        if !self.0.starts_with(&prefix.0) {
            return Err(PathError::NotParent(
                prefix.0.to_string(),
                self.0.to_string(),
            ));
        }

        // Handle the case where we are stripping the entire contents of this path
        if self.0.len() == prefix.0.len() {
            return Self::new("");
        }

        // We now know that this path starts with the prefix, and that this path's
        // length is greater than the prefix's length
        if self.0.as_bytes()[prefix_len] != b'/' {
            let prefix_str = prefix.0.clone();
            let this = self.0.clone();
            return Err(PathError::PrefixError(prefix_str, this));
        }

        let tail_slice = &self.0[(prefix_len + 1)..];
        Self::new(tail_slice)
    }
}

pub trait RelativeUnixPathBufTestExt {
    fn join(&self, tail: &RelativeUnixPathBuf) -> Self;
}

impl RelativeUnixPathBufTestExt for RelativeUnixPathBuf {
    // Marked as test-only because it doesn't automatically clean the resulting
    // path. *If* we end up needing or wanting this method outside of tests, we
    // will need to implement .clean() for the result.
    fn join(&self, tail: &RelativeUnixPathBuf) -> Self {
        if self.0.is_empty() {
            return tail.clone();
        }
        let mut joined = self.0.clone();
        joined.push('/');
        joined.push_str(&tail.0);
        Self(joined)
    }
}

impl Borrow<RelativeUnixPath> for RelativeUnixPathBuf {
    fn borrow(&self) -> &RelativeUnixPath {
        let inner: &str = self.0.borrow();
        unsafe { &*(inner as *const str as *const RelativeUnixPath) }
    }
}

impl AsRef<RelativeUnixPath> for RelativeUnixPathBuf {
    fn as_ref(&self) -> &RelativeUnixPath {
        self.borrow()
    }
}

impl Deref for RelativeUnixPathBuf {
    type Target = RelativeUnixPath;

    fn deref(&self) -> &Self::Target {
        self.borrow()
    }
}

impl TryFrom<String> for RelativeUnixPathBuf {
    type Error = PathError;

    fn try_from(value: String) -> Result<Self, Self::Error> {
        Self::new(value)
    }
}

// From<String> should not be implemented for RelativeUnixPathBuf as validation
// may fail
#[allow(clippy::from_over_into)]
impl Into<String> for RelativeUnixPathBuf {
    fn into(self) -> String {
        self.0
    }
}

#[cfg(test)]
mod tests {
    use serde_json::json;

    use super::*;

    #[test]
    fn test_relative_unix_path_buf() {
        let path = RelativeUnixPathBuf::new("foo/bar").unwrap();
        assert_eq!(path.as_str(), "foo/bar");
    }

    #[test]
    fn test_relative_unix_path_buf_with_extension() {
        let path = RelativeUnixPathBuf::new("foo/bar.txt").unwrap();
        assert_eq!(path.as_str(), "foo/bar.txt");
    }

    #[test]
    fn test_join() {
        let head = RelativeUnixPathBuf::new("some/path").unwrap();
        let tail = RelativeUnixPathBuf::new("child/leaf").unwrap();
        let combined = head.join(&tail);
        assert_eq!(combined.as_str(), "some/path/child/leaf");
    }

    #[test]
    fn test_strip_prefix() {
        let combined = RelativeUnixPathBuf::new("some/path/child/leaf").unwrap();
        let head = RelativeUnixPathBuf::new("some/path").unwrap();
        let expected = RelativeUnixPathBuf::new("child/leaf").unwrap();
        let tail = combined.strip_prefix(&head).unwrap();
        assert_eq!(tail, expected);
    }

    #[test]
    fn test_strip_entire_contents() {
        let combined = RelativeUnixPathBuf::new("some/path").unwrap();
        let head = combined.clone();
        let expected = RelativeUnixPathBuf::new("").unwrap();
        let tail = combined.strip_prefix(&head).unwrap();
        assert_eq!(tail, expected);
    }

    #[test]
    fn test_strip_empty_prefix() {
        let combined = RelativeUnixPathBuf::new("some/path").unwrap();
        let tail = combined
            .strip_prefix(&RelativeUnixPathBuf::new("").unwrap())
            .unwrap();
        assert_eq!(tail, combined);
    }

    #[test]
    fn test_relative_unix_path_buf_errors() {
        assert!(RelativeUnixPathBuf::new("/foo/bar").is_err());
        // Note: this shouldn't be an error, this is a valid relative unix path
        // #[cfg(windows)]
        // assert!(RelativeUnixPathBuf::new(PathBuf::from("C:\\foo\\bar")).
        // is_err());
    }

    #[derive(Debug, Serialize, Deserialize)]
    struct TestSchema {
        field: RelativeUnixPathBuf,
    }

    #[test]
    fn test_roundtrip() {
        let path = "relative/unix/path\\evil";
        let value = json!({ "field": path });
        let foo: TestSchema = serde_json::from_value(value.clone()).unwrap();
        assert_eq!(foo.field.deref(), RelativeUnixPath::new(path).unwrap());
        assert_eq!(serde_json::to_value(foo).unwrap(), value);
    }

    #[test]
    fn test_deserialization_fails_on_absolute() {
        let foo: Result<TestSchema, _> = serde_json::from_value(json!({"field": "/absolute/path"}));
        let Err(e) = foo else {
            panic!("expected absolute path deserialization to fail")
        };
        assert_eq!(e.to_string(), "Path is not relative: /absolute/path");
    }
}<|MERGE_RESOLUTION|>--- conflicted
+++ resolved
@@ -6,22 +6,12 @@
 };
 
 use camino::Utf8Path;
-<<<<<<< HEAD
 use serde::{Deserialize, Serialize};
 
 use crate::{IntoUnix, PathError, RelativeUnixPath};
-
 #[derive(Clone, Debug, PartialEq, Eq, PartialOrd, Ord, Hash, Default, Serialize, Deserialize)]
 // This is necessary to perform validation on the string during deserialization
 #[serde(try_from = "String", into = "String")]
-=======
-use serde::Serialize;
-
-use crate::{IntoUnix, PathError, RelativeUnixPath};
-
-#[derive(Clone, Debug, PartialEq, Eq, PartialOrd, Ord, Hash, Default, Serialize)]
-#[serde(transparent)]
->>>>>>> 7c8a1a14
 pub struct RelativeUnixPathBuf(pub(crate) String);
 
 impl Display for RelativeUnixPathBuf {
