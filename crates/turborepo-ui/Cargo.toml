--- conflicted
+++ resolved
@@ -21,19 +21,12 @@
 dialoguer.workspace = true
 indicatif = { workspace = true }
 lazy_static = { workspace = true }
-<<<<<<< HEAD
 nix = { version = "0.26.2", features = ["signal"] }
-ratatui = "0.26.1"
-=======
 ratatui = { workspace = true }
->>>>>>> 999e5d6a
 thiserror = { workspace = true }
 tracing = { workspace = true }
 tui-term = { workspace = true }
 turbopath = { workspace = true }
 turborepo-ci = { workspace = true }
-<<<<<<< HEAD
-winapi = "0.3.9"
-=======
 turborepo-vt100 = { workspace = true }
->>>>>>> 999e5d6a
+winapi = "0.3.9"