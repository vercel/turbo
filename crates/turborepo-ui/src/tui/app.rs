--- conflicted
+++ resolved
@@ -9,11 +9,8 @@
     widgets::Widget,
     Frame, Terminal,
 };
-<<<<<<< HEAD
 use tracing::debug;
-=======
 use tui_term::widget::PseudoTerminal;
->>>>>>> 0fc0fc2d
 
 const HEIGHT: u16 = 60;
 const PANE_HEIGHT: u16 = 40;
