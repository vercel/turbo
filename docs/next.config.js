// @ts-check

const { withSentryConfig } = require("@sentry/nextjs");
<<<<<<< HEAD
// @ts-expect-error
=======
const withVercelToolbar = require("@vercel/toolbar/plugins/next")();
>>>>>>> 94429d0c
const withNextra = require("nextra")({
  theme: "nextra-theme-docs",
  themeConfig: "./theme.config.tsx",
  // options
  flexsearch: true,
  staticImage: true,
  defaultShowCopyCode: true,
});

const sentryWebpackPluginOptions = {
  silent: true,
};

const OLD_TURBOREPO_ROUTES = [
  "/docs",
  "/docs/ci/circleci",
  "/docs/ci/github-actions",
  "/docs/ci/gitlabci",
  "/docs/ci/travisci",
  "/docs/core-concepts/caching",
  "/docs/core-concepts/remote-caching",
  "/docs/core-concepts/scopes",
  "/docs/core-concepts/monorepos/filtering",
  "/docs/core-concepts/monorepos/running-tasks",
  "/docs/getting-started/create-new",
  "/docs/getting-started/existing-monorepo",
  "/docs/handbook",
  "/docs/handbook/building-your-app",
  "/docs/handbook/deploying-with-docker",
  "/docs/handbook/dev",
  "/docs/handbook/linting",
  "/docs/handbook/migrating-to-a-monorepo",
  "/docs/handbook/package-installation",
  "/docs/handbook/publishing-packages",
  "/docs/handbook/sharing-code",
  "/docs/handbook/testing",
  "/docs/handbook/troubleshooting",
  "/docs/handbook/what-is-a-monorepo",
  "/docs/handbook/workspaces",
  "/docs/handbook/linting/eslint",
  "/docs/handbook/linting/typescript",
  "/docs/handbook/publishing-packages/bundling",
  "/docs/handbook/publishing-packages/versioning-and-publishing",
  "/docs/handbook/sharing-code/internal-packages",
  "/docs/reference/codemods",
  "/docs/reference/command-line-reference",
  "/docs/reference/configuration",
  "/docs/acknowledgements",
  "/docs/ci",
  "/docs/faq",
  "/docs/troubleshooting",
  "/docs/upgrading-to-v1",
];

/** @type {import('next').NextConfig}  */
const nextConfig = withNextra({
  sentry: {
    autoInstrumentServerFunctions: false,
    hideSourceMaps: true,
  },
  reactStrictMode: true,
  experimental: {
    mdxRs: true,
  },
  eslint: {
    ignoreDuringBuilds: true,
  },
  webpack: (config, { webpack }) => {
    config.plugins.push(
      new webpack.DefinePlugin({
        __SENTRY_DEBUG__: false,
        __SENTRY_TRACING__: false,
      })
    );

    // return the modified config
    return config;
  },
  rewrites() {
    return {
      beforeFiles: [
        {
          source: "/sitemap.xml",
          destination:
            "https://crawled-sitemap.vercel.sh/turbobuild-sitemap.xml",
        },
      ],
    };
  },
  async redirects() {
    return [
      ...OLD_TURBOREPO_ROUTES.map((route) => ({
        source: route,
        destination: `/repo${route}`,
        permanent: true,
      })),
      {
        source: "/docs/getting-started",
        destination: "/repo/docs",
        permanent: true,
      },
      {
        source: "/usage",
        destination: "/repo/docs/reference/command-line-reference",
        permanent: true,
      },
      {
        source: "/docs/core-concepts/running-tasks",
        destination: "/repo/docs/core-concepts/monorepos/running-tasks",
        permanent: true,
      },
      {
        source: "/docs/core-concepts/why-turborepo",
        destination: "/repo/docs/core-concepts/monorepos",
        permanent: true,
      },
      {
        source: "/docs/core-concepts/filtering",
        destination: "/repo/docs/core-concepts/monorepos/filtering",
        permanent: true,
      },
      {
        source: "/docs/guides/workspaces",
        destination: "/repo/docs/handbook/workspaces",
        permanent: true,
      },
      {
        source: "/docs/core-concepts/workspaces",
        destination: "/repo/docs/handbook/workspaces",
        permanent: true,
      },
      {
        source: "/docs/core-concepts/pipelines",
        destination: "/repo/docs/core-concepts/monorepos/running-tasks",
        permanent: true,
      },
      {
        source: "/docs/guides/migrate-from-lerna",
        destination: "/repo/docs/handbook/migrating-to-a-monorepo",
        permanent: true,
      },
      {
        source: "/discord{/}?",
        destination: "https://discord.gg/sSzyjxvbf5",
        permanent: true,
      },
      {
        source: "/docs/changelog",
        destination: "https://github.com/vercel/turbo/releases",
        permanent: true,
      },
      {
        source: "/docs/guides/complimentary-tools",
        destination: "/repo/docs/handbook",
        permanent: true,
      },
      {
        source: "/docs/guides/monorepo-tools",
        destination: "/repo/docs/handbook",
        permanent: true,
      },
      {
        source: "/docs/glossary",
        destination: "/repo/docs/handbook",
        permanent: true,
      },
      {
        source: "/docs/guides/continuous-integration",
        destination: "/repo/docs/ci",
        permanent: true,
      },
      {
        source: "/repo/docs/handbook/prisma",
        destination: "/repo/docs/handbook/tools/prisma",
        permanent: true,
      },
      {
        source: "/pack/docs/comparisons/turbopack-vs-vite",
        destination: "/pack/docs/comparisons/vite",
        permanent: true,
      },
      {
        source: "/pack/docs/comparisons/turbopack-vs-webpack",
        destination: "/pack/docs/comparisons/webpack",
        permanent: true,
      },
      {
        // Redirect old blog posts to new blog.
        source: "/posts/:path*",
        destination: "/blog/:path*",
        permanent: true,
      },
    ];
  },
});

module.exports = withVercelToolbar(
  withSentryConfig(nextConfig, sentryWebpackPluginOptions)
);<|MERGE_RESOLUTION|>--- conflicted
+++ resolved
@@ -1,11 +1,9 @@
 // @ts-check
 
 const { withSentryConfig } = require("@sentry/nextjs");
-<<<<<<< HEAD
 // @ts-expect-error
-=======
 const withVercelToolbar = require("@vercel/toolbar/plugins/next")();
->>>>>>> 94429d0c
+// @ts-expect-error
 const withNextra = require("nextra")({
   theme: "nextra-theme-docs",
   themeConfig: "./theme.config.tsx",
