--- conflicted
+++ resolved
@@ -56,11 +56,7 @@
       </svg>
       <Component {...pageProps} />
       <Analytics />
-<<<<<<< HEAD
       {getCommentsState() && pathHasToolbar ? <VercelToolbar /> : null}
-    </SSRProvider>
-=======
     </>
->>>>>>> bf837773
   );
 }