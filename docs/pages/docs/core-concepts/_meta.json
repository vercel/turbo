--- conflicted
+++ resolved
@@ -1,10 +1,7 @@
 {
-<<<<<<< HEAD
   "pipelines": "Pipelines",
-=======
   "running-tasks": "Running Tasks",
   "filtering": "Filtering Workspaces",
->>>>>>> c0cabeb3
   "caching": "Caching",
   "remote-caching": "Remote Caching",
   "scopes": {
