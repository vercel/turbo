--- conflicted
+++ resolved
@@ -3,13 +3,8 @@
 description: Create your first monorepo or add Turborepo to an existing project.
 ---
 
-<<<<<<< HEAD
-import Callout from "../../components/Callout";
-import { Tabs, Tab } from "../../components/Tabs";
-=======
 import { QuickStartArea } from "../../components/QuickStart";
 import { ExamplesArea } from "../../components/ExamplesArea";
->>>>>>> ad23636c
 
 # Getting Started with Turborepo
 
