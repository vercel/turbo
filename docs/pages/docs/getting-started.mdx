---
title: Getting Started with Turborepo
description: Create your first monorepo or add Turborepo to an existing project.
---

import { QuickStartArea } from "../../components/QuickStart";
import { ExamplesArea } from "../../components/ExamplesArea";

# Getting Started with Turborepo

<<<<<<< HEAD
<QuickStartArea />

## Examples

=======
Turborepo is a blazing fast build system for JavaScript/TypeScript monorepos: codebases containing multiple projects, often using multiple frameworks, in a single, unified code repository. Turborepo leverages advanced build system ideas and techniques to speed up development, without the configuration and complexity. Unlike other build systems, Turborepo is designed to be incrementally adopted, so you can gradually and partially add it to most codebases in a few minutes.

<QuickStartArea />

## Examples

You can also clone a Turborepo starter repository to get a head start on your monorepo. For even more examples and starters, see the [Turborepo examples directory on GitHub](https://github.com/vercel/turborepo/tree/main/examples).

>>>>>>> eaab599b
<ExamplesArea /><|MERGE_RESOLUTION|>--- conflicted
+++ resolved
@@ -8,12 +8,6 @@
 
 # Getting Started with Turborepo
 
-<<<<<<< HEAD
-<QuickStartArea />
-
-## Examples
-
-=======
 Turborepo is a blazing fast build system for JavaScript/TypeScript monorepos: codebases containing multiple projects, often using multiple frameworks, in a single, unified code repository. Turborepo leverages advanced build system ideas and techniques to speed up development, without the configuration and complexity. Unlike other build systems, Turborepo is designed to be incrementally adopted, so you can gradually and partially add it to most codebases in a few minutes.
 
 <QuickStartArea />
@@ -22,5 +16,4 @@
 
 You can also clone a Turborepo starter repository to get a head start on your monorepo. For even more examples and starters, see the [Turborepo examples directory on GitHub](https://github.com/vercel/turborepo/tree/main/examples).
 
->>>>>>> eaab599b
 <ExamplesArea />