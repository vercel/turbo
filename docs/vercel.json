{
<<<<<<< HEAD
  "installCommand": null,
  "buildCommand": null
=======
  "$schema": "https://openapi.vercel.sh/vercel.json",
  "build": {
    "env": {
      "ENABLE_EXPERIMENTAL_COREPACK": "1",
      "ENABLE_ROOT_PATH_BUILD_CACHE": "1",
      "FORCE_RUNTIME_TAG": "canary"
    }
  }
>>>>>>> 69f3cd4f
}<|MERGE_RESOLUTION|>--- conflicted
+++ resolved
@@ -1,15 +1,5 @@
 {
-<<<<<<< HEAD
+  "$schema": "https://openapi.vercel.sh/vercel.json",
   "installCommand": null,
   "buildCommand": null
-=======
-  "$schema": "https://openapi.vercel.sh/vercel.json",
-  "build": {
-    "env": {
-      "ENABLE_EXPERIMENTAL_COREPACK": "1",
-      "ENABLE_ROOT_PATH_BUILD_CACHE": "1",
-      "FORCE_RUNTIME_TAG": "canary"
-    }
-  }
->>>>>>> 69f3cd4f
 }