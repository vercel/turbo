{
  "name": "blog",
  "version": "0.0.0",
  "private": true,
  "sideEffects": false,
  "scripts": {
    "build": "remix build",
<<<<<<< HEAD
    "dev": "remix dev"
=======
    "dev": "remix dev",
    "postinstall": "remix setup node",
    "start": "remix-serve api/build"
>>>>>>> a0433e24
  },
  "dependencies": {
    "@remix-run/node": "^1.5.1",
    "@remix-run/react": "^1.5.1",
    "@remix-run/vercel": "^1.5.1",
    "@vercel/node": "^1.15.3",
    "react": "^17.0.2",
    "react-dom": "^17.0.2",
    "ui": "*"
  },
  "devDependencies": {
    "@remix-run/dev": "^1.5.1",
    "@remix-run/serve": "^1.5.1",
    "@types/react": "^17.0.24",
    "@types/react-dom": "^17.0.9",
    "tsconfig": "*",
    "typescript": "^4.5.5"
  },
  "engines": {
    "node": ">=14"
  }
}<|MERGE_RESOLUTION|>--- conflicted
+++ resolved
@@ -5,13 +5,9 @@
   "sideEffects": false,
   "scripts": {
     "build": "remix build",
-<<<<<<< HEAD
-    "dev": "remix dev"
-=======
     "dev": "remix dev",
     "postinstall": "remix setup node",
     "start": "remix-serve api/build"
->>>>>>> a0433e24
   },
   "dependencies": {
     "@remix-run/node": "^1.5.1",
