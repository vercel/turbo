--- conflicted
+++ resolved
@@ -1,12 +1,7 @@
 {
   "include": ["remix.env.d.ts", "**/*.ts", "**/*.tsx"],
   "compilerOptions": {
-<<<<<<< HEAD
-    "lib": ["DOM", "DOM.Iterable", "ES2019"],
-    "isolatedModules": true,
-=======
     "lib": ["dom", "dom.iterable", "ES2019"],
->>>>>>> a0433e24
     "esModuleInterop": true,
     "jsx": "react-jsx",
     "moduleResolution": "node",
