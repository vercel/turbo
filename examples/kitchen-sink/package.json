{
  "private": true,
  "workspaces": [
    "packages/*",
    "apps/*"
  ],
  "scripts": {
    "build": "turbo run build",
    "clean": "turbo run clean",
    "dev": "turbo run dev --no-cache --parallel --continue",
    "format": "prettier --write \"**/*.{ts,tsx,md}\"",
    "lint": "turbo run lint",
<<<<<<< HEAD
    "test": "turbo run test",
    "clean": "turbo run clean && rm -rf node_modules",
    "format": "prettier --write \"**/*.{ts,tsx,md}\"",
    "postinstall": "patch-package"
=======
    "test": "turbo run test"
>>>>>>> a0433e24
  },
  "devDependencies": {
    "patch-package": "^6.4.7",
    "prettier": "^2.5.1",
    "turbo": "latest"
  }
}<|MERGE_RESOLUTION|>--- conflicted
+++ resolved
@@ -10,17 +10,9 @@
     "dev": "turbo run dev --no-cache --parallel --continue",
     "format": "prettier --write \"**/*.{ts,tsx,md}\"",
     "lint": "turbo run lint",
-<<<<<<< HEAD
-    "test": "turbo run test",
-    "clean": "turbo run clean && rm -rf node_modules",
-    "format": "prettier --write \"**/*.{ts,tsx,md}\"",
-    "postinstall": "patch-package"
-=======
     "test": "turbo run test"
->>>>>>> a0433e24
   },
   "devDependencies": {
-    "patch-package": "^6.4.7",
     "prettier": "^2.5.1",
     "turbo": "latest"
   }
