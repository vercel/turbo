{
  "name": "with-npm",
  "private": true,
  "workspaces": [
    "apps/*",
    "packages/*"
  ],
  "scripts": {
    "build": "turbo run build",
    "dev": "turbo run dev",
    "lint": "turbo run lint",
    "format": "prettier --write \"**/*.{ts,tsx,md}\""
  },
  "devDependencies": {
    "@repo/eslint-config": "*",
    "@repo/typescript-config": "*",
<<<<<<< HEAD
    "prettier": "^3.1.1",
    "turbo": "^1.12.1"
=======
    "prettier": "^3.2.5",
    "turbo": "^1.12.4"
>>>>>>> f07566df
  },
  "packageManager": "npm@8.19.4",
  "engines": {
    "node": ">=18"
  }
}<|MERGE_RESOLUTION|>--- conflicted
+++ resolved
@@ -14,13 +14,8 @@
   "devDependencies": {
     "@repo/eslint-config": "*",
     "@repo/typescript-config": "*",
-<<<<<<< HEAD
-    "prettier": "^3.1.1",
-    "turbo": "^1.12.1"
-=======
     "prettier": "^3.2.5",
     "turbo": "^1.12.4"
->>>>>>> f07566df
   },
   "packageManager": "npm@8.19.4",
   "engines": {
