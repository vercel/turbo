{
  "name": "@repo/ui",
  "version": "0.0.0",
  "sideEffects": [
    "**/*.css"
  ],
  "exports": {
    "./styles.css": "./dist/index.css",
    "./card": "./src/card.tsx"
  },
  "license": "MIT",
  "scripts": {
    "build": "tailwindcss -i ./src/styles.css -o ./dist/index.css",
    "lint": "eslint src/",
    "dev": "tailwindcss -i ./src/styles.css -o ./dist/index.css --watch",
    "type-check": "tsc --noEmit"
  },
  "peerDependencies": {
    "react": "^18.2.0"
  },
  "devDependencies": {
    "@repo/eslint-config": "workspace:*",
    "@repo/tailwind-config": "workspace:*",
    "@repo/typescript-config": "workspace:*",
    "@types/react": "^18.2.61",
    "autoprefixer": "^10.4.18",
    "postcss": "^8.4.35",
    "react": "^18.2.0",
<<<<<<< HEAD
    "tailwindcss": "^3.4.0",
=======
    "tailwindcss": "^3.4.1",
    "tsup": "^8.0.2",
>>>>>>> 4ff45dd4
    "typescript": "^5.3.3"
  }
}<|MERGE_RESOLUTION|>--- conflicted
+++ resolved
@@ -26,12 +26,7 @@
     "autoprefixer": "^10.4.18",
     "postcss": "^8.4.35",
     "react": "^18.2.0",
-<<<<<<< HEAD
-    "tailwindcss": "^3.4.0",
-=======
     "tailwindcss": "^3.4.1",
-    "tsup": "^8.0.2",
->>>>>>> 4ff45dd4
     "typescript": "^5.3.3"
   }
 }