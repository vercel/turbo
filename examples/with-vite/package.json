{
  "private": true,
  "scripts": {
    "build": "turbo build",
    "dev": "turbo dev",
    "lint": "turbo lint",
    "format": "prettier --write \"**/*.{ts,tsx,md}\""
  },
  "devDependencies": {
    "eslint": "^8.57.0",
    "@repo/eslint-config": "workspace:*",
<<<<<<< HEAD
    "prettier": "^3.1.1",
    "turbo": "^1.12.1"
=======
    "prettier": "^3.2.5",
    "turbo": "^1.12.4"
>>>>>>> f07566df
  },
  "packageManager": "pnpm@8.9.0"
}<|MERGE_RESOLUTION|>--- conflicted
+++ resolved
@@ -9,13 +9,8 @@
   "devDependencies": {
     "eslint": "^8.57.0",
     "@repo/eslint-config": "workspace:*",
-<<<<<<< HEAD
-    "prettier": "^3.1.1",
-    "turbo": "^1.12.1"
-=======
     "prettier": "^3.2.5",
     "turbo": "^1.12.4"
->>>>>>> f07566df
   },
   "packageManager": "pnpm@8.9.0"
 }