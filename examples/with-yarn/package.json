{
  "name": "with-yarn",
  "private": true,
  "workspaces": [
    "apps/*",
    "packages/*"
  ],
  "scripts": {
    "build": "turbo run build",
    "dev": "turbo run dev",
    "lint": "turbo run lint",
    "format": "prettier --write \"**/*.{ts,tsx,md}\""
  },
  "devDependencies": {
    "@repo/eslint-config": "*",
<<<<<<< HEAD
    "prettier": "^3.1.1",
=======
    "@repo/typescript-config": "*",
    "prettier": "^3.2.5",
>>>>>>> 1eb99c12
    "turbo": "^1.12.4"
  },
  "packageManager": "yarn@1.22.19",
  "engines": {
    "node": ">=18"
  }
}<|MERGE_RESOLUTION|>--- conflicted
+++ resolved
@@ -13,12 +13,7 @@
   },
   "devDependencies": {
     "@repo/eslint-config": "*",
-<<<<<<< HEAD
-    "prettier": "^3.1.1",
-=======
-    "@repo/typescript-config": "*",
     "prettier": "^3.2.5",
->>>>>>> 1eb99c12
     "turbo": "^1.12.4"
   },
   "packageManager": "yarn@1.22.19",
