--- conflicted
+++ resolved
@@ -55,13 +55,10 @@
   },
   "packageManager": "pnpm@8.9.0",
   "engines": {
-<<<<<<< HEAD
     "node": "18.x"
   },
   "dependencies": {
-    "rustc": "^0.0.8"
-=======
+    "rustc": "^0.0.8",
     "node": "20.x"
->>>>>>> 1bdeea14
   }
 }