--- conflicted
+++ resolved
@@ -40,11 +40,7 @@
       "cargo fmt --"
     ]
   },
-<<<<<<< HEAD
-  "packageManager": "pnpm@8.9.0",
-=======
   "packageManager": "pnpm@8.14.0",
->>>>>>> 94429d0c
   "engines": {
     "node": "20.x"
   }
