--- conflicted
+++ resolved
@@ -113,11 +113,7 @@
 
       availableScripts.forEach((script) => {
         expect(mockConsole.log).toHaveBeenCalledWith(
-<<<<<<< HEAD
-          cyan(`  ${packageManager} run ${script}`)
-=======
-          expect.stringContaining(chalk.cyan(`${packageManager} run ${script}`))
->>>>>>> 00793fe3
+          expect.stringContaining(cyan(`${packageManager} run ${script}`))
         );
       });
 
@@ -204,11 +200,7 @@
 
       availableScripts.forEach((script) => {
         expect(mockConsole.log).toHaveBeenCalledWith(
-<<<<<<< HEAD
-          cyan(`  ${packageManager} run ${script}`)
-=======
-          expect.stringContaining(chalk.cyan(`${packageManager} run ${script}`))
->>>>>>> 00793fe3
+          expect.stringContaining(cyan(`${packageManager} run ${script}`))
         );
       });
 
