{
  "name": "@turbo/telemetry",
  "version": "0.0.0",
  "private": true,
  "description": "",
  "homepage": "https://turbo.build/repo",
  "keywords": [],
  "author": "Vercel",
  "license": "MIT",
  "repository": {
    "type": "git",
    "url": "https://github.com/vercel/turbo",
    "directory": "packages/turbo-telemetry"
  },
  "bugs": {
    "url": "https://github.com/vercel/turbo/issues"
  },
  "module": "src/index.ts",
  "main": "src/index.ts",
  "types": "src/index.ts",
  "scripts": {
    "test": "node --import tsx --test src/*.test.ts",
    "lint": "eslint src/",
    "check-types": "tsc --noEmit",
    "lint:prettier": "prettier -c . --cache --ignore-path=../../.prettierignore"
  },
  "dependencies": {
    "ci-info": "^4.0.0",
    "got": "^11.8.6",
<<<<<<< HEAD
    "picocolors": "1.0.1",
    "uuid": "^9.0.1",
=======
>>>>>>> db5a8cc4
    "zod": "^3.22.4"
  },
  "devDependencies": {
    "@turbo/eslint-config": "workspace:*",
    "@turbo/test-utils": "workspace:*",
    "@turbo/tsconfig": "workspace:*",
    "@turbo/types": "workspace:*",
    "@turbo/utils": "workspace:*",
    "@types/jest": "^27.4.0",
    "@types/node": "^20.11.30",
    "dirs-next": "0.0.1-canary.1",
    "jest": "^27.4.3",
    "ts-jest": "^27.1.1",
    "tsx": "^4.7.2",
    "typescript": "5.3.3"
  },
  "peerDependencies": {
    "commander": "^11.0.0"
  }
}<|MERGE_RESOLUTION|>--- conflicted
+++ resolved
@@ -27,11 +27,7 @@
   "dependencies": {
     "ci-info": "^4.0.0",
     "got": "^11.8.6",
-<<<<<<< HEAD
     "picocolors": "1.0.1",
-    "uuid": "^9.0.1",
-=======
->>>>>>> db5a8cc4
     "zod": "^3.22.4"
   },
   "devDependencies": {
