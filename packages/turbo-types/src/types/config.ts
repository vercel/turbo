--- conflicted
+++ resolved
@@ -110,13 +110,7 @@
    * A priority-ordered (most-significant to least-significant) array of project-anchored
    * Unix-style paths to `.env` files to include in the global hash.
    *
-<<<<<<< HEAD
-   * @defaultValue null
-=======
-   * Documentation: https://turbo.build/repo/docs/reference/configuration#globalDotEnv
-   *
    * @defaultValue `null`
->>>>>>> 219c1140
    */
   globalDotEnv?: null | Array<AnchoredUnixPath>;
 
@@ -235,13 +229,7 @@
    * A priority-ordered (most-significant to least-significant) array of workspace-anchored
    * Unix-style paths to `.env` files to include in the task hash.
    *
-<<<<<<< HEAD
-   * @defaultValue null
-=======
-   * Documentation: https://turbo.build/repo/docs/reference/configuration#dotEnv
-   *
    * @defaultValue `null`
->>>>>>> 219c1140
    */
   dotEnv?: null | Array<AnchoredUnixPath>;
 
