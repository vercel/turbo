lockfileVersion: 5.4

overrides:
  next@latest: 13.0.6

importers:

  .:
    specifiers:
      '@taplo/cli': ^0.5.2
      '@types/react': 18.0.26
      eslint: ^8.29.0
      eslint-config-next: ^13.0.6
      eslint-config-prettier: ^8.5.0
      husky: ^8.0.0
      lint-staged: ^13.1.0
      next: ^13.0.6
      npm-run-all: ^4.1.5
      prettier: ^2.8.1
      semver: ^7.3.8
      typescript: ^4.9.4
    devDependencies:
      '@taplo/cli': 0.5.2
      '@types/react': 18.0.26
      eslint: 8.29.0
      eslint-config-next: 13.0.6_ha6vam6werchizxrnqvarmz2zu
      eslint-config-prettier: 8.5.0_eslint@8.29.0
      husky: 8.0.3
      lint-staged: 13.1.0
      next: 13.0.6_biqbaboplfbrettd7655fr4n2y
      npm-run-all: 4.1.5
      prettier: 2.8.1
      semver: 7.3.8
      typescript: 4.9.4

  .github/actions/cargo-sweep:
    specifiers:
      '@actions/core': ^1.10.0
      '@actions/exec': ^1.1.1
      '@vercel/ncc': ^0.36.0
    dependencies:
      '@actions/core': 1.10.0
      '@actions/exec': 1.1.1
    devDependencies:
      '@vercel/ncc': 0.36.0

  .github/actions/turbopack-bump:
    specifiers:
      '@actions/core': ^1.10.0
      '@actions/github': 5.1.1
      '@types/node': 18.13.0
      '@vercel/ncc': ^0.36.0
    dependencies:
      '@actions/core': 1.10.0
      '@actions/github': 5.1.1
    devDependencies:
      '@types/node': 18.13.0
      '@vercel/ncc': 0.36.0

  benchmark:
    specifiers:
      '@types/node': ^16.11.49
      esbuild: ^0.15.0
      esbuild-register: ^3.3.2
      fs-extra: ^10.0.0
      ndjson: ^2.0.0
    dependencies:
      esbuild: 0.15.6
      esbuild-register: 3.3.3_esbuild@0.15.6
      fs-extra: 10.1.0
      ndjson: 2.0.0
    devDependencies:
      '@types/node': 16.11.56

  cli:
    specifiers:
      copy-template-dir: ^1.4.0
      esbuild: ^0.15.0
      esbuild-register: ^3.3.2
      execa: ^5.0.0
      faker: ^5.1.0
      fs-extra: ^9.1.0
      globby: 11.1.0
      ngraph.generators: ^19.3.0
      shelljs: ^0.8.4
      tar: 6.1.13
      uvu: ^0.5.3
      zstd-codec: 0.1.4
    devDependencies:
      copy-template-dir: 1.4.0
      esbuild: 0.15.6
      esbuild-register: 3.3.3_esbuild@0.15.6
      execa: 5.1.1
      faker: 5.5.3
      fs-extra: 9.1.0
      globby: 11.1.0
      ngraph.generators: 19.3.1
      shelljs: 0.8.5
      tar: 6.1.13
      uvu: 0.5.6
      zstd-codec: 0.1.4

  crates/turbopack-dev/js:
    specifiers:
      '@next/react-refresh-utils': ^13.0.6
      '@types/node': ^18.11.11
    dependencies:
      '@next/react-refresh-utils': 13.0.6_react-refresh@0.12.0
    devDependencies:
      '@types/node': 18.13.0

  crates/turbopack-node/js:
    specifiers:
      '@types/loader-runner': ^2.2.4
      '@types/node': ^18.11.11
      loader-runner: ^4.3.0
    dependencies:
      loader-runner: 4.3.0
    devDependencies:
      '@types/loader-runner': 2.2.4
      '@types/node': 18.11.11

  docs:
    specifiers:
      '@babel/core': 7.20.12
      '@headlessui/react': ^1.7.3
      '@heroicons/react': 1.0.6
      '@mdx-js/react': ^2.1.4
      '@react-aria/ssr': 3.3.0
      '@react-spring/web': ^9.6.1
      '@sentry/nextjs': ^7.17.3
      '@types/node': ^16.11.12
      '@types/react': 18.0.21
      '@vercel/analytics': ^0.1.1
      '@vercel/og': ^0.0.20
      autoprefixer: 10.4.14
      axios: 0.27.2
      classnames: 2.3.2
      csstype: 3.1.1
      eslint: 8.10.0
      eslint-config-next: 12.3.1
      eslint-config-prettier: 8.5.0
      framer-motion: ^7.3.6
      gray-matter: ^4.0.3
      next: ^13.0.0
      next-themes: ^0.2.0
      nextra: ^2.0.1
      nextra-theme-docs: ^2.0.1
      postcss: 8.4.20
      react: ^18.2.0
      react-dom: ^18.2.0
      rss: ^1.2.2
      swr: 1.3.0
      tailwindcss: 3.1.8
      turbo-types: workspace:*
      typescript: 4.8.4
    dependencies:
      '@headlessui/react': 1.7.3_biqbaboplfbrettd7655fr4n2y
      '@heroicons/react': 1.0.6_react@18.2.0
      '@mdx-js/react': 2.1.5_react@18.2.0
      '@react-aria/ssr': 3.3.0_react@18.2.0
      '@react-spring/web': 9.6.1_biqbaboplfbrettd7655fr4n2y
      '@sentry/nextjs': 7.17.3_next@13.0.3+react@18.2.0
      '@vercel/analytics': 0.1.1_react@18.2.0
      '@vercel/og': 0.0.20
      axios: 0.27.2
      classnames: 2.3.2
      framer-motion: 7.3.6_biqbaboplfbrettd7655fr4n2y
      next: 13.0.3_pjwopsidmaokadturxaafygjp4
      next-themes: 0.2.0_ogpkrxaz2lg6nectum6dl66tn4
      nextra: 2.0.1_ogpkrxaz2lg6nectum6dl66tn4
      nextra-theme-docs: 2.0.1_ogpkrxaz2lg6nectum6dl66tn4
      react: 18.2.0
      react-dom: 18.2.0_react@18.2.0
      swr: 1.3.0_react@18.2.0
    devDependencies:
      '@babel/core': 7.20.12
      '@types/node': 16.11.44
      '@types/react': 18.0.21
      autoprefixer: 10.4.14_postcss@8.4.20
      csstype: 3.1.1
      eslint: 8.10.0
      eslint-config-next: 12.3.1_anixf2a3nmugjbelf5zfsvcsdy
      eslint-config-prettier: 8.5.0_eslint@8.10.0
      gray-matter: 4.0.3
      postcss: 8.4.20
      rss: 1.2.2
      tailwindcss: 3.1.8_postcss@8.4.20
      turbo-types: link:../packages/turbo-types
      typescript: 4.8.4

  packages/create-turbo:
    specifiers:
      '@types/chalk-animation': ^1.6.0
      '@types/fs-extra': ^9.0.13
      '@types/gradient-string': ^1.1.2
      '@types/inquirer': ^7.3.1
      '@types/jest': ^27.4.0
      '@types/node': ^16.11.12
      '@types/rimraf': ^3.0.2
      '@types/semver': ^7.3.9
      chalk: 2.4.2
      eslint: ^7.23.0
      execa: 5.1.1
      fs-extra: ^10.1.0
      gradient-string: ^2.0.0
      inquirer: ^8.0.0
      jest: ^27.4.3
      meow: ^7.1.1
      ora: 4.1.1
      rimraf: ^3.0.2
      semver: ^7.3.7
      strip-ansi: ^6.0.1
      ts-jest: ^27.1.1
      tsconfig: workspace:*
      tsup: ^5.10.3
      typescript: ^4.5.5
      update-check: ^1.5.4
    dependencies:
      chalk: 2.4.2
      execa: 5.1.1
      fs-extra: 10.1.0
      gradient-string: 2.0.1
      inquirer: 8.2.4
      meow: 7.1.1
      ora: 4.1.1
      rimraf: 3.0.2
      semver: 7.3.7
      update-check: 1.5.4
    devDependencies:
      '@types/chalk-animation': 1.6.1
      '@types/fs-extra': 9.0.13
      '@types/gradient-string': 1.1.2
      '@types/inquirer': 7.3.3
      '@types/jest': 27.5.2
      '@types/node': 16.11.44
      '@types/rimraf': 3.0.2
      '@types/semver': 7.3.12
      eslint: 7.32.0
      jest: 27.5.1
      strip-ansi: 6.0.1
      ts-jest: 27.1.5_33teeovbg7qyb2atewgc6tchgq
      tsconfig: link:../tsconfig
      tsup: 5.12.9_typescript@4.7.4
      typescript: 4.7.4

  packages/eslint-config-turbo:
    specifiers:
      '@types/eslint': ^8.4.5
      eslint: '>6.6.0'
      eslint-plugin-turbo: workspace:*
    dependencies:
      eslint: 8.23.0
      eslint-plugin-turbo: link:../eslint-plugin-turbo
    devDependencies:
      '@types/eslint': 8.4.6

  packages/eslint-plugin-turbo:
    specifiers:
      '@types/eslint': ^8.4.5
      '@types/estree': ^1.0.0
      '@types/jest': ^27.4.0
      '@types/node': ^16.11.12
      eslint: '>6.6.0'
      jest: ^27.4.3
      json5: ^2.2.1
      ts-jest: ^27.1.1
      tsconfig: workspace:*
      tsup: ^6.2.0
      turbo-test-utils: workspace:*
      turbo-types: workspace:*
      turbo-utils: workspace:*
      typescript: ^4.7.4
    dependencies:
      eslint: 8.23.0
    devDependencies:
      '@types/eslint': 8.4.6
      '@types/estree': 1.0.0
      '@types/jest': 27.5.2
      '@types/node': 16.11.44
      jest: 27.5.1
      json5: 2.2.1
      ts-jest: 27.1.5_vwbkq6iekkdgzr33wjcnr3wuaq
      tsconfig: link:../tsconfig
      tsup: 6.2.3_typescript@4.7.4
      turbo-test-utils: link:../turbo-test-utils
      turbo-types: link:../turbo-types
      turbo-utils: link:../turbo-utils
      typescript: 4.7.4

  packages/node-module-trace:
    specifiers: {}

  packages/tsconfig:
    specifiers: {}

  packages/turbo-codemod:
    specifiers:
      '@types/chalk-animation': ^1.6.0
      '@types/diff': ^5.0.2
      '@types/fs-extra': ^9.0.13
      '@types/gradient-string': ^1.1.2
      '@types/inquirer': ^8.2.0
      '@types/jest': ^27.4.0
      '@types/node': ^16.11.12
      '@types/semver': ^7.3.9
      '@types/uuid': ^9.0.0
      axios: 0.27.2
      chalk: 2.4.2
      commander: ^9.5.0
      deepmerge: ^4.2.2
      diff: ^5.1.0
      eslint: ^7.23.0
      find-up: 4.1.0
      fs-extra: ^10.0.0
      gradient-string: ^2.0.0
      inquirer: ^8.2.4
      inquirer-file-tree-selection-prompt: ^1.0.19
      is-git-clean: ^1.1.0
      jest: ^27.4.3
      ora: 4.1.1
      plop: ^3.1.1
      semver: ^7.3.7
      ts-jest: ^27.1.1
      tsconfig: workspace:*
      tsup: ^5.10.3
      turbo-test-utils: workspace:*
      turbo-types: workspace:*
      turbo-utils: workspace:*
      typescript: ^4.5.5
      update-check: ^1.5.4
    dependencies:
      axios: 0.27.2
      chalk: 2.4.2
      commander: 9.5.0
      diff: 5.1.0
      find-up: 4.1.0
      fs-extra: 10.1.0
      gradient-string: 2.0.1
      inquirer: 8.2.4
      inquirer-file-tree-selection-prompt: 1.0.19
      is-git-clean: 1.1.0
      ora: 4.1.1
      semver: 7.3.8
      update-check: 1.5.4
    devDependencies:
      '@types/chalk-animation': 1.6.1
      '@types/diff': 5.0.2
      '@types/fs-extra': 9.0.13
      '@types/gradient-string': 1.1.2
      '@types/inquirer': 8.2.5
      '@types/jest': 27.5.2
      '@types/node': 16.11.44
      '@types/semver': 7.3.12
      '@types/uuid': 9.0.0
      deepmerge: 4.2.2
      eslint: 7.32.0
      jest: 27.5.1
      plop: 3.1.1
      ts-jest: 27.1.5_33teeovbg7qyb2atewgc6tchgq
      tsconfig: link:../tsconfig
      tsup: 5.12.9_typescript@4.7.4
      turbo-test-utils: link:../turbo-test-utils
      turbo-types: link:../turbo-types
      turbo-utils: link:../turbo-utils
      typescript: 4.7.4

  packages/turbo-ignore:
    specifiers:
      '@types/jest': ^27.4.0
      '@types/node': ^16.11.12
      eslint: ^8.20.0
      jest: ^27.4.3
      ts-jest: ^27.1.1
      tsconfig: workspace:*
      tsup: ^5.12.1
      turbo-test-utils: workspace:^0.0.0
      turbo-utils: workspace:*
      typescript: ^4.7.4
    devDependencies:
      '@types/jest': 27.5.2
      '@types/node': 16.11.44
      eslint: 8.23.0
      jest: 27.5.1
      ts-jest: 27.1.5_33teeovbg7qyb2atewgc6tchgq
      tsconfig: link:../tsconfig
      tsup: 5.12.9_typescript@4.7.4
      turbo-test-utils: link:../turbo-test-utils
      turbo-utils: link:../turbo-utils
      typescript: 4.7.4

  packages/turbo-test-utils:
    specifiers:
      '@types/fs-extra': ^9.0.13
      '@types/jest': ^27.4.0
      '@types/js-yaml': ^4.0.5
      '@types/node': ^16.11.12
      '@types/uuid': ^9.0.0
      fs-extra: ^11.1.0
      jest: ^27.4.3
      js-yaml: ^4.1.0
      json5: ^2.2.3
      ts-jest: ^27.1.1
      tsconfig: workspace:*
      typescript: ^4.7.4
      uuid: ^9.0.0
    dependencies:
      fs-extra: 11.1.0
      js-yaml: 4.1.0
      json5: 2.2.3
      uuid: 9.0.0
    devDependencies:
      '@types/fs-extra': 9.0.13
      '@types/jest': 27.5.2
      '@types/js-yaml': 4.0.5
      '@types/node': 16.11.56
      '@types/uuid': 9.0.0
      jest: 27.5.1
      ts-jest: 27.1.5_ndeyfkjscoamnbcpt4q6qsiybu
      tsconfig: link:../tsconfig
      typescript: 4.9.4

  packages/turbo-tracing-next-plugin:
    specifiers:
      '@vercel/webpack-nft': workspace:*
      next: ^13.0.6
    dependencies:
      '@vercel/webpack-nft': link:../webpack-nmt
    devDependencies:
      next: 13.0.6_biqbaboplfbrettd7655fr4n2y

  packages/turbo-tracing-next-plugin/test/with-mongodb-mongoose:
    specifiers:
      '@vercel/experimental-nft-next-plugin': workspace:*
      cross-env: ^7.0.3
      mongoose: ^6.4.5
      next: 13.0.6
      react: ^18.2.0
      react-dom: ^18.2.0
      swr: ^1.3.0
    dependencies:
      mongoose: 6.6.5
      next: 13.0.6_biqbaboplfbrettd7655fr4n2y
      react: 18.2.0
      react-dom: 18.2.0_react@18.2.0
      swr: 1.3.0_react@18.2.0
    devDependencies:
      '@vercel/experimental-nft-next-plugin': link:../..
      cross-env: 7.0.3

  packages/turbo-types:
    specifiers:
      ts-json-schema-generator: 1.1.2
      tsconfig: workspace:*
    dependencies:
      ts-json-schema-generator: 1.1.2
    devDependencies:
      tsconfig: link:../tsconfig

  packages/turbo-utils:
    specifiers:
      '@manypkg/find-root': ^1.1.0
      '@types/jest': ^27.4.0
      '@types/js-yaml': ^4.0.5
      '@types/node': ^16.11.12
      eslint: ^8.23.0
      execa: 5.1.1
      fast-glob: ^3.2.12
      jest: ^27.4.3
      js-yaml: ^4.1.0
      json5: ^2.2.3
      ts-jest: ^27.1.1
      tsconfig: workspace:*
      tsup: ^5.12.1
      turbo-test-utils: workspace:*
      turbo-types: workspace:*
      typescript: ^4.7.4
    devDependencies:
      '@manypkg/find-root': 1.1.0
      '@types/jest': 27.5.2
      '@types/js-yaml': 4.0.5
      '@types/node': 16.11.44
      eslint: 8.23.0
      execa: 5.1.1
      fast-glob: 3.2.12
      jest: 27.5.1
      js-yaml: 4.1.0
      json5: 2.2.3
      ts-jest: 27.1.5_33teeovbg7qyb2atewgc6tchgq
      tsconfig: link:../tsconfig
      tsup: 5.12.9_typescript@4.7.4
      turbo-test-utils: link:../turbo-test-utils
      turbo-types: link:../turbo-types
      typescript: 4.7.4

  packages/turbo-workspaces:
    specifiers:
      '@types/chalk-animation': ^1.6.0
      '@types/fs-extra': ^9.0.13
      '@types/gradient-string': ^1.1.2
      '@types/inquirer': ^7.3.1
      '@types/jest': ^27.4.0
      '@types/js-yaml': ^4.0.5
      '@types/node': ^16.11.12
      '@types/rimraf': ^3.0.2
      '@types/semver': ^7.3.9
      chalk: 2.4.2
      commander: ^10.0.0
      eslint: ^7.23.0
      execa: 5.1.1
      fast-glob: ^3.2.12
      fs-extra: ^10.1.0
      gradient-string: ^2.0.0
      inquirer: ^8.0.0
      jest: ^27.4.3
      js-yaml: ^4.1.0
      ora: 4.1.1
      rimraf: ^3.0.2
      semver: ^7.3.5
      strip-ansi: ^6.0.1
      ts-jest: ^27.1.1
      tsconfig: workspace:*
      tsup: ^5.10.3
      turbo-test-utils: workspace:*
      turbo-utils: workspace:*
      typescript: ^4.5.5
      update-check: ^1.5.4
    dependencies:
      chalk: 2.4.2
      commander: 10.0.0
      execa: 5.1.1
      fast-glob: 3.2.12
      fs-extra: 10.1.0
      gradient-string: 2.0.1
      inquirer: 8.2.4
      js-yaml: 4.1.0
      ora: 4.1.1
      rimraf: 3.0.2
      semver: 7.3.8
      update-check: 1.5.4
    devDependencies:
      '@types/chalk-animation': 1.6.1
      '@types/fs-extra': 9.0.13
      '@types/gradient-string': 1.1.2
      '@types/inquirer': 7.3.3
      '@types/jest': 27.5.2
      '@types/js-yaml': 4.0.5
      '@types/node': 16.11.56
      '@types/rimraf': 3.0.2
      '@types/semver': 7.3.12
      eslint: 7.32.0
      jest: 27.5.1
      strip-ansi: 6.0.1
      ts-jest: 27.1.5_zlm4upq2etzozjdcmm6nf7lnf4
      tsconfig: link:../tsconfig
      tsup: 5.12.9_typescript@4.9.4
      turbo-test-utils: link:../turbo-test-utils
      turbo-utils: link:../turbo-utils
      typescript: 4.9.4

  packages/webpack-nmt:
    specifiers:
      '@types/webpack': ^5.28.0
      '@vercel/experimental-nft': workspace:*
      webpack: ^5.75.0
    dependencies:
      '@vercel/experimental-nft': link:../node-module-trace
    devDependencies:
      '@types/webpack': 5.28.0
      webpack: 5.75.0

packages:

  /@actions/core/1.10.0:
    resolution: {integrity: sha512-2aZDDa3zrrZbP5ZYg159sNoLRb61nQ7awl5pSvIq5Qpj81vwDzdMRKzkWJGJuwVvWpvZKx7vspJALyvaaIQyug==}
    dependencies:
      '@actions/http-client': 2.0.1
      uuid: 8.3.2
    dev: false

  /@actions/exec/1.1.1:
    resolution: {integrity: sha512-+sCcHHbVdk93a0XT19ECtO/gIXoxvdsgQLzb2fE2/5sIZmWQuluYyjPQtrtTHdU1YzTZ7bAPN4sITq2xi1679w==}
    dependencies:
      '@actions/io': 1.1.2
    dev: false

  /@actions/github/5.1.1:
    resolution: {integrity: sha512-Nk59rMDoJaV+mHCOJPXuvB1zIbomlKS0dmSIqPGxd0enAXBnOfn4VWF+CGtRCwXZG9Epa54tZA7VIRlJDS8A6g==}
    dependencies:
      '@actions/http-client': 2.0.1
      '@octokit/core': 3.6.0
      '@octokit/plugin-paginate-rest': 2.21.3_@octokit+core@3.6.0
      '@octokit/plugin-rest-endpoint-methods': 5.16.2_@octokit+core@3.6.0
    transitivePeerDependencies:
      - encoding
    dev: false

  /@actions/http-client/2.0.1:
    resolution: {integrity: sha512-PIXiMVtz6VvyaRsGY268qvj57hXQEpsYogYOu2nrQhlf+XCGmZstmuZBbAybUl1nQGnvS1k1eEsQ69ZoD7xlSw==}
    dependencies:
      tunnel: 0.0.6
    dev: false

  /@actions/io/1.1.2:
    resolution: {integrity: sha512-d+RwPlMp+2qmBfeLYPLXuSRykDIFEwdTA0MMxzS9kh4kvP1ftrc/9fzy6pX6qAjthdXruHQ6/6kjT/DNo5ALuw==}
    dev: false

  /@ampproject/remapping/2.2.0:
    resolution: {integrity: sha512-qRmjj8nj9qmLTQXXmaR1cck3UXSRMPrbsLJAasZpF+t3riI71BXed5ebIOYwQntykeZuhjsdweEc9BxH5Jc26w==}
    engines: {node: '>=6.0.0'}
    dependencies:
      '@jridgewell/gen-mapping': 0.1.1
      '@jridgewell/trace-mapping': 0.3.17

  /@babel/code-frame/7.12.11:
    resolution: {integrity: sha512-Zt1yodBx1UcyiePMSkWnU4hPqhwq7hGi2nFL1LeA3EUl+q2LQx16MISgJ0+z7dnmgvP9QtIleuETGOiOH1RcIw==}
    dependencies:
      '@babel/highlight': 7.18.6
    dev: true

  /@babel/code-frame/7.18.6:
    resolution: {integrity: sha512-TDCmlK5eOvH+eH7cdAFlNXeVJqWIQ7gW9tY1GJIpUtFb6CmjVyq2VM3u71bOyR8CRihcCgMUYoDNyLXao3+70Q==}
    engines: {node: '>=6.9.0'}
    dependencies:
      '@babel/highlight': 7.18.6

  /@babel/compat-data/7.20.5:
    resolution: {integrity: sha512-KZXo2t10+/jxmkhNXc7pZTqRvSOIvVv/+lJwHS+B2rErwOyjuVRh60yVpb7liQ1U5t7lLJ1bz+t8tSypUZdm0g==}
    engines: {node: '>=6.9.0'}

  /@babel/core/7.20.12:
    resolution: {integrity: sha512-XsMfHovsUYHFMdrIHkZphTN/2Hzzi78R08NuHfDBehym2VsPDL6Zn/JAD/JQdnRvbSsbQc4mVaU1m6JgtTEElg==}
    engines: {node: '>=6.9.0'}
    dependencies:
      '@ampproject/remapping': 2.2.0
      '@babel/code-frame': 7.18.6
      '@babel/generator': 7.21.1
      '@babel/helper-compilation-targets': 7.20.7_@babel+core@7.20.12
      '@babel/helper-module-transforms': 7.20.11
      '@babel/helpers': 7.20.7
      '@babel/parser': 7.21.2
      '@babel/template': 7.20.7
      '@babel/traverse': 7.21.2
      '@babel/types': 7.21.2
      convert-source-map: 1.9.0
      debug: 4.3.4
      gensync: 1.0.0-beta.2
      json5: 2.2.3
      semver: 6.3.0
    transitivePeerDependencies:
      - supports-color

  /@babel/generator/7.21.1:
    resolution: {integrity: sha512-1lT45bAYlQhFn/BHivJs43AiW2rg3/UbLyShGfF3C0KmHvO5fSghWd5kBJy30kpRRucGzXStvnnCFniCR2kXAA==}
    engines: {node: '>=6.9.0'}
    dependencies:
      '@babel/types': 7.21.2
      '@jridgewell/gen-mapping': 0.3.2
      '@jridgewell/trace-mapping': 0.3.17
      jsesc: 2.5.2

  /@babel/helper-compilation-targets/7.20.7_@babel+core@7.20.12:
    resolution: {integrity: sha512-4tGORmfQcrc+bvrjb5y3dG9Mx1IOZjsHqQVUz7XCNHO+iTmqxWnVg3KRygjGmpRLJGdQSKuvFinbIb0CnZwHAQ==}
    engines: {node: '>=6.9.0'}
    peerDependencies:
      '@babel/core': ^7.0.0
    dependencies:
      '@babel/compat-data': 7.20.5
      '@babel/core': 7.20.12
      '@babel/helper-validator-option': 7.21.0
      browserslist: 4.21.5
      lru-cache: 5.1.1
      semver: 6.3.0

  /@babel/helper-environment-visitor/7.18.9:
    resolution: {integrity: sha512-3r/aACDJ3fhQ/EVgFy0hpj8oHyHpQc+LPtJoY9SzTThAsStm4Ptegq92vqKoE3vD706ZVFWITnMnxucw+S9Ipg==}
    engines: {node: '>=6.9.0'}

  /@babel/helper-function-name/7.21.0:
    resolution: {integrity: sha512-HfK1aMRanKHpxemaY2gqBmL04iAPOPRj7DxtNbiDOrJK+gdwkiNRVpCpUJYbUT+aZyemKN8brqTOxzCaG6ExRg==}
    engines: {node: '>=6.9.0'}
    dependencies:
      '@babel/template': 7.20.7
      '@babel/types': 7.21.2

  /@babel/helper-hoist-variables/7.18.6:
    resolution: {integrity: sha512-UlJQPkFqFULIcyW5sbzgbkxn2FKRgwWiRexcuaR8RNJRy8+LLveqPjwZV/bwrLZCN0eUHD/x8D0heK1ozuoo6Q==}
    engines: {node: '>=6.9.0'}
    dependencies:
      '@babel/types': 7.21.2

  /@babel/helper-module-imports/7.18.6:
    resolution: {integrity: sha512-0NFvs3VkuSYbFi1x2Vd6tKrywq+z/cLeYC/RJNFrIX/30Bf5aiGYbtvGXolEktzJH8o5E5KJ3tT+nkxuuZFVlA==}
    engines: {node: '>=6.9.0'}
    dependencies:
      '@babel/types': 7.21.2

  /@babel/helper-module-transforms/7.20.11:
    resolution: {integrity: sha512-uRy78kN4psmji1s2QtbtcCSaj/LILFDp0f/ymhpQH5QY3nljUZCaNWz9X1dEj/8MBdBEFECs7yRhKn8i7NjZgg==}
    engines: {node: '>=6.9.0'}
    dependencies:
      '@babel/helper-environment-visitor': 7.18.9
      '@babel/helper-module-imports': 7.18.6
      '@babel/helper-simple-access': 7.20.2
      '@babel/helper-split-export-declaration': 7.18.6
      '@babel/helper-validator-identifier': 7.19.1
      '@babel/template': 7.20.7
      '@babel/traverse': 7.20.12
      '@babel/types': 7.21.0
    transitivePeerDependencies:
      - supports-color

  /@babel/helper-plugin-utils/7.20.2:
    resolution: {integrity: sha512-8RvlJG2mj4huQ4pZ+rU9lqKi9ZKiRmuvGuM2HlWmkmgOhbs6zEAw6IEiJ5cQqGbDzGZOhwuOQNtZMi/ENLjZoQ==}
    engines: {node: '>=6.9.0'}
    dev: true

  /@babel/helper-simple-access/7.20.2:
    resolution: {integrity: sha512-+0woI/WPq59IrqDYbVGfshjT5Dmk/nnbdpcF8SnMhhXObpTq2KNBdLFRFrkVdbDOyUmHBCxzm5FHV1rACIkIbA==}
    engines: {node: '>=6.9.0'}
    dependencies:
      '@babel/types': 7.21.2

  /@babel/helper-split-export-declaration/7.18.6:
    resolution: {integrity: sha512-bde1etTx6ZyTmobl9LLMMQsaizFVZrquTEHOqKeQESMKo4PlObf+8+JA25ZsIpZhT/WEd39+vOdLXAFG/nELpA==}
    engines: {node: '>=6.9.0'}
    dependencies:
      '@babel/types': 7.21.2

  /@babel/helper-string-parser/7.19.4:
    resolution: {integrity: sha512-nHtDoQcuqFmwYNYPz3Rah5ph2p8PFeFCsZk9A/48dPc/rGocJ5J3hAAZ7pb76VWX3fZKu+uEr/FhH5jLx7umrw==}
    engines: {node: '>=6.9.0'}

  /@babel/helper-validator-identifier/7.19.1:
    resolution: {integrity: sha512-awrNfaMtnHUr653GgGEs++LlAvW6w+DcPrOliSMXWCKo597CwL5Acf/wWdNkf/tfEQE3mjkeD1YOVZOUV/od1w==}
    engines: {node: '>=6.9.0'}

  /@babel/helper-validator-option/7.21.0:
    resolution: {integrity: sha512-rmL/B8/f0mKS2baE9ZpyTcTavvEuWhTTW8amjzXNvYG4AwBsqTLikfXsEofsJEfKHf+HQVQbFOHy6o+4cnC/fQ==}
    engines: {node: '>=6.9.0'}

  /@babel/helpers/7.20.7:
    resolution: {integrity: sha512-PBPjs5BppzsGaxHQCDKnZ6Gd9s6xl8bBCluz3vEInLGRJmnZan4F6BYCeqtyXqkk4W5IlPmjK4JlOuZkpJ3xZA==}
    engines: {node: '>=6.9.0'}
    dependencies:
      '@babel/template': 7.20.7
      '@babel/traverse': 7.20.12
      '@babel/types': 7.21.0
    transitivePeerDependencies:
      - supports-color

  /@babel/highlight/7.18.6:
    resolution: {integrity: sha512-u7stbOuYjaPezCuLj29hNW1v64M2Md2qupEKP1fHc7WdOA3DgLh37suiSrZYY7haUB7iBeQZ9P1uiRF359do3g==}
    engines: {node: '>=6.9.0'}
    dependencies:
      '@babel/helper-validator-identifier': 7.19.1
      chalk: 2.4.2
      js-tokens: 4.0.0

  /@babel/parser/7.20.7:
    resolution: {integrity: sha512-T3Z9oHybU+0vZlY9CiDSJQTD5ZapcW18ZctFMi0MOAl/4BjFF4ul7NVSARLdbGO5vDqy9eQiGTV0LtKfvCYvcg==}
    engines: {node: '>=6.0.0'}
    hasBin: true
    dependencies:
      '@babel/types': 7.21.2

  /@babel/parser/7.21.2:
    resolution: {integrity: sha512-URpaIJQwEkEC2T9Kn+Ai6Xe/02iNaVCuT/PtoRz3GPVJVDpPd7mLo+VddTbhCRU9TXqW5mSrQfXZyi8kDKOVpQ==}
    engines: {node: '>=6.0.0'}
    hasBin: true
    dependencies:
      '@babel/types': 7.21.2

  /@babel/plugin-syntax-async-generators/7.8.4_@babel+core@7.20.12:
    resolution: {integrity: sha512-tycmZxkGfZaxhMRbXlPXuVFpdWlXpir2W4AMhSJgRKzk/eDlIXOhb2LHWoLpDF7TEHylV5zNhykX6KAgHJmTNw==}
    peerDependencies:
      '@babel/core': ^7.0.0-0
    dependencies:
      '@babel/core': 7.20.12
      '@babel/helper-plugin-utils': 7.20.2
    dev: true

  /@babel/plugin-syntax-bigint/7.8.3_@babel+core@7.20.12:
    resolution: {integrity: sha512-wnTnFlG+YxQm3vDxpGE57Pj0srRU4sHE/mDkt1qv2YJJSeUAec2ma4WLUnUPeKjyrfntVwe/N6dCXpU+zL3Npg==}
    peerDependencies:
      '@babel/core': ^7.0.0-0
    dependencies:
      '@babel/core': 7.20.12
      '@babel/helper-plugin-utils': 7.20.2
    dev: true

  /@babel/plugin-syntax-class-properties/7.12.13_@babel+core@7.20.12:
    resolution: {integrity: sha512-fm4idjKla0YahUNgFNLCB0qySdsoPiZP3iQE3rky0mBUtMZ23yDJ9SJdg6dXTSDnulOVqiF3Hgr9nbXvXTQZYA==}
    peerDependencies:
      '@babel/core': ^7.0.0-0
    dependencies:
      '@babel/core': 7.20.12
      '@babel/helper-plugin-utils': 7.20.2
    dev: true

  /@babel/plugin-syntax-import-meta/7.10.4_@babel+core@7.20.12:
    resolution: {integrity: sha512-Yqfm+XDx0+Prh3VSeEQCPU81yC+JWZ2pDPFSS4ZdpfZhp4MkFMaDC1UqseovEKwSUpnIL7+vK+Clp7bfh0iD7g==}
    peerDependencies:
      '@babel/core': ^7.0.0-0
    dependencies:
      '@babel/core': 7.20.12
      '@babel/helper-plugin-utils': 7.20.2
    dev: true

  /@babel/plugin-syntax-json-strings/7.8.3_@babel+core@7.20.12:
    resolution: {integrity: sha512-lY6kdGpWHvjoe2vk4WrAapEuBR69EMxZl+RoGRhrFGNYVK8mOPAW8VfbT/ZgrFbXlDNiiaxQnAtgVCZ6jv30EA==}
    peerDependencies:
      '@babel/core': ^7.0.0-0
    dependencies:
      '@babel/core': 7.20.12
      '@babel/helper-plugin-utils': 7.20.2
    dev: true

  /@babel/plugin-syntax-logical-assignment-operators/7.10.4_@babel+core@7.20.12:
    resolution: {integrity: sha512-d8waShlpFDinQ5MtvGU9xDAOzKH47+FFoney2baFIoMr952hKOLp1HR7VszoZvOsV/4+RRszNY7D17ba0te0ig==}
    peerDependencies:
      '@babel/core': ^7.0.0-0
    dependencies:
      '@babel/core': 7.20.12
      '@babel/helper-plugin-utils': 7.20.2
    dev: true

  /@babel/plugin-syntax-nullish-coalescing-operator/7.8.3_@babel+core@7.20.12:
    resolution: {integrity: sha512-aSff4zPII1u2QD7y+F8oDsz19ew4IGEJg9SVW+bqwpwtfFleiQDMdzA/R+UlWDzfnHFCxxleFT0PMIrR36XLNQ==}
    peerDependencies:
      '@babel/core': ^7.0.0-0
    dependencies:
      '@babel/core': 7.20.12
      '@babel/helper-plugin-utils': 7.20.2
    dev: true

  /@babel/plugin-syntax-numeric-separator/7.10.4_@babel+core@7.20.12:
    resolution: {integrity: sha512-9H6YdfkcK/uOnY/K7/aA2xpzaAgkQn37yzWUMRK7OaPOqOpGS1+n0H5hxT9AUw9EsSjPW8SVyMJwYRtWs3X3ug==}
    peerDependencies:
      '@babel/core': ^7.0.0-0
    dependencies:
      '@babel/core': 7.20.12
      '@babel/helper-plugin-utils': 7.20.2
    dev: true

  /@babel/plugin-syntax-object-rest-spread/7.8.3_@babel+core@7.20.12:
    resolution: {integrity: sha512-XoqMijGZb9y3y2XskN+P1wUGiVwWZ5JmoDRwx5+3GmEplNyVM2s2Dg8ILFQm8rWM48orGy5YpI5Bl8U1y7ydlA==}
    peerDependencies:
      '@babel/core': ^7.0.0-0
    dependencies:
      '@babel/core': 7.20.12
      '@babel/helper-plugin-utils': 7.20.2
    dev: true

  /@babel/plugin-syntax-optional-catch-binding/7.8.3_@babel+core@7.20.12:
    resolution: {integrity: sha512-6VPD0Pc1lpTqw0aKoeRTMiB+kWhAoT24PA+ksWSBrFtl5SIRVpZlwN3NNPQjehA2E/91FV3RjLWoVTglWcSV3Q==}
    peerDependencies:
      '@babel/core': ^7.0.0-0
    dependencies:
      '@babel/core': 7.20.12
      '@babel/helper-plugin-utils': 7.20.2
    dev: true

  /@babel/plugin-syntax-optional-chaining/7.8.3_@babel+core@7.20.12:
    resolution: {integrity: sha512-KoK9ErH1MBlCPxV0VANkXW2/dw4vlbGDrFgz8bmUsBGYkFRcbRwMh6cIJubdPrkxRwuGdtCk0v/wPTKbQgBjkg==}
    peerDependencies:
      '@babel/core': ^7.0.0-0
    dependencies:
      '@babel/core': 7.20.12
      '@babel/helper-plugin-utils': 7.20.2
    dev: true

  /@babel/plugin-syntax-top-level-await/7.14.5_@babel+core@7.20.12:
    resolution: {integrity: sha512-hx++upLv5U1rgYfwe1xBQUhRmU41NEvpUvrp8jkrSCdvGSnM5/qdRMtylJ6PG5OFkBaHkbTAKTnd3/YyESRHFw==}
    engines: {node: '>=6.9.0'}
    peerDependencies:
      '@babel/core': ^7.0.0-0
    dependencies:
      '@babel/core': 7.20.12
      '@babel/helper-plugin-utils': 7.20.2
    dev: true

  /@babel/plugin-syntax-typescript/7.20.0_@babel+core@7.20.12:
    resolution: {integrity: sha512-rd9TkG+u1CExzS4SM1BlMEhMXwFLKVjOAFFCDx9PbX5ycJWDoWMcwdJH9RhkPu1dOgn5TrxLot/Gx6lWFuAUNQ==}
    engines: {node: '>=6.9.0'}
    peerDependencies:
      '@babel/core': ^7.0.0-0
    dependencies:
      '@babel/core': 7.20.12
      '@babel/helper-plugin-utils': 7.20.2
    dev: true

  /@babel/runtime-corejs3/7.20.6:
    resolution: {integrity: sha512-tqeujPiuEfcH067mx+7otTQWROVMKHXEaOQcAeNV5dDdbPWvPcFA8/W9LXw2NfjNmOetqLl03dfnG2WALPlsRQ==}
    engines: {node: '>=6.9.0'}
    dependencies:
      core-js-pure: 3.26.1
      regenerator-runtime: 0.13.11
    dev: true

  /@babel/runtime/7.18.9:
    resolution: {integrity: sha512-lkqXDcvlFT5rvEjiu6+QYO+1GXrEHRo2LOtS7E4GtX5ESIZOgepqsZBVIj6Pv+a6zqsya9VCgiK1KAK4BvJDAw==}
    engines: {node: '>=6.9.0'}
    dependencies:
      regenerator-runtime: 0.13.9

  /@babel/runtime/7.20.6:
    resolution: {integrity: sha512-Q+8MqP7TiHMWzSfwiJwXCjyf4GYA4Dgw3emg/7xmwsdLJOZUp+nMqcOwOzzYheuM1rhDu8FSj2l0aoMygEuXuA==}
    engines: {node: '>=6.9.0'}
    dependencies:
      regenerator-runtime: 0.13.11
    dev: true

  /@babel/template/7.20.7:
    resolution: {integrity: sha512-8SegXApWe6VoNw0r9JHpSteLKTpTiLZ4rMlGIm9JQ18KiCtyQiAMEazujAHrUS5flrcqYZa75ukev3P6QmUwUw==}
    engines: {node: '>=6.9.0'}
    dependencies:
      '@babel/code-frame': 7.18.6
      '@babel/parser': 7.20.7
      '@babel/types': 7.21.0

  /@babel/traverse/7.20.12:
    resolution: {integrity: sha512-MsIbFN0u+raeja38qboyF8TIT7K0BFzz/Yd/77ta4MsUsmP2RAnidIlwq7d5HFQrH/OZJecGV6B71C4zAgpoSQ==}
    engines: {node: '>=6.9.0'}
    dependencies:
      '@babel/code-frame': 7.18.6
      '@babel/generator': 7.21.1
      '@babel/helper-environment-visitor': 7.18.9
      '@babel/helper-function-name': 7.21.0
      '@babel/helper-hoist-variables': 7.18.6
      '@babel/helper-split-export-declaration': 7.18.6
      '@babel/parser': 7.21.2
      '@babel/types': 7.21.2
      debug: 4.3.4
      globals: 11.12.0
    transitivePeerDependencies:
      - supports-color

  /@babel/traverse/7.21.2:
    resolution: {integrity: sha512-ts5FFU/dSUPS13tv8XiEObDu9K+iagEKME9kAbaP7r0Y9KtZJZ+NGndDvWoRAYNpeWafbpFeki3q9QoMD6gxyw==}
    engines: {node: '>=6.9.0'}
    dependencies:
      '@babel/code-frame': 7.18.6
      '@babel/generator': 7.21.1
      '@babel/helper-environment-visitor': 7.18.9
      '@babel/helper-function-name': 7.21.0
      '@babel/helper-hoist-variables': 7.18.6
      '@babel/helper-split-export-declaration': 7.18.6
      '@babel/parser': 7.21.2
      '@babel/types': 7.21.2
      debug: 4.3.4
      globals: 11.12.0
    transitivePeerDependencies:
      - supports-color

  /@babel/types/7.21.0:
    resolution: {integrity: sha512-uR7NWq2VNFnDi7EYqiRz2Jv/VQIu38tu64Zy8TX2nQFQ6etJ9V/Rr2msW8BS132mum2rL645qpDrLtAJtVpuow==}
<<<<<<< HEAD
=======
    engines: {node: '>=6.9.0'}
    dependencies:
      '@babel/helper-string-parser': 7.19.4
      '@babel/helper-validator-identifier': 7.19.1
      to-fast-properties: 2.0.0

  /@babel/types/7.21.2:
    resolution: {integrity: sha512-3wRZSs7jiFaB8AjxiiD+VqN5DTG2iRvJGQ+qYFrs/654lg6kGTQWIOFjlBo5RaXuAZjBmP3+OQH4dmhqiiyYxw==}
>>>>>>> 46a7663c
    engines: {node: '>=6.9.0'}
    dependencies:
      '@babel/helper-string-parser': 7.19.4
      '@babel/helper-validator-identifier': 7.19.1
      to-fast-properties: 2.0.0

  /@bcoe/v8-coverage/0.2.3:
    resolution: {integrity: sha512-0hYQ8SB4Db5zvZB4axdMHGwEaQjkZzFjQiN9LVYvIFB2nSUHW9tYpxWriPrWDASIxiaXax83REcLxuSdnGPZtw==}
    dev: true

  /@emotion/is-prop-valid/0.8.8:
    resolution: {integrity: sha512-u5WtneEAr5IDG2Wv65yhunPSMLIpuKsbuOktRojfrEiEvRyC85LgPMZI63cr7NUqT8ZIGdSVg8ZKGxIug4lXcA==}
    requiresBuild: true
    dependencies:
      '@emotion/memoize': 0.7.4
    dev: false
    optional: true

  /@emotion/memoize/0.7.4:
    resolution: {integrity: sha512-Ja/Vfqe3HpuzRsG1oBtWTHk2PGZ7GR+2Vz5iYGelAw8dx32K0y7PjVuxK6z1nMpZOqAFsRUPCkK1YjJ56qJlgw==}
    dev: false
    optional: true

  /@esbuild/android-arm/0.15.11:
    resolution: {integrity: sha512-PzMcQLazLBkwDEkrNPi9AbjFt6+3I7HKbiYF2XtWQ7wItrHvEOeO3T8Am434zAozWtVP7lrTue1bEfc2nYWeCA==}
    engines: {node: '>=12'}
    cpu: [arm]
    os: [android]
    requiresBuild: true
    dev: true
    optional: true

  /@esbuild/linux-loong64/0.15.11:
    resolution: {integrity: sha512-geWp637tUhNmhL3Xgy4Bj703yXB9dqiLJe05lCUfjSFDrQf9C/8pArusyPUbUbPwlC/EAUjBw32sxuIl/11dZw==}
    engines: {node: '>=12'}
    cpu: [loong64]
    os: [linux]
    requiresBuild: true
    dev: true
    optional: true

  /@esbuild/linux-loong64/0.15.6:
    resolution: {integrity: sha512-hqmVU2mUjH6J2ZivHphJ/Pdse2ZD+uGCHK0uvsiLDk/JnSedEVj77CiVUnbMKuU4tih1TZZL8tG9DExQg/GZsw==}
    engines: {node: '>=12'}
    cpu: [loong64]
    os: [linux]
    requiresBuild: true
    optional: true

  /@eslint/eslintrc/0.4.3:
    resolution: {integrity: sha512-J6KFFz5QCYUJq3pf0mjEcCJVERbzv71PUIDczuh9JkwGEzced6CO5ADLHB1rbf/+oPBtoPfMYNOpGDzCANlbXw==}
    engines: {node: ^10.12.0 || >=12.0.0}
    dependencies:
      ajv: 6.12.6
      debug: 4.3.4
      espree: 7.3.1
      globals: 13.19.0
      ignore: 4.0.6
      import-fresh: 3.3.0
      js-yaml: 3.14.1
      minimatch: 3.1.2
      strip-json-comments: 3.1.1
    transitivePeerDependencies:
      - supports-color
    dev: true

  /@eslint/eslintrc/1.3.1:
    resolution: {integrity: sha512-OhSY22oQQdw3zgPOOwdoj01l/Dzl1Z+xyUP33tkSN+aqyEhymJCcPHyXt+ylW8FSe0TfRC2VG+ROQOapD0aZSQ==}
    engines: {node: ^12.22.0 || ^14.17.0 || >=16.0.0}
    dependencies:
      ajv: 6.12.6
      debug: 4.3.4
      espree: 9.4.1
      globals: 13.19.0
      ignore: 5.2.1
      import-fresh: 3.3.0
      js-yaml: 4.1.0
      minimatch: 3.1.2
      strip-json-comments: 3.1.1
    transitivePeerDependencies:
      - supports-color

  /@eslint/eslintrc/1.3.3:
    resolution: {integrity: sha512-uj3pT6Mg+3t39fvLrj8iuCIJ38zKO9FpGtJ4BBJebJhEwjoT+KLVNCcHT5QC9NGRIEi7fZ0ZR8YRb884auB4Lg==}
    engines: {node: ^12.22.0 || ^14.17.0 || >=16.0.0}
    dependencies:
      ajv: 6.12.6
      debug: 4.3.4
      espree: 9.4.1
      globals: 13.19.0
      ignore: 5.2.1
      import-fresh: 3.3.0
      js-yaml: 4.1.0
      minimatch: 3.1.2
      strip-json-comments: 3.1.1
    transitivePeerDependencies:
      - supports-color
    dev: true

  /@headlessui/react/1.7.3_biqbaboplfbrettd7655fr4n2y:
    resolution: {integrity: sha512-LGp06SrGv7BMaIQlTs8s2G06moqkI0cb0b8stgq7KZ3xcHdH3qMP+cRyV7qe5x4XEW/IGY48BW4fLesD6NQLng==}
    engines: {node: '>=10'}
    peerDependencies:
      react: ^16 || ^17 || ^18
      react-dom: ^16 || ^17 || ^18
    dependencies:
      react: 18.2.0
      react-dom: 18.2.0_react@18.2.0
    dev: false

  /@heroicons/react/1.0.6_react@18.2.0:
    resolution: {integrity: sha512-JJCXydOFWMDpCP4q13iEplA503MQO3xLoZiKum+955ZCtHINWnx26CUxVxxFQu/uLb4LW3ge15ZpzIkXKkJ8oQ==}
    peerDependencies:
      react: '>= 16'
    dependencies:
      react: 18.2.0
    dev: false

  /@humanwhocodes/config-array/0.10.4:
    resolution: {integrity: sha512-mXAIHxZT3Vcpg83opl1wGlVZ9xydbfZO3r5YfRSH6Gpp2J/PfdBP0wbDa2sO6/qRbcalpoevVyW6A/fI6LfeMw==}
    engines: {node: '>=10.10.0'}
    dependencies:
      '@humanwhocodes/object-schema': 1.2.1
      debug: 4.3.4
      minimatch: 3.1.2
    transitivePeerDependencies:
      - supports-color

  /@humanwhocodes/config-array/0.11.7:
    resolution: {integrity: sha512-kBbPWzN8oVMLb0hOUYXhmxggL/1cJE6ydvjDIGi9EnAGUyA7cLVKQg+d/Dsm+KZwx2czGHrCmMVLiyg8s5JPKw==}
    engines: {node: '>=10.10.0'}
    dependencies:
      '@humanwhocodes/object-schema': 1.2.1
      debug: 4.3.4
      minimatch: 3.1.2
    transitivePeerDependencies:
      - supports-color
    dev: true

  /@humanwhocodes/config-array/0.5.0:
    resolution: {integrity: sha512-FagtKFz74XrTl7y6HCzQpwDfXP0yhxe9lHLD1UZxjvZIcbyRz8zTFF/yYNfSfzU414eDwZ1SrO0Qvtyf+wFMQg==}
    engines: {node: '>=10.10.0'}
    dependencies:
      '@humanwhocodes/object-schema': 1.2.1
      debug: 4.3.4
      minimatch: 3.1.2
    transitivePeerDependencies:
      - supports-color
    dev: true

  /@humanwhocodes/config-array/0.9.5:
    resolution: {integrity: sha512-ObyMyWxZiCu/yTisA7uzx81s40xR2fD5Cg/2Kq7G02ajkNubJf6BopgDTmDyc3U7sXpNKM8cYOw7s7Tyr+DnCw==}
    engines: {node: '>=10.10.0'}
    dependencies:
      '@humanwhocodes/object-schema': 1.2.1
      debug: 4.3.4
      minimatch: 3.1.2
    transitivePeerDependencies:
      - supports-color
    dev: true

  /@humanwhocodes/gitignore-to-minimatch/1.0.2:
    resolution: {integrity: sha512-rSqmMJDdLFUsyxR6FMtD00nfQKKLFb1kv+qBbOVKqErvloEIJLo5bDTJTQNTYgeyp78JsA7u/NPi5jT1GR/MuA==}

  /@humanwhocodes/module-importer/1.0.1:
    resolution: {integrity: sha512-bxveV4V8v5Yb4ncFTT3rPSgZBOpCkjfK0y4oVVVJwIuDVBRMDXrPyXRL988i5ap9m9bnyEEjWfm5WkBmtffLfA==}
    engines: {node: '>=12.22'}

  /@humanwhocodes/object-schema/1.2.1:
    resolution: {integrity: sha512-ZnQMnLV4e7hDlUvw8H+U8ASL02SS2Gn6+9Ac3wGGLIe7+je2AeAOxPY+izIPJDfFDb7eDjev0Us8MO1iFRN8hA==}

  /@istanbuljs/load-nyc-config/1.1.0:
    resolution: {integrity: sha512-VjeHSlIzpv/NyD3N0YuHfXOPDIixcA1q2ZV98wsMqcYlPmv2n3Yb2lYP9XMElnaFVXg5A7YLTeLu6V84uQDjmQ==}
    engines: {node: '>=8'}
    dependencies:
      camelcase: 5.3.1
      find-up: 4.1.0
      get-package-type: 0.1.0
      js-yaml: 3.14.1
      resolve-from: 5.0.0
    dev: true

  /@istanbuljs/schema/0.1.3:
    resolution: {integrity: sha512-ZXRY4jNvVgSVQ8DL3LTcakaAtXwTVUxE81hslsyD2AtoXW/wVob10HkOJ1X/pAlcI7D+2YoZKg5do8G/w6RYgA==}
    engines: {node: '>=8'}
    dev: true

  /@jest/console/27.5.1:
    resolution: {integrity: sha512-kZ/tNpS3NXn0mlXXXPNuDZnb4c0oZ20r4K5eemM2k30ZC3G0T02nXUvyhf5YdbXWHPEJLc9qGLxEZ216MdL+Zg==}
    engines: {node: ^10.13.0 || ^12.13.0 || ^14.15.0 || >=15.0.0}
    dependencies:
      '@jest/types': 27.5.1
      '@types/node': 16.11.56
      chalk: 4.1.2
      jest-message-util: 27.5.1
      jest-util: 27.5.1
      slash: 3.0.0
    dev: true

  /@jest/core/27.5.1:
    resolution: {integrity: sha512-AK6/UTrvQD0Cd24NSqmIA6rKsu0tKIxfiCducZvqxYdmMisOYAsdItspT+fQDQYARPf8XgjAFZi0ogW2agH5nQ==}
    engines: {node: ^10.13.0 || ^12.13.0 || ^14.15.0 || >=15.0.0}
    peerDependencies:
      node-notifier: ^8.0.1 || ^9.0.0 || ^10.0.0
    peerDependenciesMeta:
      node-notifier:
        optional: true
    dependencies:
      '@jest/console': 27.5.1
      '@jest/reporters': 27.5.1
      '@jest/test-result': 27.5.1
      '@jest/transform': 27.5.1
      '@jest/types': 27.5.1
      '@types/node': 16.11.56
      ansi-escapes: 4.3.2
      chalk: 4.1.2
      emittery: 0.8.1
      exit: 0.1.2
      graceful-fs: 4.2.10
      jest-changed-files: 27.5.1
      jest-config: 27.5.1
      jest-haste-map: 27.5.1
      jest-message-util: 27.5.1
      jest-regex-util: 27.5.1
      jest-resolve: 27.5.1
      jest-resolve-dependencies: 27.5.1
      jest-runner: 27.5.1
      jest-runtime: 27.5.1
      jest-snapshot: 27.5.1
      jest-util: 27.5.1
      jest-validate: 27.5.1
      jest-watcher: 27.5.1
      micromatch: 4.0.5
      rimraf: 3.0.2
      slash: 3.0.0
      strip-ansi: 6.0.1
    transitivePeerDependencies:
      - bufferutil
      - canvas
      - supports-color
      - ts-node
      - utf-8-validate
    dev: true

  /@jest/environment/27.5.1:
    resolution: {integrity: sha512-/WQjhPJe3/ghaol/4Bq480JKXV/Rfw8nQdN7f41fM8VDHLcxKXou6QyXAh3EFr9/bVG3x74z1NWDkP87EiY8gA==}
    engines: {node: ^10.13.0 || ^12.13.0 || ^14.15.0 || >=15.0.0}
    dependencies:
      '@jest/fake-timers': 27.5.1
      '@jest/types': 27.5.1
      '@types/node': 16.11.56
      jest-mock: 27.5.1
    dev: true

  /@jest/fake-timers/27.5.1:
    resolution: {integrity: sha512-/aPowoolwa07k7/oM3aASneNeBGCmGQsc3ugN4u6s4C/+s5M64MFo/+djTdiwcbQlRfFElGuDXWzaWj6QgKObQ==}
    engines: {node: ^10.13.0 || ^12.13.0 || ^14.15.0 || >=15.0.0}
    dependencies:
      '@jest/types': 27.5.1
      '@sinonjs/fake-timers': 8.1.0
      '@types/node': 16.11.56
      jest-message-util: 27.5.1
      jest-mock: 27.5.1
      jest-util: 27.5.1
    dev: true

  /@jest/globals/27.5.1:
    resolution: {integrity: sha512-ZEJNB41OBQQgGzgyInAv0UUfDDj3upmHydjieSxFvTRuZElrx7tXg/uVQ5hYVEwiXs3+aMsAeEc9X7xiSKCm4Q==}
    engines: {node: ^10.13.0 || ^12.13.0 || ^14.15.0 || >=15.0.0}
    dependencies:
      '@jest/environment': 27.5.1
      '@jest/types': 27.5.1
      expect: 27.5.1
    dev: true

  /@jest/reporters/27.5.1:
    resolution: {integrity: sha512-cPXh9hWIlVJMQkVk84aIvXuBB4uQQmFqZiacloFuGiP3ah1sbCxCosidXFDfqG8+6fO1oR2dTJTlsOy4VFmUfw==}
    engines: {node: ^10.13.0 || ^12.13.0 || ^14.15.0 || >=15.0.0}
    peerDependencies:
      node-notifier: ^8.0.1 || ^9.0.0 || ^10.0.0
    peerDependenciesMeta:
      node-notifier:
        optional: true
    dependencies:
      '@bcoe/v8-coverage': 0.2.3
      '@jest/console': 27.5.1
      '@jest/test-result': 27.5.1
      '@jest/transform': 27.5.1
      '@jest/types': 27.5.1
      '@types/node': 16.11.56
      chalk: 4.1.2
      collect-v8-coverage: 1.0.1
      exit: 0.1.2
      glob: 7.2.3
      graceful-fs: 4.2.10
      istanbul-lib-coverage: 3.2.0
      istanbul-lib-instrument: 5.2.1
      istanbul-lib-report: 3.0.0
      istanbul-lib-source-maps: 4.0.1
      istanbul-reports: 3.1.5
      jest-haste-map: 27.5.1
      jest-resolve: 27.5.1
      jest-util: 27.5.1
      jest-worker: 27.5.1
      slash: 3.0.0
      source-map: 0.6.1
      string-length: 4.0.2
      terminal-link: 2.1.1
      v8-to-istanbul: 8.1.1
    transitivePeerDependencies:
      - supports-color
    dev: true

  /@jest/source-map/27.5.1:
    resolution: {integrity: sha512-y9NIHUYF3PJRlHk98NdC/N1gl88BL08aQQgu4k4ZopQkCw9t9cV8mtl3TV8b/YCB8XaVTFrmUTAJvjsntDireg==}
    engines: {node: ^10.13.0 || ^12.13.0 || ^14.15.0 || >=15.0.0}
    dependencies:
      callsites: 3.1.0
      graceful-fs: 4.2.10
      source-map: 0.6.1
    dev: true

  /@jest/test-result/27.5.1:
    resolution: {integrity: sha512-EW35l2RYFUcUQxFJz5Cv5MTOxlJIQs4I7gxzi2zVU7PJhOwfYq1MdC5nhSmYjX1gmMmLPvB3sIaC+BkcHRBfag==}
    engines: {node: ^10.13.0 || ^12.13.0 || ^14.15.0 || >=15.0.0}
    dependencies:
      '@jest/console': 27.5.1
      '@jest/types': 27.5.1
      '@types/istanbul-lib-coverage': 2.0.4
      collect-v8-coverage: 1.0.1
    dev: true

  /@jest/test-sequencer/27.5.1:
    resolution: {integrity: sha512-LCheJF7WB2+9JuCS7VB/EmGIdQuhtqjRNI9A43idHv3E4KltCTsPsLxvdaubFHSYwY/fNjMWjl6vNRhDiN7vpQ==}
    engines: {node: ^10.13.0 || ^12.13.0 || ^14.15.0 || >=15.0.0}
    dependencies:
      '@jest/test-result': 27.5.1
      graceful-fs: 4.2.10
      jest-haste-map: 27.5.1
      jest-runtime: 27.5.1
    transitivePeerDependencies:
      - supports-color
    dev: true

  /@jest/transform/27.5.1:
    resolution: {integrity: sha512-ipON6WtYgl/1329g5AIJVbUuEh0wZVbdpGwC99Jw4LwuoBNS95MVphU6zOeD9pDkon+LLbFL7lOQRapbB8SCHw==}
    engines: {node: ^10.13.0 || ^12.13.0 || ^14.15.0 || >=15.0.0}
    dependencies:
      '@babel/core': 7.20.12
      '@jest/types': 27.5.1
      babel-plugin-istanbul: 6.1.1
      chalk: 4.1.2
      convert-source-map: 1.9.0
      fast-json-stable-stringify: 2.1.0
      graceful-fs: 4.2.10
      jest-haste-map: 27.5.1
      jest-regex-util: 27.5.1
      jest-util: 27.5.1
      micromatch: 4.0.5
      pirates: 4.0.5
      slash: 3.0.0
      source-map: 0.6.1
      write-file-atomic: 3.0.3
    transitivePeerDependencies:
      - supports-color
    dev: true

  /@jest/types/27.5.1:
    resolution: {integrity: sha512-Cx46iJ9QpwQTjIdq5VJu2QTMMs3QlEjI0x1QbBP5W1+nMzyc2XmimiRR/CbX9TO0cPTeUlxWMOu8mslYsJ8DEw==}
    engines: {node: ^10.13.0 || ^12.13.0 || ^14.15.0 || >=15.0.0}
    dependencies:
      '@types/istanbul-lib-coverage': 2.0.4
      '@types/istanbul-reports': 3.0.1
      '@types/node': 16.11.56
      '@types/yargs': 16.0.5
      chalk: 4.1.2
    dev: true

  /@jridgewell/gen-mapping/0.1.1:
    resolution: {integrity: sha512-sQXCasFk+U8lWYEe66WxRDOE9PjVz4vSM51fTu3Hw+ClTpUSQb718772vH3pyS5pShp6lvQM7SxgIDXXXmOX7w==}
    engines: {node: '>=6.0.0'}
    dependencies:
      '@jridgewell/set-array': 1.1.2
      '@jridgewell/sourcemap-codec': 1.4.14

  /@jridgewell/gen-mapping/0.3.2:
    resolution: {integrity: sha512-mh65xKQAzI6iBcFzwv28KVWSmCkdRBWoOh+bYQGW3+6OZvbbN3TqMGo5hqYxQniRcH9F2VZIoJCm4pa3BPDK/A==}
    engines: {node: '>=6.0.0'}
    dependencies:
      '@jridgewell/set-array': 1.1.2
      '@jridgewell/sourcemap-codec': 1.4.14
      '@jridgewell/trace-mapping': 0.3.17

  /@jridgewell/resolve-uri/3.1.0:
    resolution: {integrity: sha512-F2msla3tad+Mfht5cJq7LSXcdudKTWCVYUgw6pLFOOHSTtZlj6SWNYAp+AhuqLmWdBO2X5hPrLcu8cVP8fy28w==}
    engines: {node: '>=6.0.0'}

  /@jridgewell/set-array/1.1.2:
    resolution: {integrity: sha512-xnkseuNADM0gt2bs+BvhO0p78Mk762YnZdsuzFV018NoG1Sj1SCQvpSqa7XUaTam5vAGasABV9qXASMKnFMwMw==}
    engines: {node: '>=6.0.0'}

  /@jridgewell/source-map/0.3.2:
    resolution: {integrity: sha512-m7O9o2uR8k2ObDysZYzdfhb08VuEml5oWGiosa1VdaPZ/A6QyPkAJuwN0Q1lhULOf6B7MtQmHENS743hWtCrgw==}
    dependencies:
      '@jridgewell/gen-mapping': 0.3.2
      '@jridgewell/trace-mapping': 0.3.17
    dev: true

  /@jridgewell/sourcemap-codec/1.4.14:
    resolution: {integrity: sha512-XPSJHWmi394fuUuzDnGz1wiKqWfo1yXecHQMRf2l6hztTO+nPru658AyDngaBe7isIxEkRsPR3FZh+s7iVa4Uw==}

  /@jridgewell/trace-mapping/0.3.17:
    resolution: {integrity: sha512-MCNzAp77qzKca9+W/+I0+sEpaUnZoeasnghNeVc41VZCEKaCH73Vq3BZZ/SzWIgrqE4H4ceI+p+b6C0mHf9T4g==}
    dependencies:
      '@jridgewell/resolve-uri': 3.1.0
      '@jridgewell/sourcemap-codec': 1.4.14

  /@manypkg/find-root/1.1.0:
    resolution: {integrity: sha512-mki5uBvhHzO8kYYix/WRy2WX8S3B5wdVSc9D6KcU5lQNglP2yt58/VfLuAK49glRXChosY8ap2oJ1qgma3GUVA==}
    dependencies:
      '@babel/runtime': 7.18.9
      '@types/node': 12.20.55
      find-up: 4.1.0
      fs-extra: 8.1.0
    dev: true

  /@mdx-js/mdx/2.1.5:
    resolution: {integrity: sha512-zEG0lt+Bl/r5U6e0TOS7qDbsXICtemfAPquxWFsMbdzrvlWaqMGemLl+sjVpqlyaaiCiGVQBSGdCk0t1qXjkQg==}
    dependencies:
      '@types/estree-jsx': 1.0.0
      '@types/mdx': 2.0.2
      estree-util-build-jsx: 2.2.0
      estree-util-is-identifier-name: 2.0.1
      estree-util-to-js: 1.1.0
      estree-walker: 3.0.1
      hast-util-to-estree: 2.1.0
      markdown-extensions: 1.1.1
      periscopic: 3.0.4
      remark-mdx: 2.1.5
      remark-parse: 10.0.1
      remark-rehype: 10.1.0
      unified: 10.1.2
      unist-util-position-from-estree: 1.1.1
      unist-util-stringify-position: 3.0.2
      unist-util-visit: 4.1.1
      vfile: 5.3.4
    transitivePeerDependencies:
      - supports-color
    dev: false

  /@mdx-js/react/2.1.5_react@18.2.0:
    resolution: {integrity: sha512-3Az1I6SAWA9R38rYjz5rXBrGKeZhq96CSSyQtqY+maPj8stBsoUH5pNcmIixuGkufYsh8F5+ka2CVPo2fycWZw==}
    peerDependencies:
      react: '>=16'
    dependencies:
      '@types/mdx': 2.0.2
      '@types/react': 18.0.26
      react: 18.2.0
    dev: false

  /@motionone/animation/10.14.0:
    resolution: {integrity: sha512-h+1sdyBP8vbxEBW5gPFDnj+m2DCqdlAuf2g6Iafb1lcMnqjsRXWlPw1AXgvUMXmreyhqmPbJqoNfIKdytampRQ==}
    dependencies:
      '@motionone/easing': 10.14.0
      '@motionone/types': 10.14.0
      '@motionone/utils': 10.14.0
      tslib: 2.4.1
    dev: false

  /@motionone/dom/10.13.1:
    resolution: {integrity: sha512-zjfX+AGMIt/fIqd/SL1Lj93S6AiJsEA3oc5M9VkUr+Gz+juRmYN1vfvZd6MvEkSqEjwPQgcjN7rGZHrDB9APfQ==}
    dependencies:
      '@motionone/animation': 10.14.0
      '@motionone/generators': 10.14.0
      '@motionone/types': 10.14.0
      '@motionone/utils': 10.14.0
      hey-listen: 1.0.8
      tslib: 2.4.1
    dev: false

  /@motionone/easing/10.14.0:
    resolution: {integrity: sha512-2vUBdH9uWTlRbuErhcsMmt1jvMTTqvGmn9fHq8FleFDXBlHFs5jZzHJT9iw+4kR1h6a4SZQuCf72b9ji92qNYA==}
    dependencies:
      '@motionone/utils': 10.14.0
      tslib: 2.4.1
    dev: false

  /@motionone/generators/10.14.0:
    resolution: {integrity: sha512-6kRHezoFfIjFN7pPpaxmkdZXD36tQNcyJe3nwVqwJ+ZfC0e3rFmszR8kp9DEVFs9QL/akWjuGPSLBI1tvz+Vjg==}
    dependencies:
      '@motionone/types': 10.14.0
      '@motionone/utils': 10.14.0
      tslib: 2.4.1
    dev: false

  /@motionone/types/10.14.0:
    resolution: {integrity: sha512-3bNWyYBHtVd27KncnJLhksMFQ5o2MSdk1cA/IZqsHtA9DnRM1SYgN01CTcJ8Iw8pCXF5Ocp34tyAjY7WRpOJJQ==}
    dev: false

  /@motionone/utils/10.14.0:
    resolution: {integrity: sha512-sLWBLPzRqkxmOTRzSaD3LFQXCPHvDzyHJ1a3VP9PRzBxyVd2pv51/gMOsdAcxQ9n+MIeGJnxzXBYplUHKj4jkw==}
    dependencies:
      '@motionone/types': 10.14.0
      hey-listen: 1.0.8
      tslib: 2.4.1
    dev: false

  /@napi-rs/simple-git-android-arm-eabi/0.1.8:
    resolution: {integrity: sha512-JJCejHBB1G6O8nxjQLT4quWCcvLpC3oRdJJ9G3MFYSCoYS8i1bWCWeU+K7Br+xT+D6s1t9q8kNJAwJv9Ygpi0g==}
    engines: {node: '>= 10'}
    cpu: [arm]
    os: [android]
    requiresBuild: true
    dev: false
    optional: true

  /@napi-rs/simple-git-android-arm64/0.1.8:
    resolution: {integrity: sha512-mraHzwWBw3tdRetNOS5KnFSjvdAbNBnjFLA8I4PwTCPJj3Q4txrigcPp2d59cJ0TC51xpnPXnZjYdNwwSI9g6g==}
    engines: {node: '>= 10'}
    cpu: [arm64]
    os: [android]
    requiresBuild: true
    dev: false
    optional: true

  /@napi-rs/simple-git-darwin-arm64/0.1.8:
    resolution: {integrity: sha512-ufy/36eI/j4UskEuvqSH7uXtp3oXeLDmjQCfKJz3u5Vx98KmOMKrqAm2H81AB2WOtCo5mqS6PbBeUXR8BJX8lQ==}
    engines: {node: '>= 10'}
    cpu: [arm64]
    os: [darwin]
    requiresBuild: true
    dev: false
    optional: true

  /@napi-rs/simple-git-darwin-x64/0.1.8:
    resolution: {integrity: sha512-Vb21U+v3tPJNl+8JtIHHT8HGe6WZ8o1Tq3f6p+Jx9Cz71zEbcIiB9FCEMY1knS/jwQEOuhhlI9Qk7d4HY+rprA==}
    engines: {node: '>= 10'}
    cpu: [x64]
    os: [darwin]
    requiresBuild: true
    dev: false
    optional: true

  /@napi-rs/simple-git-linux-arm-gnueabihf/0.1.8:
    resolution: {integrity: sha512-6BPTJ7CzpSm2t54mRLVaUr3S7ORJfVJoCk2rQ8v8oDg0XAMKvmQQxOsAgqKBo9gYNHJnqrOx3AEuEgvB586BuQ==}
    engines: {node: '>= 10'}
    cpu: [arm]
    os: [linux]
    requiresBuild: true
    dev: false
    optional: true

  /@napi-rs/simple-git-linux-arm64-gnu/0.1.8:
    resolution: {integrity: sha512-qfESqUCAA/XoQpRXHptSQ8gIFnETCQt1zY9VOkplx6tgYk9PCeaX4B1Xuzrh3eZamSCMJFn+1YB9Ut8NwyGgAA==}
    engines: {node: '>= 10'}
    cpu: [arm64]
    os: [linux]
    requiresBuild: true
    dev: false
    optional: true

  /@napi-rs/simple-git-linux-arm64-musl/0.1.8:
    resolution: {integrity: sha512-G80BQPpaRmQpn8dJGHp4I2/YVhWDUNJwcCrJAtAdbKFDCMyCHJBln2ERL/+IEUlIAT05zK/c1Z5WEprvXEdXow==}
    engines: {node: '>= 10'}
    cpu: [arm64]
    os: [linux]
    requiresBuild: true
    dev: false
    optional: true

  /@napi-rs/simple-git-linux-x64-gnu/0.1.8:
    resolution: {integrity: sha512-NI6o1sZYEf6vPtNWJAm9w8BxJt+LlSFW0liSjYe3lc3e4dhMfV240f0ALeqlwdIldRPaDFwZSJX5/QbS7nMzhw==}
    engines: {node: '>= 10'}
    cpu: [x64]
    os: [linux]
    requiresBuild: true
    dev: false
    optional: true

  /@napi-rs/simple-git-linux-x64-musl/0.1.8:
    resolution: {integrity: sha512-wljGAEOW41er45VTiU8kXJmO480pQKzsgRCvPlJJSCaEVBbmo6XXbFIXnZy1a2J3Zyy2IOsRB4PVkUZaNuPkZQ==}
    engines: {node: '>= 10'}
    cpu: [x64]
    os: [linux]
    requiresBuild: true
    dev: false
    optional: true

  /@napi-rs/simple-git-win32-arm64-msvc/0.1.8:
    resolution: {integrity: sha512-QuV4QILyKPfbWHoQKrhXqjiCClx0SxbCTVogkR89BwivekqJMd9UlMxZdoCmwLWutRx4z9KmzQqokvYI5QeepA==}
    engines: {node: '>= 10'}
    cpu: [arm64]
    os: [win32]
    requiresBuild: true
    dev: false
    optional: true

  /@napi-rs/simple-git-win32-x64-msvc/0.1.8:
    resolution: {integrity: sha512-UzNS4JtjhZhZ5hRLq7BIUq+4JOwt1ThIKv11CsF1ag2l99f0123XvfEpjczKTaa94nHtjXYc2Mv9TjccBqYOew==}
    engines: {node: '>= 10'}
    cpu: [x64]
    os: [win32]
    requiresBuild: true
    dev: false
    optional: true

  /@napi-rs/simple-git/0.1.8:
    resolution: {integrity: sha512-BvOMdkkofTz6lEE35itJ/laUokPhr/5ToMGlOH25YnhLD2yN1KpRAT4blW9tT8281/1aZjW3xyi73bs//IrDKA==}
    engines: {node: '>= 10'}
    optionalDependencies:
      '@napi-rs/simple-git-android-arm-eabi': 0.1.8
      '@napi-rs/simple-git-android-arm64': 0.1.8
      '@napi-rs/simple-git-darwin-arm64': 0.1.8
      '@napi-rs/simple-git-darwin-x64': 0.1.8
      '@napi-rs/simple-git-linux-arm-gnueabihf': 0.1.8
      '@napi-rs/simple-git-linux-arm64-gnu': 0.1.8
      '@napi-rs/simple-git-linux-arm64-musl': 0.1.8
      '@napi-rs/simple-git-linux-x64-gnu': 0.1.8
      '@napi-rs/simple-git-linux-x64-musl': 0.1.8
      '@napi-rs/simple-git-win32-arm64-msvc': 0.1.8
      '@napi-rs/simple-git-win32-x64-msvc': 0.1.8
    dev: false

  /@next/env/13.0.3:
    resolution: {integrity: sha512-/4WzeG61Ot/PxsghXkSqQJ6UohFfwXoZ3dtsypmR9EBP+OIax9JRq0trq8Z/LCT9Aq4JbihVkaazRWguORjTAw==}
    dev: false

  /@next/env/13.0.6:
    resolution: {integrity: sha512-yceT6DCHKqPRS1cAm8DHvDvK74DLIkDQdm5iV+GnIts8h0QbdHvkUIkdOvQoOODgpr6018skbmSQp12z5OWIQQ==}

  /@next/eslint-plugin-next/12.3.1:
    resolution: {integrity: sha512-sw+lTf6r6P0j+g/n9y4qdWWI2syPqZx+uc0+B/fRENqfR3KpSid6MIKqc9gNwGhJASazEQ5b3w8h4cAET213jw==}
    dependencies:
      glob: 7.1.7
    dev: true

  /@next/eslint-plugin-next/13.0.6:
    resolution: {integrity: sha512-JUANdYNCddhmQBjQQPxEJYL7GMCqYtbfrdmtX7c013srig7waNCG69Aoql7CgAgjdy8jn1ovHVdcF/NB46XN3Q==}
    dependencies:
      glob: 7.1.7
    dev: true

  /@next/react-refresh-utils/13.0.6_react-refresh@0.12.0:
    resolution: {integrity: sha512-ycQmpFDxdbrW17kVEsXhk6wpZ1JWDzkFuAHG/sjvXlC8U7/9VC/f+YJxhPbLut0Kd4XdeGjLfJ6jT2AnTkpx6g==}
    peerDependencies:
      react-refresh: 0.12.0
      webpack: ^4 || ^5
    peerDependenciesMeta:
      webpack:
        optional: true
    dependencies:
      react-refresh: 0.12.0
    dev: false

  /@next/swc-android-arm-eabi/13.0.3:
    resolution: {integrity: sha512-uxfUoj65CdFc1gX2q7GtBX3DhKv9Kn343LMqGNvXyuTpYTGMmIiVY7b9yF8oLWRV0gVKqhZBZifUmoPE8SJU6Q==}
    engines: {node: '>= 10'}
    cpu: [arm]
    os: [android]
    requiresBuild: true
    dev: false
    optional: true

  /@next/swc-android-arm-eabi/13.0.6:
    resolution: {integrity: sha512-FGFSj3v2Bluw8fD/X+1eXIEB0PhoJE0zfutsAauRhmNpjjZshLDgoXMWm1jTRL/04K/o9gwwO2+A8+sPVCH1uw==}
    engines: {node: '>= 10'}
    cpu: [arm]
    os: [android]
    requiresBuild: true
    optional: true

  /@next/swc-android-arm64/13.0.3:
    resolution: {integrity: sha512-t2k+WDfg7Cq2z/EnalKGsd/9E5F4Hdo1xu+UzZXYDpKUI9zgE6Bz8ajQb8m8txv3qOaWdKuDa5j5ziq9Acd1Xw==}
    engines: {node: '>= 10'}
    cpu: [arm64]
    os: [android]
    requiresBuild: true
    dev: false
    optional: true

  /@next/swc-android-arm64/13.0.6:
    resolution: {integrity: sha512-7MgbtU7kimxuovVsd7jSJWMkIHBDBUsNLmmlkrBRHTvgzx5nDBXogP0hzZm7EImdOPwVMPpUHRQMBP9mbsiJYQ==}
    engines: {node: '>= 10'}
    cpu: [arm64]
    os: [android]
    requiresBuild: true
    optional: true

  /@next/swc-darwin-arm64/13.0.3:
    resolution: {integrity: sha512-wV6j6SZ1bc/YHOLCLk9JVqaZTCCey6HBV7inl2DriHsHqIcO6F3+QiYf0KXwRP9BE0GSZZrYd5mZQm2JPTHdJA==}
    engines: {node: '>= 10'}
    cpu: [arm64]
    os: [darwin]
    requiresBuild: true
    dev: false
    optional: true

  /@next/swc-darwin-arm64/13.0.6:
    resolution: {integrity: sha512-AUVEpVTxbP/fxdFsjVI9d5a0CFn6NVV7A/RXOb0Y+pXKIIZ1V5rFjPwpYfIfyOo2lrqgehMNQcyMRoTrhq04xg==}
    engines: {node: '>= 10'}
    cpu: [arm64]
    os: [darwin]
    requiresBuild: true
    optional: true

  /@next/swc-darwin-x64/13.0.3:
    resolution: {integrity: sha512-jaI2CMuYWvUtRixV3AIjUhnxUDU1FKOR+8hADMhYt3Yz+pCKuj4RZ0n0nY5qUf3qT1AtvnJXEgyatSFJhSp/wQ==}
    engines: {node: '>= 10'}
    cpu: [x64]
    os: [darwin]
    requiresBuild: true
    dev: false
    optional: true

  /@next/swc-darwin-x64/13.0.6:
    resolution: {integrity: sha512-SasCDJlshglsPnbzhWaIF6VEGkQy2NECcAOxPwaPr0cwbbt4aUlZ7QmskNzgolr5eAjFS/xTr7CEeKJtZpAAtQ==}
    engines: {node: '>= 10'}
    cpu: [x64]
    os: [darwin]
    requiresBuild: true
    optional: true

  /@next/swc-freebsd-x64/13.0.3:
    resolution: {integrity: sha512-nbyT0toBTJrcj5TCB9pVnQpGJ3utGyQj4CWegZs1ulaeUQ5Z7CS/qt8nRyYyOKYHtOdSCJ9Nw5F/RgKNkdpOdw==}
    engines: {node: '>= 10'}
    cpu: [x64]
    os: [freebsd]
    requiresBuild: true
    dev: false
    optional: true

  /@next/swc-freebsd-x64/13.0.6:
    resolution: {integrity: sha512-6Lbxd9gAdXneTkwHyYW/qtX1Tdw7ND9UbiGsGz/SP43ZInNWnW6q0au4hEVPZ9bOWWRKzcVoeTBdoMpQk9Hx9w==}
    engines: {node: '>= 10'}
    cpu: [x64]
    os: [freebsd]
    requiresBuild: true
    optional: true

  /@next/swc-linux-arm-gnueabihf/13.0.3:
    resolution: {integrity: sha512-1naLxYvRUQCoFCU1nMkcQueRc0Iux9xBv1L5pzH2ejtIWFg8BrSgyuluJG4nyAhFCx4WG863IEIkAaefOowVdA==}
    engines: {node: '>= 10'}
    cpu: [arm]
    os: [linux]
    requiresBuild: true
    dev: false
    optional: true

  /@next/swc-linux-arm-gnueabihf/13.0.6:
    resolution: {integrity: sha512-wNdi5A519e1P+ozEuYOhWPzzE6m1y7mkO6NFwn6watUwO0X9nZs7fT9THmnekvmFQpaZ6U+xf2MQ9poQoCh6jQ==}
    engines: {node: '>= 10'}
    cpu: [arm]
    os: [linux]
    requiresBuild: true
    optional: true

  /@next/swc-linux-arm64-gnu/13.0.3:
    resolution: {integrity: sha512-3Z4A8JkuGWpMVbUhUPQInK/SLY+kijTT78Q/NZCrhLlyvwrVxaQALJNlXzxDLraUgv4oVH0Wz/FIw1W9PUUhxA==}
    engines: {node: '>= 10'}
    cpu: [arm64]
    os: [linux]
    requiresBuild: true
    dev: false
    optional: true

  /@next/swc-linux-arm64-gnu/13.0.6:
    resolution: {integrity: sha512-e8KTRnleQY1KLk5PwGV5hrmvKksCc74QRpHl5ffWnEEAtL2FE0ave5aIkXqErsPdXkiKuA/owp3LjQrP+/AH7Q==}
    engines: {node: '>= 10'}
    cpu: [arm64]
    os: [linux]
    requiresBuild: true
    optional: true

  /@next/swc-linux-arm64-musl/13.0.3:
    resolution: {integrity: sha512-MoYe9SM40UaunTjC+01c9OILLH3uSoeri58kDMu3KF/EFEvn1LZ6ODeDj+SLGlAc95wn46hrRJS2BPmDDE+jFQ==}
    engines: {node: '>= 10'}
    cpu: [arm64]
    os: [linux]
    requiresBuild: true
    dev: false
    optional: true

  /@next/swc-linux-arm64-musl/13.0.6:
    resolution: {integrity: sha512-/7RF03C3mhjYpHN+pqOolgME3guiHU5T3TsejuyteqyEyzdEyLHod+jcYH6ft7UZ71a6TdOewvmbLOtzHW2O8A==}
    engines: {node: '>= 10'}
    cpu: [arm64]
    os: [linux]
    requiresBuild: true
    optional: true

  /@next/swc-linux-x64-gnu/13.0.3:
    resolution: {integrity: sha512-z22T5WGnRanjLMXdF0NaNjSpBlEzzY43t5Ysp3nW1oI6gOkub6WdQNZeHIY7A2JwkgSWZmtjLtf+Fzzz38LHeQ==}
    engines: {node: '>= 10'}
    cpu: [x64]
    os: [linux]
    requiresBuild: true
    dev: false
    optional: true

  /@next/swc-linux-x64-gnu/13.0.6:
    resolution: {integrity: sha512-kxyEXnYHpOEkFnmrlwB1QlzJtjC6sAJytKcceIyFUHbCaD3W/Qb5tnclcnHKTaFccizZRePXvV25Ok/eUSpKTw==}
    engines: {node: '>= 10'}
    cpu: [x64]
    os: [linux]
    requiresBuild: true
    optional: true

  /@next/swc-linux-x64-musl/13.0.3:
    resolution: {integrity: sha512-ZOMT7zjBFmkusAtr47k8xs/oTLsNlTH6xvYb+iux7yly2hZGwhfBLzPGBsbeMZukZ96IphJTagT+C033s6LNVA==}
    engines: {node: '>= 10'}
    cpu: [x64]
    os: [linux]
    requiresBuild: true
    dev: false
    optional: true

  /@next/swc-linux-x64-musl/13.0.6:
    resolution: {integrity: sha512-N0c6gubS3WW1oYYgo02xzZnNatfVQP/CiJq2ax+DJ55ePV62IACbRCU99TZNXXg+Kos6vNW4k+/qgvkvpGDeyA==}
    engines: {node: '>= 10'}
    cpu: [x64]
    os: [linux]
    requiresBuild: true
    optional: true

  /@next/swc-win32-arm64-msvc/13.0.3:
    resolution: {integrity: sha512-Q4BM16Djl+Oah9UdGrvjFYgoftYB2jNd+rtRGPX5Mmxo09Ry/KiLbOZnoUyoIxKc1xPyfqMXuaVsAFQLYs0KEQ==}
    engines: {node: '>= 10'}
    cpu: [arm64]
    os: [win32]
    requiresBuild: true
    dev: false
    optional: true

  /@next/swc-win32-arm64-msvc/13.0.6:
    resolution: {integrity: sha512-QjeMB2EBqBFPb/ac0CYr7GytbhUkrG4EwFWbcE0vsRp4H8grt25kYpFQckL4Jak3SUrp7vKfDwZ/SwO7QdO8vw==}
    engines: {node: '>= 10'}
    cpu: [arm64]
    os: [win32]
    requiresBuild: true
    optional: true

  /@next/swc-win32-ia32-msvc/13.0.3:
    resolution: {integrity: sha512-Sa8yGkNeRUsic8Qjf7MLIAfP0p0+einK/wIqJ8UO1y76j+8rRQu42AMs5H4Ax1fm9GEYq6I8njHtY59TVpTtGQ==}
    engines: {node: '>= 10'}
    cpu: [ia32]
    os: [win32]
    requiresBuild: true
    dev: false
    optional: true

  /@next/swc-win32-ia32-msvc/13.0.6:
    resolution: {integrity: sha512-EQzXtdqRTcmhT/tCq81rIwE36Y3fNHPInaCuJzM/kftdXfa0F+64y7FAoMO13npX8EG1+SamXgp/emSusKrCXg==}
    engines: {node: '>= 10'}
    cpu: [ia32]
    os: [win32]
    requiresBuild: true
    optional: true

  /@next/swc-win32-x64-msvc/13.0.3:
    resolution: {integrity: sha512-IAptmSqA7k4tQzaw2NAkoEjj3+Dz9ceuvlEHwYh770MMDL4V0ku2m+UHrmn5HUCEDHhgwwjg2nyf6728q2jr1w==}
    engines: {node: '>= 10'}
    cpu: [x64]
    os: [win32]
    requiresBuild: true
    dev: false
    optional: true

  /@next/swc-win32-x64-msvc/13.0.6:
    resolution: {integrity: sha512-pSkqZ//UP/f2sS9T7IvHLfEWDPTX0vRyXJnAUNisKvO3eF3e1xdhDX7dix/X3Z3lnN4UjSwOzclAI87JFbOwmQ==}
    engines: {node: '>= 10'}
    cpu: [x64]
    os: [win32]
    requiresBuild: true
    optional: true

  /@nodelib/fs.scandir/2.1.5:
    resolution: {integrity: sha512-vq24Bq3ym5HEQm2NKCr3yXDwjc7vTsEThRDnkp2DK9p1uqLR+DHurm/NOTo0KG7HYHU7eppKZj3MyqYuMBf62g==}
    engines: {node: '>= 8'}
    dependencies:
      '@nodelib/fs.stat': 2.0.5
      run-parallel: 1.2.0

  /@nodelib/fs.stat/2.0.5:
    resolution: {integrity: sha512-RkhPPp2zrqDAQA/2jNhnztcPAlv64XdhIp7a7454A5ovI7Bukxgt7MX7udwAu3zg1DcpPU0rz3VV1SeaqvY4+A==}
    engines: {node: '>= 8'}

  /@nodelib/fs.walk/1.2.8:
    resolution: {integrity: sha512-oGB+UxlgWcgQkgwo8GcEGwemoTFt3FIO9ababBmaGwXIoBKZ+GTy0pP185beGg7Llih/NSHSV2XAs1lnznocSg==}
    engines: {node: '>= 8'}
    dependencies:
      '@nodelib/fs.scandir': 2.1.5
      fastq: 1.14.0

  /@octokit/auth-token/2.5.0:
    resolution: {integrity: sha512-r5FVUJCOLl19AxiuZD2VRZ/ORjp/4IN98Of6YJoJOkY75CIBuYfmiNHGrDwXr+aLGG55igl9QrxX3hbiXlLb+g==}
    dependencies:
      '@octokit/types': 6.41.0
    dev: false

  /@octokit/core/3.6.0:
    resolution: {integrity: sha512-7RKRKuA4xTjMhY+eG3jthb3hlZCsOwg3rztWh75Xc+ShDWOfDDATWbeZpAHBNRpm4Tv9WgBMOy1zEJYXG6NJ7Q==}
    dependencies:
      '@octokit/auth-token': 2.5.0
      '@octokit/graphql': 4.8.0
      '@octokit/request': 5.6.3
      '@octokit/request-error': 2.1.0
      '@octokit/types': 6.41.0
      before-after-hook: 2.2.3
      universal-user-agent: 6.0.0
    transitivePeerDependencies:
      - encoding
    dev: false

  /@octokit/endpoint/6.0.12:
    resolution: {integrity: sha512-lF3puPwkQWGfkMClXb4k/eUT/nZKQfxinRWJrdZaJO85Dqwo/G0yOC434Jr2ojwafWJMYqFGFa5ms4jJUgujdA==}
    dependencies:
      '@octokit/types': 6.41.0
      is-plain-object: 5.0.0
      universal-user-agent: 6.0.0
    dev: false

  /@octokit/graphql/4.8.0:
    resolution: {integrity: sha512-0gv+qLSBLKF0z8TKaSKTsS39scVKF9dbMxJpj3U0vC7wjNWFuIpL/z76Qe2fiuCbDRcJSavkXsVtMS6/dtQQsg==}
    dependencies:
      '@octokit/request': 5.6.3
      '@octokit/types': 6.41.0
      universal-user-agent: 6.0.0
    transitivePeerDependencies:
      - encoding
    dev: false

  /@octokit/openapi-types/12.11.0:
    resolution: {integrity: sha512-VsXyi8peyRq9PqIz/tpqiL2w3w80OgVMwBHltTml3LmVvXiphgeqmY9mvBw9Wu7e0QWk/fqD37ux8yP5uVekyQ==}
    dev: false

  /@octokit/plugin-paginate-rest/2.21.3_@octokit+core@3.6.0:
    resolution: {integrity: sha512-aCZTEf0y2h3OLbrgKkrfFdjRL6eSOo8komneVQJnYecAxIej7Bafor2xhuDJOIFau4pk0i/P28/XgtbyPF0ZHw==}
    peerDependencies:
      '@octokit/core': '>=2'
    dependencies:
      '@octokit/core': 3.6.0
      '@octokit/types': 6.41.0
    dev: false

  /@octokit/plugin-rest-endpoint-methods/5.16.2_@octokit+core@3.6.0:
    resolution: {integrity: sha512-8QFz29Fg5jDuTPXVtey05BLm7OB+M8fnvE64RNegzX7U+5NUXcOcnpTIK0YfSHBg8gYd0oxIq3IZTe9SfPZiRw==}
    peerDependencies:
      '@octokit/core': '>=3'
    dependencies:
      '@octokit/core': 3.6.0
      '@octokit/types': 6.41.0
      deprecation: 2.3.1
    dev: false

  /@octokit/request-error/2.1.0:
    resolution: {integrity: sha512-1VIvgXxs9WHSjicsRwq8PlR2LR2x6DwsJAaFgzdi0JfJoGSO8mYI/cHJQ+9FbN21aa+DrgNLnwObmyeSC8Rmpg==}
    dependencies:
      '@octokit/types': 6.41.0
      deprecation: 2.3.1
      once: 1.4.0
    dev: false

  /@octokit/request/5.6.3:
    resolution: {integrity: sha512-bFJl0I1KVc9jYTe9tdGGpAMPy32dLBXXo1dS/YwSCTL/2nd9XeHsY616RE3HPXDVk+a+dBuzyz5YdlXwcDTr2A==}
    dependencies:
      '@octokit/endpoint': 6.0.12
      '@octokit/request-error': 2.1.0
      '@octokit/types': 6.41.0
      is-plain-object: 5.0.0
      node-fetch: 2.6.9
      universal-user-agent: 6.0.0
    transitivePeerDependencies:
      - encoding
    dev: false

  /@octokit/types/6.41.0:
    resolution: {integrity: sha512-eJ2jbzjdijiL3B4PrSQaSjuF2sPEQPVCPzBvTHJD9Nz+9dw2SGH4K4xeQJ77YfTq5bRQ+bD8wT11JbeDPmxmGg==}
    dependencies:
      '@octokit/openapi-types': 12.11.0
    dev: false

  /@pkgr/utils/2.3.1:
    resolution: {integrity: sha512-wfzX8kc1PMyUILA+1Z/EqoE4UCXGy0iRGMhPwdfae1+f0OXlLqCk+By+aMzgJBzR9AzS4CDizioG6Ss1gvAFJw==}
    engines: {node: ^12.20.0 || ^14.18.0 || >=16.0.0}
    dependencies:
      cross-spawn: 7.0.3
      is-glob: 4.0.3
      open: 8.4.0
      picocolors: 1.0.0
      tiny-glob: 0.2.9
      tslib: 2.4.1
    dev: true

  /@popperjs/core/2.11.6:
    resolution: {integrity: sha512-50/17A98tWUfQ176raKiOGXuYpLyyVMkxxG6oylzL3BPOlA6ADGdK7EYunSa4I064xerltq9TGXs8HmOk5E+vw==}
    dev: false

  /@reach/skip-nav/0.17.0_biqbaboplfbrettd7655fr4n2y:
    resolution: {integrity: sha512-wkkpQK3ffczzGHis6TaUvpOabuAL9n9Kh5vr4h56XPIJP3X77VcHUDk7MK3HbV1mTgamGxc9Hbd1sXKSWLu3yA==}
    peerDependencies:
      react: ^16.8.0 || 17.x
      react-dom: ^16.8.0 || 17.x
    dependencies:
      '@reach/utils': 0.17.0_biqbaboplfbrettd7655fr4n2y
      react: 18.2.0
      react-dom: 18.2.0_react@18.2.0
      tslib: 2.4.1
    dev: false

  /@reach/utils/0.17.0_biqbaboplfbrettd7655fr4n2y:
    resolution: {integrity: sha512-M5y8fCBbrWeIsxedgcSw6oDlAMQDkl5uv3VnMVJ7guwpf4E48Xlh1v66z/1BgN/WYe2y8mB/ilFD2nysEfdGeA==}
    peerDependencies:
      react: ^16.8.0 || 17.x
      react-dom: ^16.8.0 || 17.x
    dependencies:
      react: 18.2.0
      react-dom: 18.2.0_react@18.2.0
      tiny-warning: 1.0.3
      tslib: 2.4.1
    dev: false

  /@react-aria/ssr/3.3.0_react@18.2.0:
    resolution: {integrity: sha512-yNqUDuOVZIUGP81R87BJVi/ZUZp/nYOBXbPsRe7oltJOfErQZD+UezMpw4vM2KRz18cURffvmC8tJ6JTeyDtaQ==}
    peerDependencies:
      react: ^16.8.0 || ^17.0.0-rc.1 || ^18.0.0
    dependencies:
      '@babel/runtime': 7.18.9
      react: 18.2.0
    dev: false

  /@react-spring/animated/9.6.1_react@18.2.0:
    resolution: {integrity: sha512-ls/rJBrAqiAYozjLo5EPPLLOb1LM0lNVQcXODTC1SMtS6DbuBCPaKco5svFUQFMP2dso3O+qcC4k9FsKc0KxMQ==}
    peerDependencies:
      react: ^16.8.0 || ^17.0.0 || ^18.0.0
    dependencies:
      '@react-spring/shared': 9.6.1_react@18.2.0
      '@react-spring/types': 9.6.1
      react: 18.2.0
    dev: false

  /@react-spring/core/9.6.1_react@18.2.0:
    resolution: {integrity: sha512-3HAAinAyCPessyQNNXe5W0OHzRfa8Yo5P748paPcmMowZ/4sMfaZ2ZB6e5x5khQI8NusOHj8nquoutd6FRY5WQ==}
    peerDependencies:
      react: ^16.8.0 || ^17.0.0 || ^18.0.0
    dependencies:
      '@react-spring/animated': 9.6.1_react@18.2.0
      '@react-spring/rafz': 9.6.1
      '@react-spring/shared': 9.6.1_react@18.2.0
      '@react-spring/types': 9.6.1
      react: 18.2.0
    dev: false

  /@react-spring/rafz/9.6.1:
    resolution: {integrity: sha512-v6qbgNRpztJFFfSE3e2W1Uz+g8KnIBs6SmzCzcVVF61GdGfGOuBrbjIcp+nUz301awVmREKi4eMQb2Ab2gGgyQ==}
    dev: false

  /@react-spring/shared/9.6.1_react@18.2.0:
    resolution: {integrity: sha512-PBFBXabxFEuF8enNLkVqMC9h5uLRBo6GQhRMQT/nRTnemVENimgRd+0ZT4yFnAQ0AxWNiJfX3qux+bW2LbG6Bw==}
    peerDependencies:
      react: ^16.8.0 || ^17.0.0 || ^18.0.0
    dependencies:
      '@react-spring/rafz': 9.6.1
      '@react-spring/types': 9.6.1
      react: 18.2.0
    dev: false

  /@react-spring/types/9.6.1:
    resolution: {integrity: sha512-POu8Mk0hIU3lRXB3bGIGe4VHIwwDsQyoD1F394OK7STTiX9w4dG3cTLljjYswkQN+hDSHRrj4O36kuVa7KPU8Q==}
    dev: false

  /@react-spring/web/9.6.1_biqbaboplfbrettd7655fr4n2y:
    resolution: {integrity: sha512-X2zR6q2Z+FjsWfGAmAXlQaoUHbPmfuCaXpuM6TcwXPpLE1ZD4A1eys/wpXboFQmDkjnrlTmKvpVna1MjWpZ5Hw==}
    peerDependencies:
      react: ^16.8.0 || ^17.0.0 || ^18.0.0
      react-dom: ^16.8.0 || ^17.0.0 || ^18.0.0
    dependencies:
      '@react-spring/animated': 9.6.1_react@18.2.0
      '@react-spring/core': 9.6.1_react@18.2.0
      '@react-spring/shared': 9.6.1_react@18.2.0
      '@react-spring/types': 9.6.1
      react: 18.2.0
      react-dom: 18.2.0_react@18.2.0
    dev: false

  /@resvg/resvg-wasm/2.0.0-alpha.4:
    resolution: {integrity: sha512-pWIG9a/x1ky8gXKRhPH1OPKpHFoMN1ISLbJ+O+gPXQHIAKhNd5I28RlWf7q576hAOQA9JZTlo3p/M2uyLzJmmw==}
    engines: {node: '>= 10'}
    dev: false

  /@rollup/plugin-sucrase/4.0.4_rollup@2.78.0:
    resolution: {integrity: sha512-YH4J8yoJb5EVnLhAwWxYAQNh2SJOR+SdZ6XdgoKEv6Kxm33riYkM8MlMaggN87UoISP52qAFyZ5ey56wu6umGg==}
    engines: {node: '>=12.0.0'}
    peerDependencies:
      rollup: ^2.53.1
    dependencies:
      '@rollup/pluginutils': 4.2.1
      rollup: 2.78.0
      sucrase: 3.24.0
    dev: false

  /@rollup/plugin-virtual/3.0.0_rollup@2.78.0:
    resolution: {integrity: sha512-K9KORe1myM62o0lKkNR4MmCxjwuAXsZEtIHpaILfv4kILXTOrXt/R2ha7PzMcCHPYdnkWPiBZK8ed4Zr3Ll5lQ==}
    engines: {node: '>=14.0.0'}
    peerDependencies:
      rollup: ^1.20.0||^2.0.0||^3.0.0
    peerDependenciesMeta:
      rollup:
        optional: true
    dependencies:
      rollup: 2.78.0
    dev: false

  /@rollup/pluginutils/4.2.1:
    resolution: {integrity: sha512-iKnFXr7NkdZAIHiIWE+BX5ULi/ucVFYWD6TbAV+rZctiRTY2PL6tsIKhoIOaoskiWAkgu+VsbXgUVDNLHf+InQ==}
    engines: {node: '>= 8.0.0'}
    dependencies:
      estree-walker: 2.0.2
      picomatch: 2.3.1
    dev: false

  /@rushstack/eslint-patch/1.1.4:
    resolution: {integrity: sha512-LwzQKA4vzIct1zNZzBmRKI9QuNpLgTQMEjsQLf3BXuGYb3QPTP4Yjf6mkdX+X1mYttZ808QpOwAzZjv28kq7DA==}
    dev: true

  /@rushstack/eslint-patch/1.2.0:
    resolution: {integrity: sha512-sXo/qW2/pAcmT43VoRKOJbDOfV3cYpq3szSVfIThQXNt+E4DfKj361vaAt3c88U5tPUxzEswam7GW48PJqtKAg==}
    dev: true

  /@sentry/browser/7.17.3:
    resolution: {integrity: sha512-Oi7ZNMzCbUXaWwkFcwXIWhfNiTy8s0EukoaKzwSdIhU5pLH9HFizXMl/qrBdxC6keTtckTwS9c+w2xDnqln1fg==}
    engines: {node: '>=8'}
    dependencies:
      '@sentry/core': 7.17.3
      '@sentry/types': 7.17.3
      '@sentry/utils': 7.17.3
      tslib: 1.14.1
    dev: false

  /@sentry/cli/1.74.5:
    resolution: {integrity: sha512-Ze1ec306ZWHtrxKypOJ8nhtFqkrx2f/6bRH+DcJzEQ3bBePQ0ZnqJTTe4BBHADYBtxFIaUWzCZ6DquLz2Zv/sw==}
    engines: {node: '>= 8'}
    hasBin: true
    requiresBuild: true
    dependencies:
      https-proxy-agent: 5.0.1
      mkdirp: 0.5.6
      node-fetch: 2.6.9
      npmlog: 4.1.2
      progress: 2.0.3
      proxy-from-env: 1.1.0
      which: 2.0.2
    transitivePeerDependencies:
      - encoding
      - supports-color
    dev: false

  /@sentry/core/7.17.3:
    resolution: {integrity: sha512-PSboa9aOVnvZU+C6/shKlHUA7zjAl6z5BKRHF8mEljEYql6bh0HfJJKXtBHMz1sWnmzMa/qABSKLpnP5ZQlJNw==}
    engines: {node: '>=8'}
    dependencies:
      '@sentry/types': 7.17.3
      '@sentry/utils': 7.17.3
      tslib: 1.14.1
    dev: false

  /@sentry/integrations/7.17.3:
    resolution: {integrity: sha512-KSdWxqePSP9QsPfIw8ZsX/o6uQ3W21yA8MyzKng52KK4zt6qT5KsCrEJSUdGY+osuG7HQ8ONM7kNkqOUDvBzjg==}
    engines: {node: '>=8'}
    dependencies:
      '@sentry/types': 7.17.3
      '@sentry/utils': 7.17.3
      localforage: 1.10.0
      tslib: 1.14.1
    dev: false

  /@sentry/nextjs/7.17.3_next@13.0.3+react@18.2.0:
    resolution: {integrity: sha512-K5OTKbUxXuYDcGyC3EyDTl2H2/Jqq1RH9CbO8hMzfRcJcBo3Uf2gNt/O5YHpEFxYLyeujTbDwSgVs6FPSOVojA==}
    engines: {node: '>=8'}
    peerDependencies:
      next: ^10.0.8 || ^11.0 || ^12.0 || ^13.0
      react: 15.x || 16.x || 17.x || 18.x
      webpack: '>= 4.0.0'
    peerDependenciesMeta:
      webpack:
        optional: true
    dependencies:
      '@rollup/plugin-sucrase': 4.0.4_rollup@2.78.0
      '@rollup/plugin-virtual': 3.0.0_rollup@2.78.0
      '@sentry/core': 7.17.3
      '@sentry/integrations': 7.17.3
      '@sentry/node': 7.17.3
      '@sentry/react': 7.17.3_react@18.2.0
      '@sentry/tracing': 7.17.3
      '@sentry/types': 7.17.3
      '@sentry/utils': 7.17.3
      '@sentry/webpack-plugin': 1.19.0
      chalk: 3.0.0
      next: 13.0.3_pjwopsidmaokadturxaafygjp4
      react: 18.2.0
      rollup: 2.78.0
      tslib: 1.14.1
    transitivePeerDependencies:
      - encoding
      - supports-color
    dev: false

  /@sentry/node/7.17.3:
    resolution: {integrity: sha512-kBmj5GiE0BWQ1CqnJN3bOOmaNNvS+HKb9nPic+QloPnH6xDFVUcmx774s3qjtnyLOQTzPpy3vXCA15rYflNJBQ==}
    engines: {node: '>=8'}
    dependencies:
      '@sentry/core': 7.17.3
      '@sentry/types': 7.17.3
      '@sentry/utils': 7.17.3
      cookie: 0.4.2
      https-proxy-agent: 5.0.1
      lru_map: 0.3.3
      tslib: 1.14.1
    transitivePeerDependencies:
      - supports-color
    dev: false

  /@sentry/react/7.17.3_react@18.2.0:
    resolution: {integrity: sha512-C+kDWbA769jeT5g4O2FlAU9uXVmHS+cQ8CjSY8HT1VqnN4ltUg//i6A+a30StPZVHJVtpShf0UQl8v8Ztehr/g==}
    engines: {node: '>=8'}
    peerDependencies:
      react: 15.x || 16.x || 17.x || 18.x
    dependencies:
      '@sentry/browser': 7.17.3
      '@sentry/types': 7.17.3
      '@sentry/utils': 7.17.3
      hoist-non-react-statics: 3.3.2
      react: 18.2.0
      tslib: 1.14.1
    dev: false

  /@sentry/tracing/7.17.3:
    resolution: {integrity: sha512-ZBYq1AuE2dadxbuY7j3xpf9BNP/Uu7rjuvLoCmQeFrjJ4W80jqIfdUYmWCN6EaVhhAgh7J+1RQL+c79ONkPFQQ==}
    engines: {node: '>=8'}
    dependencies:
      '@sentry/core': 7.17.3
      '@sentry/types': 7.17.3
      '@sentry/utils': 7.17.3
      tslib: 1.14.1
    dev: false

  /@sentry/types/7.17.3:
    resolution: {integrity: sha512-+buEJo/4TKErjwF8Tq3XXKFZx4Utpvqs52e7i7Sur2qfyBNwRgBILceQvdnzw86JNZT2myeYmrfVbsaxAk7ilA==}
    engines: {node: '>=8'}
    dev: false

  /@sentry/utils/7.17.3:
    resolution: {integrity: sha512-Sd7BwVn6IClvaXbZaj/LnEcrMm8yjQtZkTVSrM2Vlv1lLeaH61JxSAFU6QntF+f/cCfZ7wSdNhWOfW3qZJ7t3Q==}
    engines: {node: '>=8'}
    dependencies:
      '@sentry/types': 7.17.3
      tslib: 1.14.1
    dev: false

  /@sentry/webpack-plugin/1.19.0:
    resolution: {integrity: sha512-qSpdgdGMtdzagGveSWgo2b+t8PdPUscuOjbOyWCsJme9jlTFnNk0rX7JEA55OUozikKHM/+vVh08USLBnPboZw==}
    engines: {node: '>= 8'}
    dependencies:
      '@sentry/cli': 1.74.5
    transitivePeerDependencies:
      - encoding
      - supports-color
    dev: false

  /@shuding/opentype.js/1.4.0-beta.0:
    resolution: {integrity: sha512-3NgmNyH3l/Hv6EvsWJbsvpcpUba6R8IREQ83nH83cyakCw7uM1arZKNfHwv1Wz6jgqrF/j4x5ELvR6PnK9nTcA==}
    engines: {node: '>= 8.0.0'}
    hasBin: true
    dependencies:
      fflate: 0.7.4
      string.prototype.codepointat: 0.2.1
    dev: false

  /@sinonjs/commons/1.8.6:
    resolution: {integrity: sha512-Ky+XkAkqPZSm3NLBeUng77EBQl3cmeJhITaGHdYH8kjVB+aun3S4XBRti2zt17mtt0mIUDiNxYeoJm6drVvBJQ==}
    dependencies:
      type-detect: 4.0.8
    dev: true

  /@sinonjs/fake-timers/8.1.0:
    resolution: {integrity: sha512-OAPJUAtgeINhh/TAlUID4QTs53Njm7xzddaVlEs/SXwgtiD1tW22zAB/W1wdqfrpmikgaWQ9Fw6Ws+hsiRm5Vg==}
    dependencies:
      '@sinonjs/commons': 1.8.6
    dev: true

  /@swc/helpers/0.4.11:
    resolution: {integrity: sha512-rEUrBSGIoSFuYxwBYtlUFMlE2CwGhmW+w9355/5oduSw8e5h2+Tj4UrAGNNgP9915++wj5vkQo0UuOBqOAq4nw==}
    dependencies:
      tslib: 2.4.1
    dev: false

  /@swc/helpers/0.4.14:
    resolution: {integrity: sha512-4C7nX/dvpzB7za4Ql9K81xK3HPxCpHMgwTZVyf+9JQ6VUbn9jjZVN7/Nkdz/Ugzs2CSjqnL/UPXroiVBVHUWUw==}
    dependencies:
      tslib: 2.4.1

  /@taplo/cli/0.5.2:
    resolution: {integrity: sha512-6Sg10lt0fV9aHHWPycz4gzIsUodZihu68zAFZGWq0UDq+Gif2KMrAvNwjMbe+ZUKbnTJjvqJZcPvE4+UEyanAQ==}
    hasBin: true
    dev: true

  /@tootallnate/once/1.1.2:
    resolution: {integrity: sha512-RbzJvlNzmRq5c3O09UipeuXno4tA1FE6ikOjxZK0tuxVv3412l64l5t1W5pj4+rJq9vpkm/kwiR07aZXnsKPxw==}
    engines: {node: '>= 6'}
    dev: true

  /@types/acorn/4.0.6:
    resolution: {integrity: sha512-veQTnWP+1D/xbxVrPC3zHnCZRjSrKfhbMUlEA43iMZLu7EsnTtkJklIuwrCPbOi8YkvDQAiW05VQQFvvz9oieQ==}
    dependencies:
      '@types/estree': 1.0.0
    dev: false

  /@types/babel__core/7.1.19:
    resolution: {integrity: sha512-WEOTgRsbYkvA/KCsDwVEGkd7WAr1e3g31VHQ8zy5gul/V1qKullU/BU5I68X5v7V3GnB9eotmom4v5a5gjxorw==}
    dependencies:
      '@babel/parser': 7.21.2
      '@babel/types': 7.21.2
      '@types/babel__generator': 7.6.4
      '@types/babel__template': 7.4.1
      '@types/babel__traverse': 7.18.3
    dev: true

  /@types/babel__generator/7.6.4:
    resolution: {integrity: sha512-tFkciB9j2K755yrTALxD44McOrk+gfpIpvC3sxHjRawj6PfnQxrse4Clq5y/Rq+G3mrBurMax/lG8Qn2t9mSsg==}
    dependencies:
      '@babel/types': 7.21.2
    dev: true

  /@types/babel__template/7.4.1:
    resolution: {integrity: sha512-azBFKemX6kMg5Io+/rdGT0dkGreboUVR0Cdm3fz9QJWpaQGJRQXl7C+6hOTCZcMll7KFyEQpgbYI2lHdsS4U7g==}
    dependencies:
      '@babel/parser': 7.21.2
      '@babel/types': 7.21.2
    dev: true

  /@types/babel__traverse/7.18.3:
    resolution: {integrity: sha512-1kbcJ40lLB7MHsj39U4Sh1uTd2E7rLEa79kmDpI6cy+XiXsteB3POdQomoq4FxszMrO3ZYchkhYJw7A2862b3w==}
    dependencies:
      '@babel/types': 7.21.2
    dev: true

  /@types/chalk-animation/1.6.1:
    resolution: {integrity: sha512-MSuZqFkBeKcik4oMzd/BjaTRYkLpNftRSYkI/oszmckHAZOTSKslWR1CRdURwsxXBgYHPRlb5JM6Cx+tkyXUAg==}
    dev: true

  /@types/debug/4.1.7:
    resolution: {integrity: sha512-9AonUzyTjXXhEOa0DnqpzZi6VHlqKMswga9EXjpXnnqxwLtdvPPtlO8evrI5D9S6asFRCQ6v+wpiUKbw+vKqyg==}
    dependencies:
      '@types/ms': 0.7.31
    dev: false

  /@types/diff/5.0.2:
    resolution: {integrity: sha512-uw8eYMIReOwstQ0QKF0sICefSy8cNO/v7gOTiIy9SbwuHyEecJUm7qlgueOO5S1udZ5I/irVydHVwMchgzbKTg==}
    dev: true

  /@types/eslint-scope/3.7.4:
    resolution: {integrity: sha512-9K4zoImiZc3HlIp6AVUDE4CWYx22a+lhSZMYNpbjW04+YF0KWj4pJXnEMjdnFTiQibFFmElcsasJXDbdI/EPhA==}
    dependencies:
      '@types/eslint': 8.4.6
      '@types/estree': 1.0.0
    dev: true

  /@types/eslint/8.4.6:
    resolution: {integrity: sha512-/fqTbjxyFUaYNO7VcW5g+4npmqVACz1bB7RTHYuLj+PRjw9hrCwrUXVQFpChUS0JsyEFvMZ7U/PfmvWgxJhI9g==}
    dependencies:
      '@types/estree': 1.0.0
      '@types/json-schema': 7.0.11
    dev: true

  /@types/estree-jsx/1.0.0:
    resolution: {integrity: sha512-3qvGd0z8F2ENTGr/GG1yViqfiKmRfrXVx5sJyHGFu3z7m5g5utCQtGp/g29JnjflhtQJBv1WDQukHiT58xPcYQ==}
    dependencies:
      '@types/estree': 1.0.0
    dev: false

  /@types/estree/0.0.51:
    resolution: {integrity: sha512-CuPgU6f3eT/XgKKPqKd/gLZV1Xmvf1a2R5POBOGQa6uv82xpls89HU5zKeVoyR8XzHd1RGNOlQlvUe3CFkjWNQ==}
    dev: true

  /@types/estree/1.0.0:
    resolution: {integrity: sha512-WulqXMDUTYAXCjZnk6JtIHPigp55cVtDgDrO2gHRwhyJto21+1zbVCtOYB2L1F9w4qCQ0rOGWBnBe0FNTiEJIQ==}

  /@types/fined/1.1.3:
    resolution: {integrity: sha512-CWYnSRnun3CGbt6taXeVo2lCbuaj4mchVJ4UF/BdU5TSuIn3AmS13pGMwCsBUoehGbhZrBrpNJZSZI5EVilXww==}
    dev: true

  /@types/fs-extra/9.0.13:
    resolution: {integrity: sha512-nEnwB++1u5lVDM2UI4c1+5R+FYaKfaAzS4OococimjVm3nQw3TuzH5UNsocrcTBbhnerblyHj4A49qXbIiZdpA==}
    dependencies:
      '@types/node': 18.13.0
    dev: true

  /@types/glob/7.2.0:
    resolution: {integrity: sha512-ZUxbzKl0IfJILTS6t7ip5fQQM/J3TJYubDm3nMbgubNNYS62eXeUpoLUC8/7fJNiFYHTrGPQn7hspDUzIHX3UA==}
    dependencies:
      '@types/minimatch': 5.1.1
      '@types/node': 16.11.56
    dev: true

  /@types/graceful-fs/4.1.6:
    resolution: {integrity: sha512-Sig0SNORX9fdW+bQuTEovKj3uHcUL6LQKbCrrqb1X7J6/ReAbhCXRAhc+SMejhLELFj2QcyuxmUooZ4bt5ReSw==}
    dependencies:
      '@types/node': 16.11.56
    dev: true

  /@types/gradient-string/1.1.2:
    resolution: {integrity: sha512-zIet2KvHr2dkOCPI5ggQQ+WJVyfBSFaqK9sNelhgDjlE2K3Fu2muuPJwu5aKM3xoWuc3WXudVEMUwI1QWhykEQ==}
    dependencies:
      '@types/tinycolor2': 1.4.3
    dev: true

  /@types/hast/2.3.4:
    resolution: {integrity: sha512-wLEm0QvaoawEDoTRwzTXp4b4jpwiJDvR5KMnFnVodm3scufTlBOWRD6N1OBf9TZMhjlNsSfcO5V+7AF4+Vy+9g==}
    dependencies:
      '@types/unist': 2.0.6
    dev: false

  /@types/inquirer/7.3.3:
    resolution: {integrity: sha512-HhxyLejTHMfohAuhRun4csWigAMjXTmRyiJTU1Y/I1xmggikFMkOUoMQRlFm+zQcPEGHSs3io/0FAmNZf8EymQ==}
    dependencies:
      '@types/through': 0.0.30
      rxjs: 6.6.7
    dev: true

  /@types/inquirer/8.2.5:
    resolution: {integrity: sha512-QXlzybid60YtAwfgG3cpykptRYUx2KomzNutMlWsQC64J/WG/gQSl+P4w7A21sGN0VIxRVava4rgnT7FQmFCdg==}
    dependencies:
      '@types/through': 0.0.30
    dev: true

  /@types/istanbul-lib-coverage/2.0.4:
    resolution: {integrity: sha512-z/QT1XN4K4KYuslS23k62yDIDLwLFkzxOuMplDtObz0+y7VqJCaO2o+SPwHCvLFZh7xazvvoor2tA/hPz9ee7g==}
    dev: true

  /@types/istanbul-lib-report/3.0.0:
    resolution: {integrity: sha512-plGgXAPfVKFoYfa9NpYDAkseG+g6Jr294RqeqcqDixSbU34MZVJRi/P+7Y8GDpzkEwLaGZZOpKIEmeVZNtKsrg==}
    dependencies:
      '@types/istanbul-lib-coverage': 2.0.4
    dev: true

  /@types/istanbul-reports/3.0.1:
    resolution: {integrity: sha512-c3mAZEuK0lvBp8tmuL74XRKn1+y2dcwOUpH7x4WrF6gk1GIgiluDRgMYQtw2OFcBvAJWlt6ASU3tSqxp0Uu0Aw==}
    dependencies:
      '@types/istanbul-lib-report': 3.0.0
    dev: true

  /@types/jest/27.5.2:
    resolution: {integrity: sha512-mpT8LJJ4CMeeahobofYWIjFo0xonRS/HfxnVEPMPFSQdGUt1uHCnoPT7Zhb+sjDU2wz0oKV0OLUR0WzrHNgfeA==}
    dependencies:
      jest-matcher-utils: 27.5.1
      pretty-format: 27.5.1
    dev: true

  /@types/js-yaml/4.0.5:
    resolution: {integrity: sha512-FhpRzf927MNQdRZP0J5DLIdTXhjLYzeUTmLAu69mnVksLH9CJY3IuSeEgbKUki7GQZm0WqDkGzyxju2EZGD2wA==}
    dev: true

  /@types/json-schema/7.0.11:
    resolution: {integrity: sha512-wOuvG1SN4Us4rez+tylwwwCV1psiNVOkJeM3AUWUNWg/jDQY2+HE/444y5gc+jBmRqASOm2Oeh5c1axHobwRKQ==}

  /@types/json5/0.0.29:
    resolution: {integrity: sha512-dRLjCWHYg4oaA77cxO64oO+7JwCwnIzkZPdrrC71jQmQtlhM556pwKo5bUzqvZndkVbeFLIIi+9TC40JNF5hNQ==}
    dev: true

  /@types/liftoff/4.0.0:
    resolution: {integrity: sha512-Ny/PJkO6nxWAQnaet8q/oWz15lrfwvdvBpuY4treB0CSsBO1CG0fVuNLngR3m3bepQLd+E4c3Y3DlC2okpUvPw==}
    dependencies:
      '@types/fined': 1.1.3
      '@types/node': 16.11.56
    dev: true

  /@types/loader-runner/2.2.4:
    resolution: {integrity: sha512-loD63p9KWQPgTvMBbhu9nD/2AeLqzP7ey/h1cWUK3wzLtilRO1kcCtlJvGrT/LEtOM7bjzaFSX1hxXaOdZdt8g==}
    dependencies:
      '@types/node': 18.11.11
    dev: true

  /@types/mdast/3.0.10:
    resolution: {integrity: sha512-W864tg/Osz1+9f4lrGTZpCSO5/z4608eUp19tbozkq2HJK6i3z1kT0H9tlADXuYIb1YYOBByU4Jsqkk75q48qA==}
    dependencies:
      '@types/unist': 2.0.6
    dev: false

  /@types/mdx/2.0.2:
    resolution: {integrity: sha512-mJGfgj4aWpiKb8C0nnJJchs1sHBHn0HugkVfqqyQi7Wn6mBRksLeQsPOFvih/Pu8L1vlDzfe/LidhVHBeUk3aQ==}
    dev: false

  /@types/minimatch/5.1.1:
    resolution: {integrity: sha512-v55NF6Dz0wrj14Rn8iEABTWrhYRmgkJYuokduunSiq++t3hZ9VZ6dvcDt+850Pm5sGJZk8RaHzkFCXPxVINZ+g==}
    dev: true

  /@types/minimist/1.2.2:
    resolution: {integrity: sha512-jhuKLIRrhvCPLqwPcx6INqmKeiA5EWrsCOPhrlFSrbrmU4ZMPjj5Ul/oLCMDO98XRUIwVm78xICz4EPCektzeQ==}
    dev: false

  /@types/ms/0.7.31:
    resolution: {integrity: sha512-iiUgKzV9AuaEkZqkOLDIvlQiL6ltuZd9tGcW3gwpnX8JbuiuhFlEGmmFXEXkN50Cvq7Os88IY2v0dkDqXYWVgA==}
    dev: false

  /@types/node/12.20.55:
    resolution: {integrity: sha512-J8xLz7q2OFulZ2cyGTLE1TbbZcjpno7FaN6zdJNrgAdrJ+DZzh/uFR6YrTb4C+nXakvud8Q4+rbhoIWlYQbUFQ==}
    dev: true

  /@types/node/16.11.44:
    resolution: {integrity: sha512-gwP6+QDgL5TDBIWh1lbYh3EFPU11pa+8xcamcsA3ROkp3A9X+/3Y5cRgq93VPEEE+CGfxlQnqkg1kkWGBgh3fw==}
    dev: true

  /@types/node/16.11.56:
    resolution: {integrity: sha512-aFcUkv7EddxxOa/9f74DINReQ/celqH8DiB3fRYgVDM2Xm5QJL8sl80QKuAnGvwAsMn+H3IFA6WCrQh1CY7m1A==}

  /@types/node/18.11.11:
    resolution: {integrity: sha512-KJ021B1nlQUBLopzZmPBVuGU9un7WJd/W4ya7Ih02B4Uwky5Nja0yGYav2EfYIk0RR2Q9oVhf60S2XR1BCWJ2g==}
    dev: true

  /@types/node/18.13.0:
    resolution: {integrity: sha512-gC3TazRzGoOnoKAhUx+Q0t8S9Tzs74z7m0ipwGpSqQrleP14hKxP4/JUeEQcD3W1/aIpnWl8pHowI7WokuZpXg==}
    dev: true

  /@types/normalize-package-data/2.4.1:
    resolution: {integrity: sha512-Gj7cI7z+98M282Tqmp2K5EIsoouUEzbBJhQQzDE3jSIRk6r9gsz0oUokqIUR4u1R3dMHo0pDHM7sNOHyhulypw==}
    dev: false

  /@types/prettier/2.7.2:
    resolution: {integrity: sha512-KufADq8uQqo1pYKVIYzfKbJfBAc0sOeXqGbFaSpv8MRmC/zXgowNZmFcbngndGk922QDmOASEXUZCaY48gs4cg==}
    dev: true

  /@types/prop-types/15.7.5:
    resolution: {integrity: sha512-JCB8C6SnDoQf0cNycqd/35A7MjcnK+ZTqE7judS6o7utxUCg6imJg3QK2qzHKszlTjcj2cn+NwMB2i96ubpj7w==}

  /@types/react/18.0.21:
    resolution: {integrity: sha512-7QUCOxvFgnD5Jk8ZKlUAhVcRj7GuJRjnjjiY/IUBWKgOlnvDvTMLD4RTF7NPyVmbRhNrbomZiOepg7M/2Kj1mA==}
    dependencies:
      '@types/prop-types': 15.7.5
      '@types/scheduler': 0.16.2
      csstype: 3.1.1
    dev: true

  /@types/react/18.0.26:
    resolution: {integrity: sha512-hCR3PJQsAIXyxhTNSiDFY//LhnMZWpNNr5etoCqx/iUfGc5gXWtQR2Phl908jVR6uPXacojQWTg4qRpkxTuGug==}
    dependencies:
      '@types/prop-types': 15.7.5
      '@types/scheduler': 0.16.2
      csstype: 3.1.1

  /@types/rimraf/3.0.2:
    resolution: {integrity: sha512-F3OznnSLAUxFrCEu/L5PY8+ny8DtcFRjx7fZZ9bycvXRi3KPTRS9HOitGZwvPg0juRhXFWIeKX58cnX5YqLohQ==}
    dependencies:
      '@types/glob': 7.2.0
      '@types/node': 18.13.0
    dev: true

  /@types/scheduler/0.16.2:
    resolution: {integrity: sha512-hppQEBDmlwhFAXKJX2KnWLYu5yMfi91yazPb2l+lbJiwW+wdo1gNeRA+3RgNSO39WYX2euey41KEwnqesU2Jew==}

  /@types/semver/7.3.12:
    resolution: {integrity: sha512-WwA1MW0++RfXmCr12xeYOOC5baSC9mSb0ZqCquFzKhcoF4TvHu5MKOuXsncgZcpVFhB1pXd5hZmM0ryAoCp12A==}
    dev: true

  /@types/stack-utils/2.0.1:
    resolution: {integrity: sha512-Hl219/BT5fLAaz6NDkSuhzasy49dwQS/DSdu4MdggFB8zcXv7vflBI3xp7FEmkmdDkBUI2bPUNeMttp2knYdxw==}
    dev: true

  /@types/through/0.0.30:
    resolution: {integrity: sha512-FvnCJljyxhPM3gkRgWmxmDZyAQSiBQQWLI0A0VFL0K7W1oRUrPJSqNO0NvTnLkBcotdlp3lKvaT0JrnyRDkzOg==}
    dependencies:
      '@types/node': 16.11.56
    dev: true

  /@types/tinycolor2/1.4.3:
    resolution: {integrity: sha512-Kf1w9NE5HEgGxCRyIcRXR/ZYtDv0V8FVPtYHwLxl0O+maGX0erE77pQlD0gpP+/KByMZ87mOA79SjifhSB3PjQ==}

  /@types/unist/2.0.6:
    resolution: {integrity: sha512-PBjIUxZHOuj0R15/xuwJYjFi+KZdNFrehocChv4g5hu6aFroHue8m0lBP0POdK2nKzbw0cgV1mws8+V/JAcEkQ==}
    dev: false

  /@types/uuid/9.0.0:
    resolution: {integrity: sha512-kr90f+ERiQtKWMz5rP32ltJ/BtULDI5RVO0uavn1HQUOwjx0R1h0rnDYNL0CepF1zL5bSY6FISAfd9tOdDhU5Q==}
    dev: true

  /@types/webidl-conversions/7.0.0:
    resolution: {integrity: sha512-xTE1E+YF4aWPJJeUzaZI5DRntlkY3+BCVJi0axFptnjGmAoWxkyREIh/XMrfxVLejwQxMCfDXdICo0VLxThrog==}
    dev: false

  /@types/webpack/5.28.0:
    resolution: {integrity: sha512-8cP0CzcxUiFuA9xGJkfeVpqmWTk9nx6CWwamRGCj95ph1SmlRRk9KlCZ6avhCbZd4L68LvYT6l1kpdEnQXrF8w==}
    dependencies:
      '@types/node': 16.11.56
      tapable: 2.2.1
      webpack: 5.75.0
    transitivePeerDependencies:
      - '@swc/core'
      - esbuild
      - uglify-js
      - webpack-cli
    dev: true

  /@types/whatwg-url/8.2.2:
    resolution: {integrity: sha512-FtQu10RWgn3D9U4aazdwIE2yzphmTJREDqNdODHrbrZmmMqI0vMheC/6NE/J1Yveaj8H+ela+YwWTjq5PGmuhA==}
    dependencies:
      '@types/node': 16.11.56
      '@types/webidl-conversions': 7.0.0
    dev: false

  /@types/yargs-parser/21.0.0:
    resolution: {integrity: sha512-iO9ZQHkZxHn4mSakYV0vFHAVDyEOIJQrV2uZ06HxEPcx+mt8swXoZHIbaaJ2crJYFfErySgktuTZ3BeLz+XmFA==}
    dev: true

  /@types/yargs/16.0.5:
    resolution: {integrity: sha512-AxO/ADJOBFJScHbWhq2xAhlWP24rY4aCEG/NFaMvbT3X2MgRsLjhjQwsn0Zi5zn0LG9jUhCCZMeX9Dkuw6k+vQ==}
    dependencies:
      '@types/yargs-parser': 21.0.0
    dev: true

  /@types/yoga-layout/1.9.2:
    resolution: {integrity: sha512-S9q47ByT2pPvD65IvrWp7qppVMpk9WGMbVq9wbWZOHg6tnXSD4vyhao6nOSBwwfDdV2p3Kx9evA9vI+XWTfDvw==}
    dev: false

  /@typescript-eslint/parser/5.36.0_anixf2a3nmugjbelf5zfsvcsdy:
    resolution: {integrity: sha512-dlBZj7EGB44XML8KTng4QM0tvjI8swDh8MdpE5NX5iHWgWEfIuqSfSE+GPeCrCdj7m4tQLuevytd57jNDXJ2ZA==}
    engines: {node: ^12.22.0 || ^14.17.0 || >=16.0.0}
    peerDependencies:
      eslint: ^6.0.0 || ^7.0.0 || ^8.0.0
      typescript: '*'
    peerDependenciesMeta:
      typescript:
        optional: true
    dependencies:
      '@typescript-eslint/scope-manager': 5.36.0
      '@typescript-eslint/types': 5.36.0
      '@typescript-eslint/typescript-estree': 5.36.0_typescript@4.8.4
      debug: 4.3.4
      eslint: 8.10.0
      typescript: 4.8.4
    transitivePeerDependencies:
      - supports-color
    dev: true

  /@typescript-eslint/parser/5.46.0_ha6vam6werchizxrnqvarmz2zu:
    resolution: {integrity: sha512-joNO6zMGUZg+C73vwrKXCd8usnsmOYmgW/w5ZW0pG0RGvqeznjtGDk61EqqTpNrFLUYBW2RSBFrxdAZMqA4OZA==}
    engines: {node: ^12.22.0 || ^14.17.0 || >=16.0.0}
    peerDependencies:
      eslint: ^6.0.0 || ^7.0.0 || ^8.0.0
      typescript: '*'
    peerDependenciesMeta:
      typescript:
        optional: true
    dependencies:
      '@typescript-eslint/scope-manager': 5.46.0
      '@typescript-eslint/types': 5.46.0
      '@typescript-eslint/typescript-estree': 5.46.0_typescript@4.9.4
      debug: 4.3.4
      eslint: 8.29.0
      typescript: 4.9.4
    transitivePeerDependencies:
      - supports-color
    dev: true

  /@typescript-eslint/scope-manager/5.36.0:
    resolution: {integrity: sha512-PZUC9sz0uCzRiuzbkh6BTec7FqgwXW03isumFVkuPw/Ug/6nbAqPUZaRy4w99WCOUuJTjhn3tMjsM94NtEj64g==}
    engines: {node: ^12.22.0 || ^14.17.0 || >=16.0.0}
    dependencies:
      '@typescript-eslint/types': 5.36.0
      '@typescript-eslint/visitor-keys': 5.36.0
    dev: true

  /@typescript-eslint/scope-manager/5.46.0:
    resolution: {integrity: sha512-7wWBq9d/GbPiIM6SqPK9tfynNxVbfpihoY5cSFMer19OYUA3l4powA2uv0AV2eAZV6KoAh6lkzxv4PoxOLh1oA==}
    engines: {node: ^12.22.0 || ^14.17.0 || >=16.0.0}
    dependencies:
      '@typescript-eslint/types': 5.46.0
      '@typescript-eslint/visitor-keys': 5.46.0
    dev: true

  /@typescript-eslint/types/5.36.0:
    resolution: {integrity: sha512-3JJuLL1r3ljRpFdRPeOtgi14Vmpx+2JcR6gryeORmW3gPBY7R1jNYoq4yBN1L//ONZjMlbJ7SCIwugOStucYiQ==}
    engines: {node: ^12.22.0 || ^14.17.0 || >=16.0.0}
    dev: true

  /@typescript-eslint/types/5.46.0:
    resolution: {integrity: sha512-wHWgQHFB+qh6bu0IAPAJCdeCdI0wwzZnnWThlmHNY01XJ9Z97oKqKOzWYpR2I83QmshhQJl6LDM9TqMiMwJBTw==}
    engines: {node: ^12.22.0 || ^14.17.0 || >=16.0.0}
    dev: true

  /@typescript-eslint/typescript-estree/5.36.0_typescript@4.8.4:
    resolution: {integrity: sha512-EW9wxi76delg/FS9+WV+fkPdwygYzRrzEucdqFVWXMQWPOjFy39mmNNEmxuO2jZHXzSQTXzhxiU1oH60AbIw9A==}
    engines: {node: ^12.22.0 || ^14.17.0 || >=16.0.0}
    peerDependencies:
      typescript: '*'
    peerDependenciesMeta:
      typescript:
        optional: true
    dependencies:
      '@typescript-eslint/types': 5.36.0
      '@typescript-eslint/visitor-keys': 5.36.0
      debug: 4.3.4
      globby: 11.1.0
      is-glob: 4.0.3
      semver: 7.3.8
      tsutils: 3.21.0_typescript@4.8.4
      typescript: 4.8.4
    transitivePeerDependencies:
      - supports-color
    dev: true

  /@typescript-eslint/typescript-estree/5.46.0_typescript@4.9.4:
    resolution: {integrity: sha512-kDLNn/tQP+Yp8Ro2dUpyyVV0Ksn2rmpPpB0/3MO874RNmXtypMwSeazjEN/Q6CTp8D7ExXAAekPEcCEB/vtJkw==}
    engines: {node: ^12.22.0 || ^14.17.0 || >=16.0.0}
    peerDependencies:
      typescript: '*'
    peerDependenciesMeta:
      typescript:
        optional: true
    dependencies:
      '@typescript-eslint/types': 5.46.0
      '@typescript-eslint/visitor-keys': 5.46.0
      debug: 4.3.4
      globby: 11.1.0
      is-glob: 4.0.3
      semver: 7.3.8
      tsutils: 3.21.0_typescript@4.9.4
      typescript: 4.9.4
    transitivePeerDependencies:
      - supports-color
    dev: true

  /@typescript-eslint/visitor-keys/5.36.0:
    resolution: {integrity: sha512-pdqSJwGKueOrpjYIex0T39xarDt1dn4p7XJ+6FqBWugNQwXlNGC5h62qayAIYZ/RPPtD+ButDWmpXT1eGtiaYg==}
    engines: {node: ^12.22.0 || ^14.17.0 || >=16.0.0}
    dependencies:
      '@typescript-eslint/types': 5.36.0
      eslint-visitor-keys: 3.3.0
    dev: true

  /@typescript-eslint/visitor-keys/5.46.0:
    resolution: {integrity: sha512-E13gBoIXmaNhwjipuvQg1ByqSAu/GbEpP/qzFihugJ+MomtoJtFAJG/+2DRPByf57B863m0/q7Zt16V9ohhANw==}
    engines: {node: ^12.22.0 || ^14.17.0 || >=16.0.0}
    dependencies:
      '@typescript-eslint/types': 5.46.0
      eslint-visitor-keys: 3.3.0
    dev: true

  /@vercel/analytics/0.1.1_react@18.2.0:
    resolution: {integrity: sha512-34on7YtVt/yT8+QX7c5K2bcKYXnax06sQiK2PUdlQ1ABg5699mPdLGOSpS1gF//kR1s9oig4MCJ+N9nOjpaS6g==}
    peerDependencies:
      react: ^16.8||^17||^18
    dependencies:
      react: 18.2.0
    dev: false

  /@vercel/ncc/0.36.0:
    resolution: {integrity: sha512-/ZTUJ/ZkRt694k7KJNimgmHjtQcRuVwsST2Z6XfYveQIuBbHR+EqkTc1jfgPkQmMyk/vtpxo3nVxe8CNuau86A==}
    hasBin: true
    dev: true

  /@vercel/og/0.0.20:
    resolution: {integrity: sha512-089P+TfqWz0xBxjOvOhkZIDDtfrLcye94H4IZ+SqxoGPWpNGXaBvRJER/z5SoJxJRcCAL8tPiK5zdjRskM6tLw==}
    engines: {node: '>=16'}
    dependencies:
      '@resvg/resvg-wasm': 2.0.0-alpha.4
      satori: 0.0.43
      yoga-wasm-web: 0.1.2
    dev: false

  /@webassemblyjs/ast/1.11.1:
    resolution: {integrity: sha512-ukBh14qFLjxTQNTXocdyksN5QdM28S1CxHt2rdskFyL+xFV7VremuBLVbmCePj+URalXBENx/9Lm7lnhihtCSw==}
    dependencies:
      '@webassemblyjs/helper-numbers': 1.11.1
      '@webassemblyjs/helper-wasm-bytecode': 1.11.1
    dev: true

  /@webassemblyjs/floating-point-hex-parser/1.11.1:
    resolution: {integrity: sha512-iGRfyc5Bq+NnNuX8b5hwBrRjzf0ocrJPI6GWFodBFzmFnyvrQ83SHKhmilCU/8Jv67i4GJZBMhEzltxzcNagtQ==}
    dev: true

  /@webassemblyjs/helper-api-error/1.11.1:
    resolution: {integrity: sha512-RlhS8CBCXfRUR/cwo2ho9bkheSXG0+NwooXcc3PAILALf2QLdFyj7KGsKRbVc95hZnhnERon4kW/D3SZpp6Tcg==}
    dev: true

  /@webassemblyjs/helper-buffer/1.11.1:
    resolution: {integrity: sha512-gwikF65aDNeeXa8JxXa2BAk+REjSyhrNC9ZwdT0f8jc4dQQeDQ7G4m0f2QCLPJiMTTO6wfDmRmj/pW0PsUvIcA==}
    dev: true

  /@webassemblyjs/helper-numbers/1.11.1:
    resolution: {integrity: sha512-vDkbxiB8zfnPdNK9Rajcey5C0w+QJugEglN0of+kmO8l7lDb77AnlKYQF7aarZuCrv+l0UvqL+68gSDr3k9LPQ==}
    dependencies:
      '@webassemblyjs/floating-point-hex-parser': 1.11.1
      '@webassemblyjs/helper-api-error': 1.11.1
      '@xtuc/long': 4.2.2
    dev: true

  /@webassemblyjs/helper-wasm-bytecode/1.11.1:
    resolution: {integrity: sha512-PvpoOGiJwXeTrSf/qfudJhwlvDQxFgelbMqtq52WWiXC6Xgg1IREdngmPN3bs4RoO83PnL/nFrxucXj1+BX62Q==}
    dev: true

  /@webassemblyjs/helper-wasm-section/1.11.1:
    resolution: {integrity: sha512-10P9No29rYX1j7F3EVPX3JvGPQPae+AomuSTPiF9eBQeChHI6iqjMIwR9JmOJXwpnn/oVGDk7I5IlskuMwU/pg==}
    dependencies:
      '@webassemblyjs/ast': 1.11.1
      '@webassemblyjs/helper-buffer': 1.11.1
      '@webassemblyjs/helper-wasm-bytecode': 1.11.1
      '@webassemblyjs/wasm-gen': 1.11.1
    dev: true

  /@webassemblyjs/ieee754/1.11.1:
    resolution: {integrity: sha512-hJ87QIPtAMKbFq6CGTkZYJivEwZDbQUgYd3qKSadTNOhVY7p+gfP6Sr0lLRVTaG1JjFj+r3YchoqRYxNH3M0GQ==}
    dependencies:
      '@xtuc/ieee754': 1.2.0
    dev: true

  /@webassemblyjs/leb128/1.11.1:
    resolution: {integrity: sha512-BJ2P0hNZ0u+Th1YZXJpzW6miwqQUGcIHT1G/sf72gLVD9DZ5AdYTqPNbHZh6K1M5VmKvFXwGSWZADz+qBWxeRw==}
    dependencies:
      '@xtuc/long': 4.2.2
    dev: true

  /@webassemblyjs/utf8/1.11.1:
    resolution: {integrity: sha512-9kqcxAEdMhiwQkHpkNiorZzqpGrodQQ2IGrHHxCy+Ozng0ofyMA0lTqiLkVs1uzTRejX+/O0EOT7KxqVPuXosQ==}
    dev: true

  /@webassemblyjs/wasm-edit/1.11.1:
    resolution: {integrity: sha512-g+RsupUC1aTHfR8CDgnsVRVZFJqdkFHpsHMfJuWQzWU3tvnLC07UqHICfP+4XyL2tnr1amvl1Sdp06TnYCmVkA==}
    dependencies:
      '@webassemblyjs/ast': 1.11.1
      '@webassemblyjs/helper-buffer': 1.11.1
      '@webassemblyjs/helper-wasm-bytecode': 1.11.1
      '@webassemblyjs/helper-wasm-section': 1.11.1
      '@webassemblyjs/wasm-gen': 1.11.1
      '@webassemblyjs/wasm-opt': 1.11.1
      '@webassemblyjs/wasm-parser': 1.11.1
      '@webassemblyjs/wast-printer': 1.11.1
    dev: true

  /@webassemblyjs/wasm-gen/1.11.1:
    resolution: {integrity: sha512-F7QqKXwwNlMmsulj6+O7r4mmtAlCWfO/0HdgOxSklZfQcDu0TpLiD1mRt/zF25Bk59FIjEuGAIyn5ei4yMfLhA==}
    dependencies:
      '@webassemblyjs/ast': 1.11.1
      '@webassemblyjs/helper-wasm-bytecode': 1.11.1
      '@webassemblyjs/ieee754': 1.11.1
      '@webassemblyjs/leb128': 1.11.1
      '@webassemblyjs/utf8': 1.11.1
    dev: true

  /@webassemblyjs/wasm-opt/1.11.1:
    resolution: {integrity: sha512-VqnkNqnZlU5EB64pp1l7hdm3hmQw7Vgqa0KF/KCNO9sIpI6Fk6brDEiX+iCOYrvMuBWDws0NkTOxYEb85XQHHw==}
    dependencies:
      '@webassemblyjs/ast': 1.11.1
      '@webassemblyjs/helper-buffer': 1.11.1
      '@webassemblyjs/wasm-gen': 1.11.1
      '@webassemblyjs/wasm-parser': 1.11.1
    dev: true

  /@webassemblyjs/wasm-parser/1.11.1:
    resolution: {integrity: sha512-rrBujw+dJu32gYB7/Lup6UhdkPx9S9SnobZzRVL7VcBH9Bt9bCBLEuX/YXOOtBsOZ4NQrRykKhffRWHvigQvOA==}
    dependencies:
      '@webassemblyjs/ast': 1.11.1
      '@webassemblyjs/helper-api-error': 1.11.1
      '@webassemblyjs/helper-wasm-bytecode': 1.11.1
      '@webassemblyjs/ieee754': 1.11.1
      '@webassemblyjs/leb128': 1.11.1
      '@webassemblyjs/utf8': 1.11.1
    dev: true

  /@webassemblyjs/wast-printer/1.11.1:
    resolution: {integrity: sha512-IQboUWM4eKzWW+N/jij2sRatKMh99QEelo3Eb2q0qXkvPRISAj8Qxtmw5itwqK+TTkBuUIE45AxYPToqPtL5gg==}
    dependencies:
      '@webassemblyjs/ast': 1.11.1
      '@xtuc/long': 4.2.2
    dev: true

  /@xtuc/ieee754/1.2.0:
    resolution: {integrity: sha512-DX8nKgqcGwsc0eJSqYt5lwP4DH5FlHnmuWWBRy7X0NcaGR0ZtuyeESgMwTYVEtxmsNGY+qit4QYT/MIYTOTPeA==}
    dev: true

  /@xtuc/long/4.2.2:
    resolution: {integrity: sha512-NuHqBY1PB/D8xU6s/thBgOAiAP7HOYDQ32+BFZILJ8ivkUkAHQnWfn6WhL79Owj1qmUnoN/YPhktdIoucipkAQ==}
    dev: true

  /abab/2.0.6:
    resolution: {integrity: sha512-j2afSsaIENvHZN2B8GOpF566vZ5WVk5opAiMTvWgaQT8DkbOqsTfvNAvHoRGU2zzP8cPoqys+xHTRDWW8L+/BA==}
    dev: true

  /acorn-globals/6.0.0:
    resolution: {integrity: sha512-ZQl7LOWaF5ePqqcX4hLuv/bLXYQNfNWw2c0/yX/TsPRKamzHcTGQnlCjHT3TsmkOUVEPS3crCxiPfdzE/Trlhg==}
    dependencies:
      acorn: 7.4.1
      acorn-walk: 7.2.0
    dev: true

  /acorn-import-assertions/1.8.0_acorn@8.8.1:
    resolution: {integrity: sha512-m7VZ3jwz4eK6A4Vtt8Ew1/mNbP24u0FhdyfA7fSvnJR6LMdfOYnmuIrrJAgrYfYJ10F/otaHTtrtrtmHdMNzEw==}
    peerDependencies:
      acorn: ^8
    dependencies:
      acorn: 8.8.1
    dev: true

  /acorn-jsx/5.3.2_acorn@7.4.1:
    resolution: {integrity: sha512-rq9s+JNhf0IChjtDXxllJ7g41oZk5SlXtp0LHwyA5cejwn7vKmKp4pPri6YEePv2PU65sAsegbXtIinmDFDXgQ==}
    peerDependencies:
      acorn: ^6.0.0 || ^7.0.0 || ^8.0.0
    dependencies:
      acorn: 7.4.1
    dev: true

  /acorn-jsx/5.3.2_acorn@8.8.0:
    resolution: {integrity: sha512-rq9s+JNhf0IChjtDXxllJ7g41oZk5SlXtp0LHwyA5cejwn7vKmKp4pPri6YEePv2PU65sAsegbXtIinmDFDXgQ==}
    peerDependencies:
      acorn: ^6.0.0 || ^7.0.0 || ^8.0.0
    dependencies:
      acorn: 8.8.0

  /acorn-jsx/5.3.2_acorn@8.8.1:
    resolution: {integrity: sha512-rq9s+JNhf0IChjtDXxllJ7g41oZk5SlXtp0LHwyA5cejwn7vKmKp4pPri6YEePv2PU65sAsegbXtIinmDFDXgQ==}
    peerDependencies:
      acorn: ^6.0.0 || ^7.0.0 || ^8.0.0
    dependencies:
      acorn: 8.8.1

  /acorn-node/1.8.2:
    resolution: {integrity: sha512-8mt+fslDufLYntIoPAaIMUe/lrbrehIiwmR3t2k9LljIzoigEPF27eLk2hy8zSGzmR/ogr7zbRKINMo1u0yh5A==}
    dependencies:
      acorn: 7.4.1
      acorn-walk: 7.2.0
      xtend: 4.0.2
    dev: true

  /acorn-walk/7.2.0:
    resolution: {integrity: sha512-OPdCF6GsMIP+Az+aWfAAOEt2/+iVDKE7oy6lJ098aoe59oAmK76qV6Gw60SbZ8jHuG2wH058GF4pLFbYamYrVA==}
    engines: {node: '>=0.4.0'}
    dev: true

  /acorn/7.4.1:
    resolution: {integrity: sha512-nQyp0o1/mNdbTO1PO6kHkwSrmgZ0MT/jCCpNiwbUjGoRN4dlBhqJtoQuCnEOKzgTVwg0ZWiCoQy6SxMebQVh8A==}
    engines: {node: '>=0.4.0'}
    hasBin: true
    dev: true

  /acorn/8.8.0:
    resolution: {integrity: sha512-QOxyigPVrpZ2GXT+PFyZTl6TtOFc5egxHIP9IlQ+RbupQuX4RkT/Bee4/kQuC02Xkzg84JcT7oLYtDIQxp+v7w==}
    engines: {node: '>=0.4.0'}
    hasBin: true

  /acorn/8.8.1:
    resolution: {integrity: sha512-7zFpHzhnqYKrkYdUjF1HI1bzd0VygEGX8lFk4k5zVMqHEoES+P+7TKI+EvLO9WVMJ8eekdO0aDEK044xTXwPPA==}
    engines: {node: '>=0.4.0'}
    hasBin: true

  /agent-base/6.0.2:
    resolution: {integrity: sha512-RZNwNclF7+MS/8bDg70amg32dyeZGZxiDuQmZxKLAlQjr3jGyLx+4Kkk58UO7D2QdgFIQCovuSuZESne6RG6XQ==}
    engines: {node: '>= 6.0.0'}
    dependencies:
      debug: 4.3.4
    transitivePeerDependencies:
      - supports-color

  /aggregate-error/3.1.0:
    resolution: {integrity: sha512-4I7Td01quW/RpocfNayFdFVk1qSuoh0E7JrbRJ16nH01HhKFQ88INq9Sd+nd72zqRySlr9BmDA8xlEJ6vJMrYA==}
    engines: {node: '>=8'}
    dependencies:
      clean-stack: 2.2.0
      indent-string: 4.0.0
    dev: true

  /ajv-keywords/3.5.2_ajv@6.12.6:
    resolution: {integrity: sha512-5p6WTN0DdTGVQk6VjcEju19IgaHudalcfabD7yhDGeA6bcQnmL+CpveLJq/3hvfwd1aof6L386Ougkx6RfyMIQ==}
    peerDependencies:
      ajv: ^6.9.1
    dependencies:
      ajv: 6.12.6
    dev: true

  /ajv/6.12.6:
    resolution: {integrity: sha512-j3fVLgvTo527anyYyJOGTYJbG+vnnQYvE0m5mmkc1TK+nxAppkCLMIL0aZ4dblVCNoGShhm+kzE4ZUykBoMg4g==}
    dependencies:
      fast-deep-equal: 3.1.3
      fast-json-stable-stringify: 2.1.0
      json-schema-traverse: 0.4.1
      uri-js: 4.4.1

  /ajv/8.11.0:
    resolution: {integrity: sha512-wGgprdCvMalC0BztXvitD2hC04YffAvtsUn93JbGXYLAtCUO4xd17mCCZQxUOItiBwZvJScWo8NIvQMQ71rdpg==}
    dependencies:
      fast-deep-equal: 3.1.3
      json-schema-traverse: 1.0.0
      require-from-string: 2.0.2
      uri-js: 4.4.1
    dev: true

  /ansi-colors/4.1.3:
    resolution: {integrity: sha512-/6w/C21Pm1A7aZitlI5Ni/2J6FFQN8i1Cvz3kHABAAbw93v/NlvKdVOqz7CCWz/3iv/JplRSEEZ83XION15ovw==}
    engines: {node: '>=6'}
    dev: true

  /ansi-escapes/4.3.2:
    resolution: {integrity: sha512-gKXj5ALrKWQLsYG9jlTRmR/xKluxHV+Z9QEwNIgCfM1/uwPMCuzVVnh5mwTd+OuBZcwSIMbqssNWRm1lE51QaQ==}
    engines: {node: '>=8'}
    dependencies:
      type-fest: 0.21.3

  /ansi-regex/2.1.1:
    resolution: {integrity: sha512-TIGnTpdo+E3+pCyAluZvtED5p5wCqLdezCyhPZzKPcxvFplEt4i+W7OONCKgeZFT3+y5NZZfOOS/Bdcanm1MYA==}
    engines: {node: '>=0.10.0'}
    dev: false

  /ansi-regex/5.0.1:
    resolution: {integrity: sha512-quJQXlTSUGL2LH9SUXo8VwsY4soanhgo6LNSm84E1LBcE8s3O0wpdiRzyR9z/ZZJMlMWv37qOOb9pdJlMUEKFQ==}
    engines: {node: '>=8'}

  /ansi-regex/6.0.1:
    resolution: {integrity: sha512-n5M855fKb2SsfMIiFFoVrABHJC8QtHwVx+mHWP3QcEqBHYienj5dHSgjbxtC0WEZXYt4wcD6zrQElDPhFuZgfA==}
    engines: {node: '>=12'}
    dev: true

  /ansi-styles/3.2.1:
    resolution: {integrity: sha512-VT0ZI6kZRdTh8YyJw3SMbYm/u+NqfsAxEpWO0Pf9sq8/e94WxxOpPKx9FR1FlyCtOVDNOQ+8ntlqFxiRc+r5qA==}
    engines: {node: '>=4'}
    dependencies:
      color-convert: 1.9.3

  /ansi-styles/4.3.0:
    resolution: {integrity: sha512-zbB9rCJAT1rbjiVDb2hqKFHNYLxgtk8NURxZ3IZwD3F6NtxbXZQCnnSi1Lkx+IDohdPlFp222wVALIheZJQSEg==}
    engines: {node: '>=8'}
    dependencies:
      color-convert: 2.0.1

  /ansi-styles/5.2.0:
    resolution: {integrity: sha512-Cxwpt2SfTzTtXcfOlzGEee8O+c+MmUgGrNiBcXnuWxuFJHe6a5Hz7qwhwe5OgaSYI0IJvkLqWX1ASG+cJOkEiA==}
    engines: {node: '>=10'}
    dev: true

  /ansi-styles/6.2.1:
    resolution: {integrity: sha512-bN798gFfQX+viw3R7yrGWRqnrN2oRkEkUjjl4JNn4E8GxxbjtG3FbrEIIY3l8/hrwUwIeCZvi4QuOTP4MErVug==}
    engines: {node: '>=12'}
    dev: true

  /any-promise/1.3.0:
    resolution: {integrity: sha512-7UvmKalWRt1wgjL1RrGxoSJW/0QZFIegpeGvZG9kjp8vrRu55XTHbwnqq2GpXm9uLbcuhxm3IqX9OB4MZR1b2A==}

  /anymatch/3.1.2:
    resolution: {integrity: sha512-P43ePfOAIupkguHUycrc4qJ9kz8ZiuOUijaETwX7THt0Y/GNK7v0aa8rY816xWjZ7rJdA5XdMcpVFTKMq+RvWg==}
    engines: {node: '>= 8'}
    dependencies:
      normalize-path: 3.0.0
      picomatch: 2.3.1
    dev: true

  /anymatch/3.1.3:
    resolution: {integrity: sha512-KMReFUr0B4t+D+OBkjR3KYqvocp2XaSzO55UcB6mgQMd3KbcE+mWTyvVV7D/zsdEbNnV6acZUutkiHQXvTr1Rw==}
    engines: {node: '>= 8'}
    dependencies:
      normalize-path: 3.0.0
      picomatch: 2.3.1
    dev: true

  /aproba/1.2.0:
    resolution: {integrity: sha512-Y9J6ZjXtoYh8RnXVCMOU/ttDmk1aBjunq9vO0ta5x85WDQiQfUF9sIPBITdbiiIVcBo03Hi3jMxigBtsddlXRw==}
    dev: false

  /arch/2.2.0:
    resolution: {integrity: sha512-Of/R0wqp83cgHozfIYLbBMnej79U/SVGOOyuB3VVFv1NRM/PSFMK12x9KVtiYzJqmnU5WR2qp0Z5rHb7sWGnFQ==}
    dev: false

  /are-we-there-yet/1.1.7:
    resolution: {integrity: sha512-nxwy40TuMiUGqMyRHgCSWZ9FM4VAoRP4xUYSTv5ImRog+h9yISPbVH7H8fASCIzYn9wlEv4zvFL7uKDMCFQm3g==}
    dependencies:
      delegates: 1.0.0
      readable-stream: 2.3.7
    dev: false

  /arg/1.0.0:
    resolution: {integrity: sha512-Wk7TEzl1KqvTGs/uyhmHO/3XLd3t1UeU4IstvPXVzGPM522cTjqjNZ99esCkcL52sjqjo8e8CTBcWhkxvGzoAw==}
    dev: false

  /arg/5.0.2:
    resolution: {integrity: sha512-PYjyFOLKQ9y57JvQ6QLo8dAgNqswh8M1RMJYdQduT6xbWSgK36P/Z/v+p888pM69jMMfS8Xd8F6I1kQ/I9HUGg==}
    dev: true

  /argparse/1.0.10:
    resolution: {integrity: sha512-o5Roy6tNG4SL/FOkCAN6RzjiakZS25RLYFrcMttJqbdd8BWrnA+fGz57iN5Pb06pvBGvl5gQ0B48dJlslXvoTg==}
    dependencies:
      sprintf-js: 1.0.3

  /argparse/2.0.1:
    resolution: {integrity: sha512-8+9WqebbFzpX9OR+Wa6O29asIogeRMzcGtAINdpMHHyAg10f05aSFVBbcEqGf/PXw1EjAZ+q2/bEBg3DvurK3Q==}

  /aria-query/4.2.2:
    resolution: {integrity: sha512-o/HelwhuKpTj/frsOsbNLNgnNGVIFsVP/SW2BSF14gVl7kAfMOJ6/8wUAUvG1R1NHKrfG+2sHZTu0yauT1qBrA==}
    engines: {node: '>=6.0'}
    dependencies:
      '@babel/runtime': 7.20.6
      '@babel/runtime-corejs3': 7.20.6
    dev: true

  /arr-diff/4.0.0:
    resolution: {integrity: sha512-YVIQ82gZPGBebQV/a8dar4AitzCQs0jjXwMPZllpXMaGjXPYVUawSxQrRsjhjupyVxEvbHgUmIhKVlND+j02kA==}
    engines: {node: '>=0.10.0'}
    dev: true

  /arr-flatten/1.1.0:
    resolution: {integrity: sha512-L3hKV5R/p5o81R7O02IGnwpDmkp6E982XhtbuwSe3O4qOtMMMtodicASA1Cny2U+aCXcNpml+m4dPsvsJ3jatg==}
    engines: {node: '>=0.10.0'}
    dev: true

  /arr-union/3.1.0:
    resolution: {integrity: sha512-sKpyeERZ02v1FeCZT8lrfJq5u6goHCtpTAzPwJYe7c8SPFOboNjNg1vz2L4VTn9T4PQxEx13TbXLmYUcS6Ug7Q==}
    engines: {node: '>=0.10.0'}
    dev: true

  /array-differ/1.0.0:
    resolution: {integrity: sha512-LeZY+DZDRnvP7eMuQ6LHfCzUGxAAIViUBliK24P3hWXL6y4SortgR6Nim6xrkfSLlmH0+k+9NYNwVC2s53ZrYQ==}
    engines: {node: '>=0.10.0'}
    dev: false

  /array-each/1.0.1:
    resolution: {integrity: sha512-zHjL5SZa68hkKHBFBK6DJCTtr9sfTCPCaph/L7tMSLcTFgy+zX7E+6q5UArbtOtMBCtxdICpfTCspRse+ywyXA==}
    engines: {node: '>=0.10.0'}
    dev: true

  /array-includes/3.1.5:
    resolution: {integrity: sha512-iSDYZMMyTPkiFasVqfuAQnWAYcvO/SeBSCGKePoEthjp4LEMTe4uLc7b025o4jAZpHhihh8xPo99TNWUWWkGDQ==}
    engines: {node: '>= 0.4'}
    dependencies:
      call-bind: 1.0.2
      define-properties: 1.1.4
      es-abstract: 1.20.5
      get-intrinsic: 1.1.3
      is-string: 1.0.7
    dev: true

  /array-includes/3.1.6:
    resolution: {integrity: sha512-sgTbLvL6cNnw24FnbaDyjmvddQ2ML8arZsgaJhoABMoplz/4QRhtrYS+alr1BUM1Bwp6dhx8vVCBSLG+StwOFw==}
    engines: {node: '>= 0.4'}
    dependencies:
      call-bind: 1.0.2
      define-properties: 1.1.4
      es-abstract: 1.20.5
      get-intrinsic: 1.1.3
      is-string: 1.0.7
    dev: true

  /array-slice/1.1.0:
    resolution: {integrity: sha512-B1qMD3RBP7O8o0H2KbrXDyB0IccejMF15+87Lvlor12ONPRHP6gTjXMNkt/d3ZuOGbAe66hFmaCfECI24Ufp6w==}
    engines: {node: '>=0.10.0'}
    dev: true

  /array-union/1.0.2:
    resolution: {integrity: sha512-Dxr6QJj/RdU/hCaBjOfxW+q6lyuVE6JFWIrAUpuOOhoJJoQ99cUn3igRaHVB5P9WrgFVN0FfArM3x0cueOU8ng==}
    engines: {node: '>=0.10.0'}
    dependencies:
      array-uniq: 1.0.3
    dev: false

  /array-union/2.1.0:
    resolution: {integrity: sha512-HGyxoOTYUyCM6stUe6EJgnd4EoewAI7zMdfqO+kGjnlZmBDz/cR5pf8r/cR4Wq60sL/p0IkcjUEEPwS3GFrIyw==}
    engines: {node: '>=8'}

  /array-uniq/1.0.3:
    resolution: {integrity: sha512-MNha4BWQ6JbwhFhj03YK552f7cb3AzoE8SzeljgChvL1dl3IcvggXVz1DilzySZkCja+CXuZbdW7yATchWn8/Q==}
    engines: {node: '>=0.10.0'}
    dev: false

  /array-unique/0.3.2:
    resolution: {integrity: sha512-SleRWjh9JUud2wH1hPs9rZBZ33H6T9HOiL0uwGnGx9FpE6wKGyfWugmbkEOIs6qWrZhg0LWeLziLrEwQJhs5mQ==}
    engines: {node: '>=0.10.0'}
    dev: true

  /array.prototype.flat/1.3.0:
    resolution: {integrity: sha512-12IUEkHsAhA4DY5s0FPgNXIdc8VRSqD9Zp78a5au9abH/SOBrsp082JOWFNTjkMozh8mqcdiKuaLGhPeYztxSw==}
    engines: {node: '>= 0.4'}
    dependencies:
      call-bind: 1.0.2
      define-properties: 1.1.4
      es-abstract: 1.20.5
      es-shim-unscopables: 1.0.0
    dev: true

  /array.prototype.flatmap/1.3.0:
    resolution: {integrity: sha512-PZC9/8TKAIxcWKdyeb77EzULHPrIX/tIZebLJUQOMR1OwYosT8yggdfWScfTBCDj5utONvOuPQQumYsU2ULbkg==}
    engines: {node: '>= 0.4'}
    dependencies:
      call-bind: 1.0.2
      define-properties: 1.1.4
      es-abstract: 1.20.5
      es-shim-unscopables: 1.0.0
    dev: true

  /array.prototype.flatmap/1.3.1:
    resolution: {integrity: sha512-8UGn9O1FDVvMNB0UlLv4voxRMze7+FpHyF5mSMRjWHUMlpoDViniy05870VlxhfgTnLbpuwTzvD76MTtWxB/mQ==}
    engines: {node: '>= 0.4'}
    dependencies:
      call-bind: 1.0.2
      define-properties: 1.1.4
      es-abstract: 1.20.5
      es-shim-unscopables: 1.0.0
    dev: true

  /array.prototype.tosorted/1.1.1:
    resolution: {integrity: sha512-pZYPXPRl2PqWcsUs6LOMn+1f1532nEoPTYowBtqLwAW+W8vSVhkIGnmOX1t/UQjD6YGI0vcD2B1U7ZFGQH9jnQ==}
    dependencies:
      call-bind: 1.0.2
      define-properties: 1.1.4
      es-abstract: 1.20.5
      es-shim-unscopables: 1.0.0
      get-intrinsic: 1.1.3
    dev: true

  /arrify/1.0.1:
    resolution: {integrity: sha512-3CYzex9M9FGQjCGMGyi6/31c8GJbgb0qGyrx5HWxPd0aCwh4cB2YjMb2Xf9UuoogrMrlO9cTqnB5rI5GHZTcUA==}
    engines: {node: '>=0.10.0'}
    dev: false

  /assign-symbols/1.0.0:
    resolution: {integrity: sha512-Q+JC7Whu8HhmTdBph/Tq59IoRtoy6KAm5zzPv00WdujX82lbAL8K7WVjne7vdCsAmbF4AYaDOPyO3k0kl8qIrw==}
    engines: {node: '>=0.10.0'}
    dev: true

  /ast-types-flow/0.0.7:
    resolution: {integrity: sha512-eBvWn1lvIApYMhzQMsu9ciLfkBY499mFZlNqG+/9WR7PVlroQw0vG30cOQQbaKz3sCEc44TAOu2ykzqXSNnwag==}
    dev: true

  /astral-regex/2.0.0:
    resolution: {integrity: sha512-Z7tMw1ytTXt5jqMcOP+OQteU1VuNK9Y02uuJtKQ1Sv69jXQKKg5cibLwGJow8yzZP+eAc18EmLGPal0bp36rvQ==}
    engines: {node: '>=8'}
    dev: true

  /astring/1.8.3:
    resolution: {integrity: sha512-sRpyiNrx2dEYIMmUXprS8nlpRg2Drs8m9ElX9vVEXaCB4XEAJhKfs7IcX0IwShjuOAjLR6wzIrgoptz1n19i1A==}
    hasBin: true
    dev: false

  /asynckit/0.4.0:
    resolution: {integrity: sha512-Oei9OH4tRh0YqU3GxhX79dM/mwVgvbZJaSNaRk+bshkj0S5cfHcgYakreBjrHwatXKbz+IoIdYLxrKim2MjW0Q==}

  /at-least-node/1.0.0:
    resolution: {integrity: sha512-+q/t7Ekv1EDY2l6Gda6LLiX14rU9TV20Wa3ofeQmwPFZbOMo9DXrLbOjFaaclkXKWidIaopwAObQDqwWtGUjqg==}
    engines: {node: '>= 4.0.0'}
    dev: true

  /atob/2.1.2:
    resolution: {integrity: sha512-Wm6ukoaOGJi/73p/cl2GvLjTI5JM1k/O14isD73YML8StrH/7/lRFgmg8nICZgD3bZZvjwCGxtMOD3wWNAu8cg==}
    engines: {node: '>= 4.5.0'}
    hasBin: true
    dev: true

  /autoprefixer/10.4.14_postcss@8.4.20:
    resolution: {integrity: sha512-FQzyfOsTlwVzjHxKEqRIAdJx9niO6VCBCoEwax/VLSoQF29ggECcPuBqUMZ+u8jCZOPSy8b8/8KnuFbp0SaFZQ==}
    engines: {node: ^10 || ^12 || >=14}
    hasBin: true
    peerDependencies:
      postcss: ^8.1.0
    dependencies:
      browserslist: 4.21.5
      caniuse-lite: 1.0.30001466
      fraction.js: 4.2.0
      normalize-range: 0.1.2
      picocolors: 1.0.0
      postcss: 8.4.20
      postcss-value-parser: 4.2.0
    dev: true

  /axe-core/4.4.3:
    resolution: {integrity: sha512-32+ub6kkdhhWick/UjvEwRchgoetXqTK14INLqbGm5U2TzBkBNF3nQtLYm8ovxSkQWArjEQvftCKryjZaATu3w==}
    engines: {node: '>=4'}
    dev: true

  /axios/0.27.2:
    resolution: {integrity: sha512-t+yRIyySRTp/wua5xEr+z1q60QmLq8ABsS5O9Me1AsE5dfKqgnCFzwiCZZ/cGNd1lq4/7akDWMxdhVlucjmnOQ==}
    dependencies:
      follow-redirects: 1.15.1
      form-data: 4.0.0
    transitivePeerDependencies:
      - debug
    dev: false

  /axobject-query/2.2.0:
    resolution: {integrity: sha512-Td525n+iPOOyUQIeBfcASuG6uJsDOITl7Mds5gFyerkWiX7qhUTdYUBlSgNMyVqtSJqwpt1kXGLdUt6SykLMRA==}
    dev: true

  /babel-jest/27.5.1_@babel+core@7.20.12:
    resolution: {integrity: sha512-cdQ5dXjGRd0IBRATiQ4mZGlGlRE8kJpjPOixdNRdT+m3UcNqmYWN6rK6nvtXYfY3D76cb8s/O1Ss8ea24PIwcg==}
    engines: {node: ^10.13.0 || ^12.13.0 || ^14.15.0 || >=15.0.0}
    peerDependencies:
      '@babel/core': ^7.8.0
    dependencies:
      '@babel/core': 7.20.12
      '@jest/transform': 27.5.1
      '@jest/types': 27.5.1
      '@types/babel__core': 7.1.19
      babel-plugin-istanbul: 6.1.1
      babel-preset-jest: 27.5.1_@babel+core@7.20.12
      chalk: 4.1.2
      graceful-fs: 4.2.10
      slash: 3.0.0
    transitivePeerDependencies:
      - supports-color
    dev: true

  /babel-plugin-istanbul/6.1.1:
    resolution: {integrity: sha512-Y1IQok9821cC9onCx5otgFfRm7Lm+I+wwxOx738M/WLPZ9Q42m4IG5W0FNX8WLL2gYMZo3JkuXIH2DOpWM+qwA==}
    engines: {node: '>=8'}
    dependencies:
      '@babel/helper-plugin-utils': 7.20.2
      '@istanbuljs/load-nyc-config': 1.1.0
      '@istanbuljs/schema': 0.1.3
      istanbul-lib-instrument: 5.2.1
      test-exclude: 6.0.0
    transitivePeerDependencies:
      - supports-color
    dev: true

  /babel-plugin-jest-hoist/27.5.1:
    resolution: {integrity: sha512-50wCwD5EMNW4aRpOwtqzyZHIewTYNxLA4nhB+09d8BIssfNfzBRhkBIHiaPv1Si226TQSvp8gxAJm2iY2qs2hQ==}
    engines: {node: ^10.13.0 || ^12.13.0 || ^14.15.0 || >=15.0.0}
    dependencies:
      '@babel/template': 7.20.7
      '@babel/types': 7.21.2
      '@types/babel__core': 7.1.19
      '@types/babel__traverse': 7.18.3
    dev: true

  /babel-preset-current-node-syntax/1.0.1_@babel+core@7.20.12:
    resolution: {integrity: sha512-M7LQ0bxarkxQoN+vz5aJPsLBn77n8QgTFmo8WK0/44auK2xlCXrYcUxHFxgU7qW5Yzw/CjmLRK2uJzaCd7LvqQ==}
    peerDependencies:
      '@babel/core': ^7.0.0
    dependencies:
      '@babel/core': 7.20.12
      '@babel/plugin-syntax-async-generators': 7.8.4_@babel+core@7.20.12
      '@babel/plugin-syntax-bigint': 7.8.3_@babel+core@7.20.12
      '@babel/plugin-syntax-class-properties': 7.12.13_@babel+core@7.20.12
      '@babel/plugin-syntax-import-meta': 7.10.4_@babel+core@7.20.12
      '@babel/plugin-syntax-json-strings': 7.8.3_@babel+core@7.20.12
      '@babel/plugin-syntax-logical-assignment-operators': 7.10.4_@babel+core@7.20.12
      '@babel/plugin-syntax-nullish-coalescing-operator': 7.8.3_@babel+core@7.20.12
      '@babel/plugin-syntax-numeric-separator': 7.10.4_@babel+core@7.20.12
      '@babel/plugin-syntax-object-rest-spread': 7.8.3_@babel+core@7.20.12
      '@babel/plugin-syntax-optional-catch-binding': 7.8.3_@babel+core@7.20.12
      '@babel/plugin-syntax-optional-chaining': 7.8.3_@babel+core@7.20.12
      '@babel/plugin-syntax-top-level-await': 7.14.5_@babel+core@7.20.12
    dev: true

  /babel-preset-jest/27.5.1_@babel+core@7.20.12:
    resolution: {integrity: sha512-Nptf2FzlPCWYuJg41HBqXVT8ym6bXOevuCTbhxlUpjwtysGaIWFvDEjp4y+G7fl13FgOdjs7P/DmErqH7da0Ag==}
    engines: {node: ^10.13.0 || ^12.13.0 || ^14.15.0 || >=15.0.0}
    peerDependencies:
      '@babel/core': ^7.0.0
    dependencies:
      '@babel/core': 7.20.12
      babel-plugin-jest-hoist: 27.5.1
      babel-preset-current-node-syntax: 1.0.1_@babel+core@7.20.12
    dev: true

  /bail/2.0.2:
    resolution: {integrity: sha512-0xO6mYd7JB2YesxDKplafRpsiOzPt9V02ddPCLbY1xYGPOX24NTyN50qnUxgCPcSoYMhKpAuBTjQoRZCAkUDRw==}
    dev: false

  /balanced-match/1.0.2:
    resolution: {integrity: sha512-3oSeUO0TMV67hN1AmbXsK4yaqU7tjiHlbxRDZOpH0KW9+CeX4bRAaX0Anxt0tx2MrpRpWwQaPwIlISEJhYU5Pw==}

  /base/0.11.2:
    resolution: {integrity: sha512-5T6P4xPgpp0YDFvSWwEZ4NoE3aM4QBQXDzmVbraCkFj8zHM+mba8SyqB5DbZWyR7mYHo6Y7BdQo3MoA4m0TeQg==}
    engines: {node: '>=0.10.0'}
    dependencies:
      cache-base: 1.0.1
      class-utils: 0.3.6
      component-emitter: 1.3.0
      define-property: 1.0.0
      isobject: 3.0.1
      mixin-deep: 1.3.2
      pascalcase: 0.1.1
    dev: true

  /base64-js/1.5.1:
    resolution: {integrity: sha512-AKpaYlHn8t4SVbOHCy+b5+KKgvR4vrsD8vbvrbiQJps7fKDTkjkDry6ji0rUJjC0kzbNePLwzxq8iypo41qeWA==}

  /before-after-hook/2.2.3:
    resolution: {integrity: sha512-NzUnlZexiaH/46WDhANlyR2bXRopNg4F/zuSA3OpZnllCUgRaOF2znDioDWrmbNVsuZk6l9pMquQB38cfBZwkQ==}
    dev: false

  /binary-extensions/2.2.0:
    resolution: {integrity: sha512-jDctJ/IVQbZoJykoeHbhXpOlNBqGNcwXJKJog42E5HDPUwQTSdjCHdihjj0DlnheQ7blbT6dHOafNAiS8ooQKA==}
    engines: {node: '>=8'}
    dev: true

  /bl/4.1.0:
    resolution: {integrity: sha512-1W07cM9gS6DcLperZfFSj+bWLtaPGSOHWhPiGzXmvVJbRLdG82sH/Kn8EtW1VqWVA54AKf2h5k5BbnIbwF3h6w==}
    dependencies:
      buffer: 5.7.1
      inherits: 2.0.4
      readable-stream: 3.6.0

  /bl/5.1.0:
    resolution: {integrity: sha512-tv1ZJHLfTDnXE6tMHv73YgSJaWR2AFuPwMntBe7XL/GBFHnT0CLnsHMogfk5+GzCDC5ZWarSCYaIGATZt9dNsQ==}
    dependencies:
      buffer: 6.0.3
      inherits: 2.0.4
      readable-stream: 3.6.0
    dev: true

  /brace-expansion/1.1.11:
    resolution: {integrity: sha512-iCuPHDFgrHX7H2vEI/5xpz07zSHB00TpugqhmYtVmMO6518mCuRMoOYFldEBl0g187ufozdaHgWKcYFb61qGiA==}
    dependencies:
      balanced-match: 1.0.2
      concat-map: 0.0.1

  /brace-expansion/2.0.1:
    resolution: {integrity: sha512-XnAIvQ8eM+kC6aULx6wuQiwVsnzsi9d3WxzV3FpWTGA19F621kwdbsAcFKXgKUHZWsy+mY6iL1sHTxWEFCytDA==}
    dependencies:
      balanced-match: 1.0.2
    dev: false

  /braces/2.3.2:
    resolution: {integrity: sha512-aNdbnj9P8PjdXU4ybaWLK2IF3jc/EoDYbC7AazW6to3TRsfXxscC9UXOB5iDiEQrkyIbWp2SLQda4+QAa7nc3w==}
    engines: {node: '>=0.10.0'}
    dependencies:
      arr-flatten: 1.1.0
      array-unique: 0.3.2
      extend-shallow: 2.0.1
      fill-range: 4.0.0
      isobject: 3.0.1
      repeat-element: 1.1.4
      snapdragon: 0.8.2
      snapdragon-node: 2.1.1
      split-string: 3.1.0
      to-regex: 3.0.2
    transitivePeerDependencies:
      - supports-color
    dev: true

  /braces/3.0.2:
    resolution: {integrity: sha512-b8um+L1RzM3WDSzvhm6gIz1yfTbBt6YTlcEKAvsmqCZZFw46z626lVj9j1yEPW33H5H+lBQpZMP1k8l+78Ha0A==}
    engines: {node: '>=8'}
    dependencies:
      fill-range: 7.0.1

  /browser-process-hrtime/1.0.0:
    resolution: {integrity: sha512-9o5UecI3GhkpM6DrXr69PblIuWxPKk9Y0jHBRhdocZ2y7YECBFCsHm79Pr3OyR2AvjhDkabFJaDJMYRazHgsow==}
    dev: true

  /browserslist/4.21.4:
    resolution: {integrity: sha512-CBHJJdDmgjl3daYjN5Cp5kbTf1mUhZoS+beLklHIvkOWscs83YAhLlF3Wsh/lciQYAcbBJgTOD44VtG31ZM4Hw==}
    engines: {node: ^6 || ^7 || ^8 || ^9 || ^10 || ^11 || ^12 || >=13.7}
    hasBin: true
    dependencies:
      caniuse-lite: 1.0.30001466
      electron-to-chromium: 1.4.328
      node-releases: 2.0.10
      update-browserslist-db: 1.0.10_browserslist@4.21.4
    dev: true

  /browserslist/4.21.5:
    resolution: {integrity: sha512-tUkiguQGW7S3IhB7N+c2MV/HZPSCPAAiYBZXLsBhFB/PCy6ZKKsZrmBayHV9fdGV/ARIfJ14NkxKzRDjvp7L6w==}
    engines: {node: ^6 || ^7 || ^8 || ^9 || ^10 || ^11 || ^12 || >=13.7}
    hasBin: true
    dependencies:
      caniuse-lite: 1.0.30001466
      electron-to-chromium: 1.4.328
      node-releases: 2.0.10
      update-browserslist-db: 1.0.10_browserslist@4.21.5

  /bs-logger/0.2.6:
    resolution: {integrity: sha512-pd8DCoxmbgc7hyPKOvxtqNcjYoOsABPQdcCUjGp3d42VR2CX1ORhk2A87oqqu5R1kk+76nsxZupkmyd+MVtCog==}
    engines: {node: '>= 6'}
    dependencies:
      fast-json-stable-stringify: 2.1.0
    dev: true

  /bser/2.1.1:
    resolution: {integrity: sha512-gQxTNE/GAfIIrmHLUE3oJyp5FO6HRBfhjnw4/wMmA63ZGDJnWBmgY/lyQBpnDUkGmAhbSe39tx2d/iTOAfglwQ==}
    dependencies:
      node-int64: 0.4.0
    dev: true

  /bson/4.7.0:
    resolution: {integrity: sha512-VrlEE4vuiO1WTpfof4VmaVolCVYkYTgB9iWgYNOrVlnifpME/06fhFRmONgBhClD5pFC1t9ZWqFUQEQAzY43bA==}
    engines: {node: '>=6.9.0'}
    dependencies:
      buffer: 5.7.1
    dev: false

  /buffer-from/1.1.2:
    resolution: {integrity: sha512-E+XQCRwSbaaiChtv6k6Dwgc+bx+Bs6vuKJHHl5kox/BaKbhiXzqQOwK4cO22yElGp2OCmjwVhT3HmxgyPGnJfQ==}
    dev: true

  /buffer/5.7.1:
    resolution: {integrity: sha512-EHcyIPBQ4BSGlvjB16k5KgAJ27CIsHY/2JBmCRReo48y9rQ3MaUzWX3KVlBa4U7MyX02HdVj0K7C3WaB3ju7FQ==}
    dependencies:
      base64-js: 1.5.1
      ieee754: 1.2.1

  /buffer/6.0.3:
    resolution: {integrity: sha512-FTiCpNxtwiZZHEZbcbTIcZjERVICn9yq/pDFkTl95/AxzD1naBctN7YO68riM/gLSDY7sdrMby8hofADYuuqOA==}
    dependencies:
      base64-js: 1.5.1
      ieee754: 1.2.1
    dev: true

  /bundle-require/3.1.0_esbuild@0.14.49:
    resolution: {integrity: sha512-IIXtAO7fKcwPHNPt9kY/WNVJqy7NDy6YqJvv6ENH0TOZoJ+yjpEsn1w40WKZbR2ibfu5g1rfgJTvmFHpm5aOMA==}
    engines: {node: ^12.20.0 || ^14.13.1 || >=16.0.0}
    peerDependencies:
      esbuild: '>=0.13'
    dependencies:
      esbuild: 0.14.49
      load-tsconfig: 0.2.3
    dev: true

  /bundle-require/3.1.0_esbuild@0.15.11:
    resolution: {integrity: sha512-IIXtAO7fKcwPHNPt9kY/WNVJqy7NDy6YqJvv6ENH0TOZoJ+yjpEsn1w40WKZbR2ibfu5g1rfgJTvmFHpm5aOMA==}
    engines: {node: ^12.20.0 || ^14.13.1 || >=16.0.0}
    peerDependencies:
      esbuild: '>=0.13'
    dependencies:
      esbuild: 0.15.11
      load-tsconfig: 0.2.3
    dev: true

  /cac/6.7.12:
    resolution: {integrity: sha512-rM7E2ygtMkJqD9c7WnFU6fruFcN3xe4FM5yUmgxhZzIKJk4uHl9U/fhwdajGFQbQuv43FAUo1Fe8gX/oIKDeSA==}
    engines: {node: '>=8'}
    dev: true

  /cache-base/1.0.1:
    resolution: {integrity: sha512-AKcdTnFSWATd5/GCPRxr2ChwIJ85CeyrEyjRHlKxQ56d4XJMGym0uAiKn0xbLOGOl3+yRpOTi484dVCEc5AUzQ==}
    engines: {node: '>=0.10.0'}
    dependencies:
      collection-visit: 1.0.0
      component-emitter: 1.3.0
      get-value: 2.0.6
      has-value: 1.0.0
      isobject: 3.0.1
      set-value: 2.0.1
      to-object-path: 0.3.0
      union-value: 1.0.1
      unset-value: 1.0.0
    dev: true

  /call-bind/1.0.2:
    resolution: {integrity: sha512-7O+FbCihrB5WGbFYesctwmTKae6rOiIzmz1icreWJ+0aA7LJfuqhEso2T9ncpcFtzMQtzXf2QGGueWJGTYsqrA==}
    dependencies:
      function-bind: 1.1.1
      get-intrinsic: 1.1.3
    dev: true

  /callsites/3.1.0:
    resolution: {integrity: sha512-P8BjAsXvZS+VIDUI11hHCQEv74YT67YUi5JJFNWIqL235sBmjX4+qx9Muvls5ivyNENctx46xQLQ3aTuE7ssaQ==}
    engines: {node: '>=6'}

  /camel-case/4.1.2:
    resolution: {integrity: sha512-gxGWBrTT1JuMx6R+o5PTXMmUnhnVzLQ9SNutD4YqKtI6ap897t3tKECYla6gCWEkplXnlNybEkZg9GEGxKFCgw==}
    dependencies:
      pascal-case: 3.1.2
      tslib: 2.4.1
    dev: true

  /camelcase-css/2.0.1:
    resolution: {integrity: sha512-QOSvevhslijgYwRx6Rv7zKdMF8lbRmx+uQGx2+vDc+KI/eBnsy9kit5aj23AgGu3pa4t9AgwbnXWqS+iOY+2aA==}
    engines: {node: '>= 6'}
    dev: true

  /camelcase-keys/6.2.2:
    resolution: {integrity: sha512-YrwaA0vEKazPBkn0ipTiMpSajYDSe+KjQfrjhcBMxJt/znbvlHd8Pw/Vamaz5EB4Wfhs3SUR3Z9mwRu/P3s3Yg==}
    engines: {node: '>=8'}
    dependencies:
      camelcase: 5.3.1
      map-obj: 4.3.0
      quick-lru: 4.0.1
    dev: false

  /camelcase/5.3.1:
    resolution: {integrity: sha512-L28STB170nwWS63UjtlEOE3dldQApaJXZkOI1uMFfzf3rRuPegHaHesyee+YxQ+W6SvRDQV6UrdOdRiR153wJg==}
    engines: {node: '>=6'}

  /camelcase/6.3.0:
    resolution: {integrity: sha512-Gmy6FhYlCY7uOElZUSbxo2UCDH8owEk996gkbrpsgGtrJLM3J7jGxl9Ic7Qwwj4ivOE5AWZWRMecDdF7hqGjFA==}
    engines: {node: '>=10'}
    dev: true

  /camelize/1.0.1:
    resolution: {integrity: sha512-dU+Tx2fsypxTgtLoE36npi3UqcjSSMNYfkqgmoEhtZrraP5VWq0K7FkWVTYa8eMPtnU/G2txVsfdCJTn9uzpuQ==}
    dev: false

  /caniuse-lite/1.0.30001431:
    resolution: {integrity: sha512-zBUoFU0ZcxpvSt9IU66dXVT/3ctO1cy4y9cscs1szkPlcWb6pasYM144GqrUygUbT+k7cmUCW61cvskjcv0enQ==}
    dev: false

  /caniuse-lite/1.0.30001439:
    resolution: {integrity: sha512-1MgUzEkoMO6gKfXflStpYgZDlFM7M/ck/bgfVCACO5vnAf0fXoNVHdWtqGU+MYca+4bL9Z5bpOVmR33cWW9G2A==}

  /caniuse-lite/1.0.30001466:
    resolution: {integrity: sha512-ewtFBSfWjEmxUgNBSZItFSmVtvk9zkwkl1OfRZlKA8slltRN+/C/tuGVrF9styXkN36Yu3+SeJ1qkXxDEyNZ5w==}

  /capital-case/1.0.4:
    resolution: {integrity: sha512-ds37W8CytHgwnhGGTi88pcPyR15qoNkOpYwmMMfnWqqWgESapLqvDx6huFjQ5vqWSn2Z06173XNA7LtMOeUh1A==}
    dependencies:
      no-case: 3.0.4
      tslib: 2.4.1
      upper-case-first: 2.0.2
    dev: true

  /ccount/2.0.1:
    resolution: {integrity: sha512-eyrF0jiFpY+3drT6383f1qhkbGsLSifNAjA61IUjZjmLCWjItY6LB9ft9YhoDgwfmclB2zhu51Lc7+95b8NRAg==}
    dev: false

  /chalk/2.3.0:
    resolution: {integrity: sha512-Az5zJR2CBujap2rqXGaJKaPHyJ0IrUimvYNX+ncCy8PJP4ltOGTrHUIo097ZaL2zMeKYpiCdqDvS6zdrTFok3Q==}
    engines: {node: '>=4'}
    dependencies:
      ansi-styles: 3.2.1
      escape-string-regexp: 1.0.5
      supports-color: 4.5.0
    dev: false

  /chalk/2.4.2:
    resolution: {integrity: sha512-Mti+f9lpJNcwF4tWV8/OrTTtF1gZi+f8FqlyAdouralcFWFQWF2+NgCHShjkCb+IFBLq9buZwE1xckQU4peSuQ==}
    engines: {node: '>=4'}
    dependencies:
      ansi-styles: 3.2.1
      escape-string-regexp: 1.0.5
      supports-color: 5.5.0

  /chalk/3.0.0:
    resolution: {integrity: sha512-4D3B6Wf41KOYRFdszmDqMCGq5VV/uMAB273JILmO+3jAlh8X4qDtdtgCR3fxtbLEMzSx22QdhnDcJvu2u1fVwg==}
    engines: {node: '>=8'}
    dependencies:
      ansi-styles: 4.3.0
      supports-color: 7.2.0
    dev: false

  /chalk/4.1.2:
    resolution: {integrity: sha512-oKnbhFyRIXpUuez8iBMmyEa4nbj4IOQyuhc/wy9kY7/WVPcwIO9VA668Pu8RkO7+0G76SLROeyw9CpQ061i4mA==}
    engines: {node: '>=10'}
    dependencies:
      ansi-styles: 4.3.0
      supports-color: 7.2.0

  /chalk/5.2.0:
    resolution: {integrity: sha512-ree3Gqw/nazQAPuJJEy+avdl7QfZMcUvmHIKgEZkGL+xOBzRvup5Hxo6LHuMceSxOabuJLJm5Yp/92R9eMmMvA==}
    engines: {node: ^12.17.0 || ^14.13 || >=16.0.0}
    dev: true

  /change-case/4.1.2:
    resolution: {integrity: sha512-bSxY2ws9OtviILG1EiY5K7NNxkqg/JnRnFxLtKQ96JaviiIxi7djMrSd0ECT9AC+lttClmYwKw53BWpOMblo7A==}
    dependencies:
      camel-case: 4.1.2
      capital-case: 1.0.4
      constant-case: 3.0.4
      dot-case: 3.0.4
      header-case: 2.0.4
      no-case: 3.0.4
      param-case: 3.0.4
      pascal-case: 3.1.2
      path-case: 3.0.4
      sentence-case: 3.0.4
      snake-case: 3.0.4
      tslib: 2.4.1
    dev: true

  /char-regex/1.0.2:
    resolution: {integrity: sha512-kWWXztvZ5SBQV+eRgKFeh8q5sLuZY2+8WUIzlxWVTg+oGwY14qylx1KbKzHd8P6ZYkAg0xyIDU9JMHhyJMZ1jw==}
    engines: {node: '>=10'}
    dev: true

  /character-entities-html4/2.1.0:
    resolution: {integrity: sha512-1v7fgQRj6hnSwFpq1Eu0ynr/CDEw0rXo2B61qXrLNdHZmPKgb7fqS1a2JwF0rISo9q77jDI8VMEHoApn8qDoZA==}
    dev: false

  /character-entities-legacy/3.0.0:
    resolution: {integrity: sha512-RpPp0asT/6ufRm//AJVwpViZbGM/MkjQFxJccQRHmISF/22NBtsHqAWmL+/pmkPWoIUJdWyeVleTl1wydHATVQ==}
    dev: false

  /character-entities/2.0.2:
    resolution: {integrity: sha512-shx7oQ0Awen/BRIdkjkvz54PnEEI/EjwXDSIZp86/KKdbafHh1Df/RYGBhn4hbe2+uKC9FnT5UCEdyPz3ai9hQ==}
    dev: false

  /character-reference-invalid/2.0.1:
    resolution: {integrity: sha512-iBZ4F4wRbyORVsu0jPV7gXkOsGYjGHPmAyv+HiHG8gi5PtC9KI2j1+v8/tlibRvjoWX027ypmG/n0HtO5t7unw==}
    dev: false

  /chardet/0.7.0:
    resolution: {integrity: sha512-mT8iDcrh03qDGRRmoA2hmBJnxpllMR+0/0qlzjqZES6NdiWDcZkCNAk4rPFZ9Q85r27unkiNNg8ZOiwZXBHwcA==}

  /chokidar/3.5.3:
    resolution: {integrity: sha512-Dr3sfKRP6oTcjf2JmUmFJfeVMvXBdegxB0iVQ5eb2V10uFJUCAS8OByZdVAyVb8xXNz3GjjTgj9kLWsZTqE6kw==}
    engines: {node: '>= 8.10.0'}
    dependencies:
      anymatch: 3.1.2
      braces: 3.0.2
      glob-parent: 5.1.2
      is-binary-path: 2.1.0
      is-glob: 4.0.3
      normalize-path: 3.0.0
      readdirp: 3.6.0
    optionalDependencies:
      fsevents: 2.3.2
    dev: true

  /chownr/2.0.0:
    resolution: {integrity: sha512-bIomtDF5KGpdogkLd9VspvFzk9KfpyyGlS8YFVZl7TGPBHL5snIOnxeshwVgPteQ9b4Eydl+pVbIyE1DcvCWgQ==}
    engines: {node: '>=10'}
    dev: true

  /chrome-trace-event/1.0.3:
    resolution: {integrity: sha512-p3KULyQg4S7NIHixdwbGX+nFHkoBiA4YQmyWtjb8XngSKV124nJmRysgAeujbUVb15vh+RvFUfCPqU7rXk+hZg==}
    engines: {node: '>=6.0'}
    dev: true

  /ci-info/3.8.0:
    resolution: {integrity: sha512-eXTggHWSooYhq49F2opQhuHWgzucfF2YgODK4e1566GQs5BIfP30B0oenwBJHfWxAs2fyPB1s7Mg949zLf61Yw==}
    engines: {node: '>=8'}
    dev: true

  /cjs-module-lexer/1.2.2:
    resolution: {integrity: sha512-cOU9usZw8/dXIXKtwa8pM0OTJQuJkxMN6w30csNRUerHfeQ5R6U3kkU/FtJeIf3M202OHfY2U8ccInBG7/xogA==}
    dev: true

  /class-utils/0.3.6:
    resolution: {integrity: sha512-qOhPa/Fj7s6TY8H8esGu5QNpMMQxz79h+urzrNYN6mn+9BnxlDGf5QZ+XeCDsxSjPqsSR56XOZOJmpeurnLMeg==}
    engines: {node: '>=0.10.0'}
    dependencies:
      arr-union: 3.1.0
      define-property: 0.2.5
      isobject: 3.0.1
      static-extend: 0.1.2
    dev: true

  /classnames/2.3.2:
    resolution: {integrity: sha512-CSbhY4cFEJRe6/GQzIk5qXZ4Jeg5pcsP7b5peFSDpffpe1cqjASH/n9UTjBwOp6XpMSTwQ8Za2K5V02ueA7Tmw==}
    dev: false

  /clean-stack/2.2.0:
    resolution: {integrity: sha512-4diC9HaTE+KRAMWhDhrGOECgWZxoevMc5TlkObMqNSsVU62PYzXZ/SMTjzyGAFF1YusgxGcSWTEXBhp0CPwQ1A==}
    engines: {node: '>=6'}
    dev: true

  /cli-cursor/3.1.0:
    resolution: {integrity: sha512-I/zHAwsKf9FqGoXM4WWRACob9+SNukZTd94DWF57E4toouRulbCxcUh6RKUEOQlYTHJnzkPMySvPNaaSLNfLZw==}
    engines: {node: '>=8'}
    dependencies:
      restore-cursor: 3.1.0

  /cli-cursor/4.0.0:
    resolution: {integrity: sha512-VGtlMu3x/4DOtIUwEkRezxUZ2lBacNJCHash0N0WeZDBS+7Ux1dm3XWAgWYxLJFMMdOeXMHXorshEFhbMSGelg==}
    engines: {node: ^12.20.0 || ^14.13.1 || >=16.0.0}
    dependencies:
      restore-cursor: 4.0.0
    dev: true

  /cli-spinners/2.7.0:
    resolution: {integrity: sha512-qu3pN8Y3qHNgE2AFweciB1IfMnmZ/fsNTEE+NOFjmGB2F/7rLhnhzppvpCnN4FovtP26k8lHyy9ptEbNwWFLzw==}
    engines: {node: '>=6'}

  /cli-truncate/2.1.0:
    resolution: {integrity: sha512-n8fOixwDD6b/ObinzTrp1ZKFzbgvKZvuz/TvejnLn1aQfC6r52XEx85FmuC+3HI+JM7coBRXUvNqEU2PHVrHpg==}
    engines: {node: '>=8'}
    dependencies:
      slice-ansi: 3.0.0
      string-width: 4.2.3
    dev: true

  /cli-truncate/3.1.0:
    resolution: {integrity: sha512-wfOBkjXteqSnI59oPcJkcPl/ZmwvMMOj340qUIY1SKZCv0B9Cf4D4fAucRkIKQmsIuYK3x1rrgU7MeGRruiuiA==}
    engines: {node: ^12.20.0 || ^14.13.1 || >=16.0.0}
    dependencies:
      slice-ansi: 5.0.0
      string-width: 5.1.2
    dev: true

  /cli-width/3.0.0:
    resolution: {integrity: sha512-FxqpkPPwu1HjuN93Omfm4h8uIanXofW0RxVEW3k5RKx+mJJYSthzNhp32Kzxxy3YAEZ/Dc/EWN1vZRY0+kOhbw==}
    engines: {node: '>= 10'}

  /client-only/0.0.1:
    resolution: {integrity: sha512-IV3Ou0jSMzZrd3pZ48nLkT9DA7Ag1pnPzaiQhpW7c3RbcqqzvzzVu+L8gfqMp/8IM2MQtSiqaCxrrcfu8I8rMA==}

  /clipboardy/1.2.2:
    resolution: {integrity: sha512-16KrBOV7bHmHdxcQiCvfUFYVFyEah4FI8vYT1Fr7CGSA4G+xBWMEfUEQJS1hxeHGtI9ju1Bzs9uXSbj5HZKArw==}
    engines: {node: '>=4'}
    dependencies:
      arch: 2.2.0
      execa: 0.8.0
    dev: false

  /cliui/7.0.4:
    resolution: {integrity: sha512-OcRE68cOsVMXp1Yvonl/fzkQOyjLSu/8bhPDfQt0e0/Eb283TKP20Fs2MqoPsr9SwA595rRCA+QMzYc9nBP+JQ==}
    dependencies:
      string-width: 4.2.3
      strip-ansi: 6.0.1
      wrap-ansi: 7.0.0
    dev: true

  /clone/1.0.4:
    resolution: {integrity: sha512-JQHZ2QMW6l3aH/j6xCqQThY/9OH4D/9ls34cgkUBiEeocRTU04tHfKPBsUK1PqZCUQM7GiA0IIXJSuXHI64Kbg==}
    engines: {node: '>=0.8'}

  /clsx/1.2.1:
    resolution: {integrity: sha512-EcR6r5a8bj6pu3ycsa/E/cKVGuTgZJZdsyUYHOksG/UHIiKfjxzRxYJpyVBwYaQeOvghal9fcc4PidlgzugAQg==}
    engines: {node: '>=6'}
    dev: false

  /co/4.6.0:
    resolution: {integrity: sha512-QVb0dM5HvG+uaxitm8wONl7jltx8dqhfU33DcqtOZcLSVIKSDDLDi7+0LbAKiyI8hD9u42m2YxXSkMGWThaecQ==}
    engines: {iojs: '>= 1.0.0', node: '>= 0.12.0'}
    dev: true

  /code-point-at/1.1.0:
    resolution: {integrity: sha512-RpAVKQA5T63xEj6/giIbUEtZwJ4UFIc3ZtvEkiaUERylqe8xb5IvqcgOurZLahv93CLKfxcw5YI+DZcUBRyLXA==}
    engines: {node: '>=0.10.0'}
    dev: false

  /collect-v8-coverage/1.0.1:
    resolution: {integrity: sha512-iBPtljfCNcTKNAto0KEtDfZ3qzjJvqE3aTGZsbhjSBlorqpXJlaWWtPO35D+ZImoC3KWejX64o+yPGxhWSTzfg==}
    dev: true

  /collection-visit/1.0.0:
    resolution: {integrity: sha512-lNkKvzEeMBBjUGHZ+q6z9pSJla0KWAQPvtzhEV9+iGyQYG+pBpl7xKDhxoNSOZH2hhv0v5k0y2yAM4o4SjoSkw==}
    engines: {node: '>=0.10.0'}
    dependencies:
      map-visit: 1.0.0
      object-visit: 1.0.1
    dev: true

  /color-convert/1.9.3:
    resolution: {integrity: sha512-QfAUtd+vFdAtFQcC8CCyYt1fYWxSqAiK2cSD6zDB8N3cpsEBAvRxp9zOGg6G/SHHJYAT88/az/IuDGALsNVbGg==}
    dependencies:
      color-name: 1.1.3

  /color-convert/2.0.1:
    resolution: {integrity: sha512-RRECPsj7iu/xb5oKYcsFHSppFNnsj/52OVTRKb4zP5onXwVF3zVmmToNcOfGC+CRDpfK/U584fMg38ZHCaElKQ==}
    engines: {node: '>=7.0.0'}
    dependencies:
      color-name: 1.1.4

  /color-name/1.1.3:
    resolution: {integrity: sha512-72fSenhMw2HZMTVHeCA9KCmpEIbzWiQsjN+BHcBbS9vr1mtt+vJjPdksIBNUmKAW8TFUDPJK5SUU3QhE9NEXDw==}

  /color-name/1.1.4:
    resolution: {integrity: sha512-dOy+3AuW3a2wNbZHIuMZpTcgjGuLU/uBL/ubcZF9OXbDo8ff4O8yVp5Bf0efS8uEoYo5q4Fx7dY9OgQGXgAsQA==}

  /colorette/2.0.19:
    resolution: {integrity: sha512-3tlv/dIP7FWvj3BsbHrGLJ6l/oKh1O3TcgBqMn+yyCagOxc23fyzDS6HypQbgxWbkpDnf52p1LuR4eWDQ/K9WQ==}
    dev: true

  /combined-stream/1.0.8:
    resolution: {integrity: sha512-FQN4MRfuJeHf7cBbBMJFXhKSDq+2kAArBlmRBvcvFE5BB1HZKXtSFASDhdlz9zOYwxh8lDdnvmMOe/+5cdoEdg==}
    engines: {node: '>= 0.8'}
    dependencies:
      delayed-stream: 1.0.0

  /comma-separated-tokens/2.0.2:
    resolution: {integrity: sha512-G5yTt3KQN4Yn7Yk4ed73hlZ1evrFKXeUW3086p3PRFNp7m2vIjI6Pg+Kgb+oyzhd9F2qdcoj67+y3SdxL5XWsg==}
    dev: false

  /commander/10.0.0:
    resolution: {integrity: sha512-zS5PnTI22FIRM6ylNW8G4Ap0IEOyk62fhLSD0+uHRT9McRCLGpkVNvao4bjimpK/GShynyQkFFxHhwMcETmduA==}
    engines: {node: '>=14'}
    dev: false

  /commander/2.20.3:
    resolution: {integrity: sha512-GpVkmM8vF2vQUkj2LvZmD35JxeJOLCwJ9cUkugyk2nuhbv3+mJvpLYYt+0+USMxE+oj+ey/lJEnhZw75x/OMcQ==}
    dev: true

  /commander/4.1.1:
    resolution: {integrity: sha512-NOKm8xhkzAjzFx8B2v5OAHT+u5pRQc2UCa2Vq9jYL/31o2wi9mxBA7LIFs3sV5VSC49z6pEhfbMULvShKj26WA==}
    engines: {node: '>= 6'}

  /commander/9.5.0:
    resolution: {integrity: sha512-KRs7WVDKg86PWiuAqhDrAQnTXZKraVcCc6vFdL14qrZ/DcWwuRo7VoiYXalXO7S5GKpqYiVEwCbgFDfxNHKJBQ==}
    engines: {node: ^12.20.0 || >=14}

  /component-emitter/1.3.0:
    resolution: {integrity: sha512-Rd3se6QB+sO1TwqZjscQrurpEPIfO0/yYnSin6Q/rD3mOutHvUrCAhJub3r90uNb+SESBuE0QYoB90YdfatsRg==}
    dev: true

  /compute-scroll-into-view/1.0.17:
    resolution: {integrity: sha512-j4dx+Fb0URmzbwwMUrhqWM2BEWHdFGx+qZ9qqASHRPqvTYdqvWnHg0H1hIbcyLnvgnoNAVMlwkepyqM3DaIFUg==}
    dev: false

  /concat-map/0.0.1:
    resolution: {integrity: sha512-/Srv4dswyQNBfohGpz9o6Yb3Gz3SrUDqBH5rTuhGR7ahtlbYKnVxw2bCFMRljaA7EXHaXZ8wsHdodFvbkhKmqg==}

  /console-control-strings/1.1.0:
    resolution: {integrity: sha512-ty/fTekppD2fIwRvnZAVdeOiGd1c7YXEixbgJTNzqcxJWKQnjJ/V1bNEEE6hygpM3WjwHFUVK6HTjWSzV4a8sQ==}
    dev: false

  /constant-case/3.0.4:
    resolution: {integrity: sha512-I2hSBi7Vvs7BEuJDr5dDHfzb/Ruj3FyvFyh7KLilAjNQw3Be+xgqUBA2W6scVEcL0hL1dwPRtIqEPVUCKkSsyQ==}
    dependencies:
      no-case: 3.0.4
      tslib: 2.4.1
      upper-case: 2.0.2
    dev: true

  /convert-source-map/1.9.0:
    resolution: {integrity: sha512-ASFBup0Mz1uyiIjANan1jzLQami9z1PoYSZCiiYW2FczPbenXc45FZdBZLzOT+r6+iciuEModtmCti+hjaAk0A==}

  /cookie/0.4.2:
    resolution: {integrity: sha512-aSWTXFzaKWkvHO1Ny/s+ePFpvKsPnjc551iI41v3ny/ow6tBG5Vd+FuqGNhh1LxOmVzOlGUriIlOaokOvhaStA==}
    engines: {node: '>= 0.6'}
    dev: false

  /copy-descriptor/0.1.1:
    resolution: {integrity: sha512-XgZ0pFcakEUlbwQEVNg3+QAis1FyTL3Qel9FYy8pSkQqoG3PNoT0bOCQtOXcOkur21r2Eq2kI+IE+gsmAEVlYw==}
    engines: {node: '>=0.10.0'}
    dev: true

  /copy-template-dir/1.4.0:
    resolution: {integrity: sha512-xkXSJhvKz4MfLbVkZ7GyCaFo4ciB3uKI/HHzkGwj1eyTH5+7RTFxW5CE0irWAZgV5oFcO9hd6+NVXAtY9hlo7Q==}
    dependencies:
      end-of-stream: 1.4.4
      graceful-fs: 4.2.10
      maxstache: 1.0.7
      maxstache-stream: 1.0.4
      mkdirp: 0.5.6
      noop2: 2.0.0
      pump: 1.0.3
      readdirp: 2.2.1
      run-parallel: 1.2.0
    transitivePeerDependencies:
      - supports-color
    dev: true

  /core-js-pure/3.26.1:
    resolution: {integrity: sha512-VVXcDpp/xJ21KdULRq/lXdLzQAtX7+37LzpyfFM973il0tWSsDEoyzG38G14AjTpK9VTfiNM9jnFauq/CpaWGQ==}
    requiresBuild: true
    dev: true

  /core-util-is/1.0.3:
    resolution: {integrity: sha512-ZQBvi1DcpJ4GDqanjucZ2Hj3wEO5pZDS89BWbkcrvdxksJorwUDDZamX9ldFkp9aw2lmBDLgkObEA4DWNJ9FYQ==}

  /cross-env/7.0.3:
    resolution: {integrity: sha512-+/HKd6EgcQCJGh2PSjZuUitQBQynKor4wrFbRg4DtAgS1aWO+gU52xpH7M9ScGgXSYmAVS9bIJ8EzuaGw0oNAw==}
    engines: {node: '>=10.14', npm: '>=6', yarn: '>=1'}
    hasBin: true
    dependencies:
      cross-spawn: 7.0.3
    dev: true

  /cross-spawn-async/2.2.5:
    resolution: {integrity: sha512-snteb3aVrxYYOX9e8BabYFK9WhCDhTlw1YQktfTthBogxri4/2r9U2nQc0ffY73ZAxezDc+U8gvHAeU1wy1ubQ==}
    deprecated: cross-spawn no longer requires a build toolchain, use it instead
    dependencies:
      lru-cache: 4.1.5
      which: 1.3.1
    dev: false

  /cross-spawn/5.1.0:
    resolution: {integrity: sha512-pTgQJ5KC0d2hcY8eyL1IzlBPYjTkyH72XRZPnLyKus2mBfNjQs3klqbJU2VILqZryAZUt9JOb3h/mWMy23/f5A==}
    dependencies:
      lru-cache: 4.1.5
      shebang-command: 1.2.0
      which: 1.3.1
    dev: false

  /cross-spawn/6.0.5:
    resolution: {integrity: sha512-eTVLrBSt7fjbDygz805pMnstIs2VTBNkRm0qxZd+M7A5XDdxVRWO5MxGBXZhjY4cqLYLdtrGqRf8mBPmzwSpWQ==}
    engines: {node: '>=4.8'}
    dependencies:
      nice-try: 1.0.5
      path-key: 2.0.1
      semver: 5.7.1
      shebang-command: 1.2.0
      which: 1.3.1
    dev: true

  /cross-spawn/7.0.3:
    resolution: {integrity: sha512-iRDPJKUPVEND7dHPO8rkbOnPpyDygcDFtWjpeWNCgy8WP2rXcxXL8TskReQl6OrB2G7+UJrags1q15Fudc7G6w==}
    engines: {node: '>= 8'}
    dependencies:
      path-key: 3.1.1
      shebang-command: 2.0.0
      which: 2.0.2

  /css-background-parser/0.1.0:
    resolution: {integrity: sha512-2EZLisiZQ+7m4wwur/qiYJRniHX4K5Tc9w93MT3AS0WS1u5kaZ4FKXlOTBhOjc+CgEgPiGY+fX1yWD8UwpEqUA==}
    dev: false

  /css-box-shadow/1.0.0-3:
    resolution: {integrity: sha512-9jaqR6e7Ohds+aWwmhe6wILJ99xYQbfmK9QQB9CcMjDbTxPZjwEmUQpU91OG05Xgm8BahT5fW+svbsQGjS/zPg==}
    dev: false

  /css-color-keywords/1.0.0:
    resolution: {integrity: sha512-FyyrDHZKEjXDpNJYvVsV960FiqQyXc/LlYmsxl2BcdMb2WPx0OGRVgTg55rPSyLSNMqP52R9r8geSp7apN3Ofg==}
    engines: {node: '>=4'}
    dev: false

  /css-to-react-native/3.0.0:
    resolution: {integrity: sha512-Ro1yETZA813eoyUp2GDBhG2j+YggidUmzO1/v9eYBKR2EHVEniE2MI/NqpTQ954BMpTPZFsGNPm46qFB9dpaPQ==}
    dependencies:
      camelize: 1.0.1
      css-color-keywords: 1.0.0
      postcss-value-parser: 4.2.0
    dev: false

  /cssesc/3.0.0:
    resolution: {integrity: sha512-/Tb/JcjK111nNScGob5MNtsntNM1aCNUDipB/TkwZFhyDrrE47SOx/18wF2bbjgc3ZzCSKW1T5nt5EbFoAz/Vg==}
    engines: {node: '>=4'}
    hasBin: true
    dev: true

  /cssom/0.3.8:
    resolution: {integrity: sha512-b0tGHbfegbhPJpxpiBPU2sCkigAqtM9O121le6bbOlgyV+NyGyCmVfJ6QW9eRjz8CpNfWEOYBIMIGRYkLwsIYg==}
    dev: true

  /cssom/0.4.4:
    resolution: {integrity: sha512-p3pvU7r1MyyqbTk+WbNJIgJjG2VmTIaB10rI93LzVPrmDJKkzKYMtxxyAvQXR/NS6otuzveI7+7BBq3SjBS2mw==}
    dev: true

  /cssstyle/2.3.0:
    resolution: {integrity: sha512-AZL67abkUzIuvcHqk7c09cezpGNcxUxU4Ioi/05xHk4DQeTkWmGYftIE6ctU6AEt+Gn4n1lDStOtj7FKycP71A==}
    engines: {node: '>=8'}
    dependencies:
      cssom: 0.3.8
    dev: true

  /csstype/3.1.1:
    resolution: {integrity: sha512-DJR/VvkAvSZW9bTouZue2sSxDwdTN92uHjqeKVm+0dAqdfNykRzQ95tay8aXMBAAPpUiq4Qcug2L7neoRh2Egw==}

  /damerau-levenshtein/1.0.8:
    resolution: {integrity: sha512-sdQSFB7+llfUcQHUQO3+B8ERRj0Oa4w9POWMI/puGtuf7gFywGmkaLCElnudfTiKZV+NvHqL0ifzdrI8Ro7ESA==}
    dev: true

  /data-urls/2.0.0:
    resolution: {integrity: sha512-X5eWTSXO/BJmpdIKCRuKUgSCgAN0OwliVK3yPKbwIWU1Tdw5BRajxlzMidvh+gwko9AfQ9zIj52pzF91Q3YAvQ==}
    engines: {node: '>=10'}
    dependencies:
      abab: 2.0.6
      whatwg-mimetype: 2.3.0
      whatwg-url: 8.7.0
    dev: true

  /debug/2.6.9:
    resolution: {integrity: sha512-bC7ElrdJaJnPbAP+1EotYvqZsb3ecl5wi6Bfi6BJTUcNowp6cvspg0jXznRTKDjm/E7AdgFBVeAPVMNcKGsHMA==}
    peerDependencies:
      supports-color: '*'
    peerDependenciesMeta:
      supports-color:
        optional: true
    dependencies:
      ms: 2.0.0
    dev: true

  /debug/3.2.7:
    resolution: {integrity: sha512-CFjzYYAi4ThfiQvizrFQevTTXHtnCqWfe7x1AhgEscTz6ZbLbfoLRLPugTQyBth6f8ZERVUSyWHFD/7Wu4t1XQ==}
    peerDependencies:
      supports-color: '*'
    peerDependenciesMeta:
      supports-color:
        optional: true
    dependencies:
      ms: 2.1.3
    dev: true

  /debug/4.3.4:
    resolution: {integrity: sha512-PRWFHuSU3eDtQJPvnNY7Jcket1j0t5OuOsFzPPzsekD52Zl8qUfFIPEiswXqIvHWGVHOgX+7G/vCNNhehwxfkQ==}
    engines: {node: '>=6.0'}
    peerDependencies:
      supports-color: '*'
    peerDependenciesMeta:
      supports-color:
        optional: true
    dependencies:
      ms: 2.1.2

  /decamelize-keys/1.1.0:
    resolution: {integrity: sha512-ocLWuYzRPoS9bfiSdDd3cxvrzovVMZnRDVEzAs+hWIVXGDbHxWMECij2OBuyB/An0FFW/nLuq6Kv1i/YC5Qfzg==}
    engines: {node: '>=0.10.0'}
    dependencies:
      decamelize: 1.2.0
      map-obj: 1.0.1
    dev: false

  /decamelize/1.2.0:
    resolution: {integrity: sha512-z2S+W9X73hAUUki+N+9Za2lBlun89zigOyGrsax+KUQ6wKW4ZoWpEYBkGhQjwAjjDCkWxhY0VKEhk8wzY7F5cA==}
    engines: {node: '>=0.10.0'}
    dev: false

  /decimal.js/10.4.0:
    resolution: {integrity: sha512-Nv6ENEzyPQ6AItkGwLE2PGKinZZ9g59vSh2BeH6NqPu0OTKZ5ruJsVqh/orbAnqXc9pBbgXAIrc2EyaCj8NpGg==}
    dev: true

  /decode-named-character-reference/1.0.2:
    resolution: {integrity: sha512-O8x12RzrUF8xyVcY0KJowWsmaJxQbmy0/EtnNtHRpsOcT7dFk5W598coHqBVpmWo1oQQfsCqfCmkZN5DJrZVdg==}
    dependencies:
      character-entities: 2.0.2
    dev: false

  /decode-uri-component/0.2.2:
    resolution: {integrity: sha512-FqUYQ+8o158GyGTrMFJms9qh3CqTKvAqgqsTnkLI8sKu0028orqBhxNMFkFen0zGyg6epACD32pjVk58ngIErQ==}
    engines: {node: '>=0.10'}
    dev: true

  /dedent/0.7.0:
    resolution: {integrity: sha512-Q6fKUPqnAHAyhiUgFU7BUzLiv0kd8saH9al7tnu5Q/okj6dnupxyTgFIBjVzJATdfIAm9NAsvXNzjaKa+bxVyA==}
    dev: true

  /deep-extend/0.6.0:
    resolution: {integrity: sha512-LOHxIOaPYdHlJRtCQfDIVZtfw/ufM8+rVj649RIHzcm/vGwQRXFt6OPqIFWsm2XEMrNIEtWR64sY1LEKD2vAOA==}
    engines: {node: '>=4.0.0'}
    dev: false

  /deep-is/0.1.4:
    resolution: {integrity: sha512-oIPzksmTg4/MriiaYGO+okXDT7ztn/w3Eptv/+gSIdMdKsJo0u4CfYNFJPy+4SKMuCqGw2wxnA+URMg3t8a/bQ==}

  /deepmerge/4.2.2:
    resolution: {integrity: sha512-FJ3UgI4gIl+PHZm53knsuSFpE+nESMr7M4v9QcgB7S63Kj/6WqMiFQJpBBYz1Pt+66bZpP3Q7Lye0Oo9MPKEdg==}
    engines: {node: '>=0.10.0'}
    dev: true

  /defaults/1.0.3:
    resolution: {integrity: sha512-s82itHOnYrN0Ib8r+z7laQz3sdE+4FP3d9Q7VLO7U+KRT+CR0GsWuyHxzdAY82I7cXv0G/twrqomTJLOssO5HA==}
    dependencies:
      clone: 1.0.4

  /define-lazy-prop/2.0.0:
    resolution: {integrity: sha512-Ds09qNh8yw3khSjiJjiUInaGX9xlqZDY7JVryGxdxV7NPeuqQfplOpQ66yJFZut3jLa5zOwkXw1g9EI2uKh4Og==}
    engines: {node: '>=8'}
    dev: true

  /define-properties/1.1.4:
    resolution: {integrity: sha512-uckOqKcfaVvtBdsVkdPv3XjveQJsNQqmhXgRi8uhvWWuPYZCNlzT8qAyblUgNoXdHdjMTzAqeGjAoli8f+bzPA==}
    engines: {node: '>= 0.4'}
    dependencies:
      has-property-descriptors: 1.0.0
      object-keys: 1.1.1
    dev: true

  /define-property/0.2.5:
    resolution: {integrity: sha512-Rr7ADjQZenceVOAKop6ALkkRAmH1A4Gx9hV/7ZujPUN2rkATqFO0JZLZInbAjpZYoJ1gUx8MRMQVkYemcbMSTA==}
    engines: {node: '>=0.10.0'}
    dependencies:
      is-descriptor: 0.1.6
    dev: true

  /define-property/1.0.0:
    resolution: {integrity: sha512-cZTYKFWspt9jZsMscWo8sc/5lbPC9Q0N5nBLgb+Yd915iL3udB1uFgS3B8YCx66UVHq018DAVFoee7x+gxggeA==}
    engines: {node: '>=0.10.0'}
    dependencies:
      is-descriptor: 1.0.2
    dev: true

  /define-property/2.0.2:
    resolution: {integrity: sha512-jwK2UV4cnPpbcG7+VRARKTZPUWowwXA8bzH5NP6ud0oeAxyYPuGZUAC7hMugpCdz4BeSZl2Dl9k66CHJ/46ZYQ==}
    engines: {node: '>=0.10.0'}
    dependencies:
      is-descriptor: 1.0.2
      isobject: 3.0.1
    dev: true

  /defined/1.0.0:
    resolution: {integrity: sha512-Y2caI5+ZwS5c3RiNDJ6u53VhQHv+hHKwhkI1iHvceKUHw9Df6EK2zRLfjejRgMuCuxK7PfSWIMwWecceVvThjQ==}
    dev: true

  /del/6.1.1:
    resolution: {integrity: sha512-ua8BhapfP0JUJKC/zV9yHHDW/rDoDxP4Zhn3AkA6/xT6gY7jYXJiaeyBZznYVujhZZET+UgcbZiQ7sN3WqcImg==}
    engines: {node: '>=10'}
    dependencies:
      globby: 11.1.0
      graceful-fs: 4.2.10
      is-glob: 4.0.3
      is-path-cwd: 2.2.0
      is-path-inside: 3.0.3
      p-map: 4.0.0
      rimraf: 3.0.2
      slash: 3.0.0
    dev: true

  /delayed-stream/1.0.0:
    resolution: {integrity: sha512-ZySD7Nf91aLB0RxL4KGrKHBXl7Eds1DAmEdcoVawXnLD7SDhpNgtuII2aAkg7a7QS41jxPSZ17p4VdGnMHk3MQ==}
    engines: {node: '>=0.4.0'}

  /delegates/1.0.0:
    resolution: {integrity: sha512-bd2L678uiWATM6m5Z1VzNCErI3jiGzt6HGY8OVICs40JQq/HALfbyNJmp0UDakEY4pMMaN0Ly5om/B1VI/+xfQ==}
    dev: false

  /denque/2.1.0:
    resolution: {integrity: sha512-HVQE3AAb/pxF8fQAoiqpvg9i3evqug3hoiwakOyZAwJm+6vZehbkYXZ0l4JxS+I3QxM97v5aaRNhj8v5oBhekw==}
    engines: {node: '>=0.10'}
    dev: false

  /deprecation/2.3.1:
    resolution: {integrity: sha512-xmHIy4F3scKVwMsQ4WnVaS8bHOx0DmVwRywosKhaILI0ywMDWPtBSku2HNxRvF7jtwDRsoEwYQSfbxj8b7RlJQ==}
    dev: false

  /dequal/2.0.3:
    resolution: {integrity: sha512-0je+qPKHEMohvfRTCEo3CrPG6cAzAYgmzKyxRiYSSDkS6eGJdyVJm7WaYA5ECaAD9wLB2T4EEeymA5aFVcYXCA==}
    engines: {node: '>=6'}

  /detect-file/1.0.0:
    resolution: {integrity: sha512-DtCOLG98P007x7wiiOmfI0fi3eIKyWiLTGJ2MDnVi/E04lWGbf+JzrRHMm0rgIIZJGtHpKpbVgLWHrv8xXpc3Q==}
    engines: {node: '>=0.10.0'}
    dev: true

  /detect-newline/3.1.0:
    resolution: {integrity: sha512-TLz+x/vEXm/Y7P7wn1EJFNLxYpUD4TgMosxY6fAVJUnJMbupHBOncxyWUG9OpTaH9EBD7uFI5LfEgmMOc54DsA==}
    engines: {node: '>=8'}
    dev: true

  /detective/5.2.1:
    resolution: {integrity: sha512-v9XE1zRnz1wRtgurGu0Bs8uHKFSTdteYZNbIPFVhUZ39L/S79ppMpdmVOZAnoz1jfEFodc48n6MX483Xo3t1yw==}
    engines: {node: '>=0.8.0'}
    hasBin: true
    dependencies:
      acorn-node: 1.8.2
      defined: 1.0.0
      minimist: 1.2.7
    dev: true

  /didyoumean/1.2.2:
    resolution: {integrity: sha512-gxtyfqMg7GKyhQmb056K7M3xszy/myH8w+B4RT+QXBQsvAOdc3XymqDDPHx1BgPgsdAA5SIifona89YtRATDzw==}
    dev: true

  /diff-sequences/27.5.1:
    resolution: {integrity: sha512-k1gCAXAsNgLwEL+Y8Wvl+M6oEFj5bgazfZULpS5CneoPPXRaCCW7dm+q21Ky2VEE5X+VeRDBVg1Pcvvsr4TtNQ==}
    engines: {node: ^10.13.0 || ^12.13.0 || ^14.15.0 || >=15.0.0}
    dev: true

  /diff/5.1.0:
    resolution: {integrity: sha512-D+mk+qE8VC/PAUrlAU34N+VfXev0ghe5ywmpqrawphmVZc1bEfn56uo9qpyGp1p4xpzOHkSW4ztBd6L7Xx4ACw==}
    engines: {node: '>=0.3.1'}

  /dir-glob/3.0.1:
    resolution: {integrity: sha512-WkrWp9GR4KXfKGYzOLmTuGVi1UWFfws377n9cc55/tb6DuqyF6pcQ5AbiHEshaDpY9v6oaSr2XCDidGmMwdzIA==}
    engines: {node: '>=8'}
    dependencies:
      path-type: 4.0.0

  /dlv/1.1.3:
    resolution: {integrity: sha512-+HlytyjlPKnIG8XuRG8WvmBP8xs8P71y+SKKS6ZXWoEgLuePxtDoUEiH7WkdePWrQ5JBpE6aoVqfZfJUQkjXwA==}
    dev: true

  /doctrine/2.1.0:
    resolution: {integrity: sha512-35mSku4ZXK0vfCuHEDAwt55dg2jNajHZ1odvF+8SSr82EsZY4QmXfuWso8oEd8zRhVObSN18aM0CjSdoBX7zIw==}
    engines: {node: '>=0.10.0'}
    dependencies:
      esutils: 2.0.3
    dev: true

  /doctrine/3.0.0:
    resolution: {integrity: sha512-yS+Q5i3hBf7GBkd4KG8a7eBNNWNGLTaEwwYWUijIYM7zrlYDM0BFXHjjPWlWZ1Rg7UaddZeIDmi9jF3HmqiQ2w==}
    engines: {node: '>=6.0.0'}
    dependencies:
      esutils: 2.0.3

  /domexception/2.0.1:
    resolution: {integrity: sha512-yxJ2mFy/sibVQlu5qHjOkf9J3K6zgmCxgJ94u2EdvDOV09H+32LtRswEcUsmUWN72pVLOEnTSRaIVVzVQgS0dg==}
    engines: {node: '>=8'}
    dependencies:
      webidl-conversions: 5.0.0
    dev: true

  /dot-case/3.0.4:
    resolution: {integrity: sha512-Kv5nKlh6yRrdrGvxeJ2e5y2eRUpkUosIW4A2AS38zwSz27zu7ufDwQPi5Jhs3XAlGNetl3bmnGhQsMtkKJnj3w==}
    dependencies:
      no-case: 3.0.4
      tslib: 2.4.1
    dev: true

  /eastasianwidth/0.2.0:
    resolution: {integrity: sha512-I88TYZWc9XiYHRQ4/3c5rjjfgkjhLyW2luGIheGERbNQ6OY7yTybanSpDXZa8y7VUP9YmDcYa+eyq4ca7iLqWA==}
    dev: true

  /electron-to-chromium/1.4.328:
    resolution: {integrity: sha512-DE9tTy2PNmy1v55AZAO542ui+MLC2cvINMK4P2LXGsJdput/ThVG9t+QGecPuAZZSgC8XoI+Jh9M1OG9IoNSCw==}

  /emittery/0.8.1:
    resolution: {integrity: sha512-uDfvUjVrfGJJhymx/kz6prltenw1u7WrCg1oa94zYY8xxVpLLUu045LAT0dhDZdXG58/EpPL/5kA180fQ/qudg==}
    engines: {node: '>=10'}
    dev: true

  /emoji-regex/10.2.1:
    resolution: {integrity: sha512-97g6QgOk8zlDRdgq1WxwgTMgEWGVAQvB5Fdpgc1MkNy56la5SKP9GsMXKDOdqwn90/41a8yPwIGk1Y6WVbeMQA==}
    dev: false

  /emoji-regex/8.0.0:
    resolution: {integrity: sha512-MSjYzcWNOA0ewAHpz0MxpYFvwg6yjy1NG3xteoqz644VCo/RPgnr1/GGt+ic3iJTzQ8Eu3TdM14SawnVUmGE6A==}

  /emoji-regex/9.2.2:
    resolution: {integrity: sha512-L18DaJsXSUk2+42pv8mLs5jJT2hqFkFE4j21wOmgbUqsZ2hL72NsUU785g9RXgo3s0ZNgVl42TiHp3ZtOv/Vyg==}
    dev: true

  /end-of-stream/1.4.4:
    resolution: {integrity: sha512-+uw1inIHVPQoaVuHzRyXd21icM+cnt4CzD5rW+NC1wjOUSTOs+Te7FOv7AhN7vS9x/oIyhLP5PR1H+phQAHu5Q==}
    dependencies:
      once: 1.4.0
    dev: true

  /enhanced-resolve/5.12.0:
    resolution: {integrity: sha512-QHTXI/sZQmko1cbDoNAa3mJ5qhWUUNAq3vR0/YiD379fWQrcfuoX1+HW2S0MTt7XmoPLapdaDKUtelUSPic7hQ==}
    engines: {node: '>=10.13.0'}
    dependencies:
      graceful-fs: 4.2.10
      tapable: 2.2.1
    dev: true

  /enquirer/2.3.6:
    resolution: {integrity: sha512-yjNnPr315/FjS4zIsUxYguYUPP2e1NK4d7E7ZOLiyYCcbFBiTMyID+2wvm2w6+pZ/odMA7cRkjhsPbltwBOrLg==}
    engines: {node: '>=8.6'}
    dependencies:
      ansi-colors: 4.1.3
    dev: true

  /error-ex/1.3.2:
    resolution: {integrity: sha512-7dFHNmqeFSEt2ZBsCriorKnn3Z2pj+fd9kmI6QoWw4//DL+icEBfc0U7qJCisqrTsKTjw4fNFy2pW9OqStD84g==}
    dependencies:
      is-arrayish: 0.2.1

  /es-abstract/1.20.5:
    resolution: {integrity: sha512-7h8MM2EQhsCA7pU/Nv78qOXFpD8Rhqd12gYiSJVkrH9+e8VuA8JlPJK/hQjjlLv6pJvx/z1iRFKzYb0XT/RuAQ==}
    engines: {node: '>= 0.4'}
    dependencies:
      call-bind: 1.0.2
      es-to-primitive: 1.2.1
      function-bind: 1.1.1
      function.prototype.name: 1.1.5
      get-intrinsic: 1.1.3
      get-symbol-description: 1.0.0
      gopd: 1.0.1
      has: 1.0.3
      has-property-descriptors: 1.0.0
      has-symbols: 1.0.3
      internal-slot: 1.0.3
      is-callable: 1.2.7
      is-negative-zero: 2.0.2
      is-regex: 1.1.4
      is-shared-array-buffer: 1.0.2
      is-string: 1.0.7
      is-weakref: 1.0.2
      object-inspect: 1.12.2
      object-keys: 1.1.1
      object.assign: 4.1.4
      regexp.prototype.flags: 1.4.3
      safe-regex-test: 1.0.0
      string.prototype.trimend: 1.0.6
      string.prototype.trimstart: 1.0.6
      unbox-primitive: 1.0.2
    dev: true

  /es-module-lexer/0.9.3:
    resolution: {integrity: sha512-1HQ2M2sPtxwnvOvT1ZClHyQDiggdNjURWpY2we6aMKCQiUVxTmVs2UYPLIrD84sS+kMdUwfBSylbJPwNnBrnHQ==}
    dev: true

  /es-shim-unscopables/1.0.0:
    resolution: {integrity: sha512-Jm6GPcCdC30eMLbZ2x8z2WuRwAws3zTBBKuusffYVUrNj/GVSUAZ+xKMaUpfNDR5IbyNA5LJbaecoUVbmUcB1w==}
    dependencies:
      has: 1.0.3
    dev: true

  /es-to-primitive/1.2.1:
    resolution: {integrity: sha512-QCOllgZJtaUo9miYBcLChTUaHNjJF3PYs1VidD7AwiEj1kYxKeQTctLAezAOH5ZKRH0g2IgPn6KwB4IT8iRpvA==}
    engines: {node: '>= 0.4'}
    dependencies:
      is-callable: 1.2.7
      is-date-object: 1.0.5
      is-symbol: 1.0.4
    dev: true

  /esbuild-android-64/0.14.49:
    resolution: {integrity: sha512-vYsdOTD+yi+kquhBiFWl3tyxnj2qZJsl4tAqwhT90ktUdnyTizgle7TjNx6Ar1bN7wcwWqZ9QInfdk2WVagSww==}
    engines: {node: '>=12'}
    cpu: [x64]
    os: [android]
    requiresBuild: true
    dev: true
    optional: true

  /esbuild-android-64/0.15.11:
    resolution: {integrity: sha512-rrwoXEiuI1kaw4k475NJpexs8GfJqQUKcD08VR8sKHmuW9RUuTR2VxcupVvHdiGh9ihxL9m3lpqB1kju92Ialw==}
    engines: {node: '>=12'}
    cpu: [x64]
    os: [android]
    requiresBuild: true
    dev: true
    optional: true

  /esbuild-android-64/0.15.6:
    resolution: {integrity: sha512-Z1CHSgB1crVQi2LKSBwSkpaGtaloVz0ZIYcRMsvHc3uSXcR/x5/bv9wcZspvH/25lIGTaViosciS/NS09ERmVA==}
    engines: {node: '>=12'}
    cpu: [x64]
    os: [android]
    requiresBuild: true
    optional: true

  /esbuild-android-arm64/0.14.49:
    resolution: {integrity: sha512-g2HGr/hjOXCgSsvQZ1nK4nW/ei8JUx04Li74qub9qWrStlysaVmadRyTVuW32FGIpLQyc5sUjjZopj49eGGM2g==}
    engines: {node: '>=12'}
    cpu: [arm64]
    os: [android]
    requiresBuild: true
    dev: true
    optional: true

  /esbuild-android-arm64/0.15.11:
    resolution: {integrity: sha512-/hDubOg7BHOhUUsT8KUIU7GfZm5bihqssvqK5PfO4apag7YuObZRZSzViyEKcFn2tPeHx7RKbSBXvAopSHDZJQ==}
    engines: {node: '>=12'}
    cpu: [arm64]
    os: [android]
    requiresBuild: true
    dev: true
    optional: true

  /esbuild-android-arm64/0.15.6:
    resolution: {integrity: sha512-mvM+gqNxqKm2pCa3dnjdRzl7gIowuc4ga7P7c3yHzs58Im8v/Lfk1ixSgQ2USgIywT48QWaACRa3F4MG7djpSw==}
    engines: {node: '>=12'}
    cpu: [arm64]
    os: [android]
    requiresBuild: true
    optional: true

  /esbuild-darwin-64/0.14.49:
    resolution: {integrity: sha512-3rvqnBCtX9ywso5fCHixt2GBCUsogNp9DjGmvbBohh31Ces34BVzFltMSxJpacNki96+WIcX5s/vum+ckXiLYg==}
    engines: {node: '>=12'}
    cpu: [x64]
    os: [darwin]
    requiresBuild: true
    dev: true
    optional: true

  /esbuild-darwin-64/0.15.11:
    resolution: {integrity: sha512-1DqHD0ms3AhiwkKnjRUzmiW7JnaJJr5FKrPiR7xuyMwnjDqvNWDdMq4rKSD9OC0piFNK6n0LghsglNMe2MwJtA==}
    engines: {node: '>=12'}
    cpu: [x64]
    os: [darwin]
    requiresBuild: true
    dev: true
    optional: true

  /esbuild-darwin-64/0.15.6:
    resolution: {integrity: sha512-BsfVt3usScAfGlXJiGtGamwVEOTM8AiYiw1zqDWhGv6BncLXCnTg1As+90mxWewdTZKq3iIy8s9g8CKkrrAXVw==}
    engines: {node: '>=12'}
    cpu: [x64]
    os: [darwin]
    requiresBuild: true
    optional: true

  /esbuild-darwin-arm64/0.14.49:
    resolution: {integrity: sha512-XMaqDxO846srnGlUSJnwbijV29MTKUATmOLyQSfswbK/2X5Uv28M9tTLUJcKKxzoo9lnkYPsx2o8EJcTYwCs/A==}
    engines: {node: '>=12'}
    cpu: [arm64]
    os: [darwin]
    requiresBuild: true
    dev: true
    optional: true

  /esbuild-darwin-arm64/0.15.11:
    resolution: {integrity: sha512-OMzhxSbS0lwwrW40HHjRCeVIJTURdXFA8c3GU30MlHKuPCcvWNUIKVucVBtNpJySXmbkQMDJdJNrXzNDyvoqvQ==}
    engines: {node: '>=12'}
    cpu: [arm64]
    os: [darwin]
    requiresBuild: true
    dev: true
    optional: true

  /esbuild-darwin-arm64/0.15.6:
    resolution: {integrity: sha512-CnrAeJaEpPakUobhqO4wVSA4Zm6TPaI5UY4EsI62j9mTrjIyQPXA1n4Ju6Iu5TVZRnEqV6q8blodgYJ6CJuwCA==}
    engines: {node: '>=12'}
    cpu: [arm64]
    os: [darwin]
    requiresBuild: true
    optional: true

  /esbuild-freebsd-64/0.14.49:
    resolution: {integrity: sha512-NJ5Q6AjV879mOHFri+5lZLTp5XsO2hQ+KSJYLbfY9DgCu8s6/Zl2prWXVANYTeCDLlrIlNNYw8y34xqyLDKOmQ==}
    engines: {node: '>=12'}
    cpu: [x64]
    os: [freebsd]
    requiresBuild: true
    dev: true
    optional: true

  /esbuild-freebsd-64/0.15.11:
    resolution: {integrity: sha512-8dKP26r0/Qyez8nTCwpq60QbuYKOeBygdgOAWGCRalunyeqWRoSZj9TQjPDnTTI9joxd3QYw3UhVZTKxO9QdRg==}
    engines: {node: '>=12'}
    cpu: [x64]
    os: [freebsd]
    requiresBuild: true
    dev: true
    optional: true

  /esbuild-freebsd-64/0.15.6:
    resolution: {integrity: sha512-+qFdmqi+jkAsxsNJkaWVrnxEUUI50nu6c3MBVarv3RCDCbz7ZS1a4ZrdkwEYFnKcVWu6UUE0Kkb1SQ1yGEG6sg==}
    engines: {node: '>=12'}
    cpu: [x64]
    os: [freebsd]
    requiresBuild: true
    optional: true

  /esbuild-freebsd-arm64/0.14.49:
    resolution: {integrity: sha512-lFLtgXnAc3eXYqj5koPlBZvEbBSOSUbWO3gyY/0+4lBdRqELyz4bAuamHvmvHW5swJYL7kngzIZw6kdu25KGOA==}
    engines: {node: '>=12'}
    cpu: [arm64]
    os: [freebsd]
    requiresBuild: true
    dev: true
    optional: true

  /esbuild-freebsd-arm64/0.15.11:
    resolution: {integrity: sha512-aSGiODiukLGGnSg/O9+cGO2QxEacrdCtCawehkWYTt5VX1ni2b9KoxpHCT9h9Y6wGqNHmXFnB47RRJ8BIqZgmQ==}
    engines: {node: '>=12'}
    cpu: [arm64]
    os: [freebsd]
    requiresBuild: true
    dev: true
    optional: true

  /esbuild-freebsd-arm64/0.15.6:
    resolution: {integrity: sha512-KtQkQOhnNciXm2yrTYZMD3MOm2zBiiwFSU+dkwNbcfDumzzUprr1x70ClTdGuZwieBS1BM/k0KajRQX7r504Xw==}
    engines: {node: '>=12'}
    cpu: [arm64]
    os: [freebsd]
    requiresBuild: true
    optional: true

  /esbuild-linux-32/0.14.49:
    resolution: {integrity: sha512-zTTH4gr2Kb8u4QcOpTDVn7Z8q7QEIvFl/+vHrI3cF6XOJS7iEI1FWslTo3uofB2+mn6sIJEQD9PrNZKoAAMDiA==}
    engines: {node: '>=12'}
    cpu: [ia32]
    os: [linux]
    requiresBuild: true
    dev: true
    optional: true

  /esbuild-linux-32/0.15.11:
    resolution: {integrity: sha512-lsrAfdyJBGx+6aHIQmgqUonEzKYeBnyfJPkT6N2dOf1RoXYYV1BkWB6G02tjsrz1d5wZzaTc3cF+TKmuTo/ZwA==}
    engines: {node: '>=12'}
    cpu: [ia32]
    os: [linux]
    requiresBuild: true
    dev: true
    optional: true

  /esbuild-linux-32/0.15.6:
    resolution: {integrity: sha512-IAkDNz3TpxwISTGVdQijwyHBZrbFgLlRi5YXcvaEHtgbmayLSDcJmH5nV1MFgo/x2QdKcHBkOYHdjhKxUAcPwg==}
    engines: {node: '>=12'}
    cpu: [ia32]
    os: [linux]
    requiresBuild: true
    optional: true

  /esbuild-linux-64/0.14.49:
    resolution: {integrity: sha512-hYmzRIDzFfLrB5c1SknkxzM8LdEUOusp6M2TnuQZJLRtxTgyPnZZVtyMeCLki0wKgYPXkFsAVhi8vzo2mBNeTg==}
    engines: {node: '>=12'}
    cpu: [x64]
    os: [linux]
    requiresBuild: true
    dev: true
    optional: true

  /esbuild-linux-64/0.15.11:
    resolution: {integrity: sha512-Y2Rh+PcyVhQqXKBTacPCltINN3uIw2xC+dsvLANJ1SpK5NJUtxv8+rqWpjmBgaNWKQT1/uGpMmA9olALy9PLVA==}
    engines: {node: '>=12'}
    cpu: [x64]
    os: [linux]
    requiresBuild: true
    dev: true
    optional: true

  /esbuild-linux-64/0.15.6:
    resolution: {integrity: sha512-gQPksyrEYfA4LJwyfTQWAZaVZCx4wpaLrSzo2+Xc9QLC+i/sMWmX31jBjrn4nLJCd79KvwCinto36QC7BEIU/A==}
    engines: {node: '>=12'}
    cpu: [x64]
    os: [linux]
    requiresBuild: true
    optional: true

  /esbuild-linux-arm/0.14.49:
    resolution: {integrity: sha512-iE3e+ZVv1Qz1Sy0gifIsarJMQ89Rpm9mtLSRtG3AH0FPgAzQ5Z5oU6vYzhc/3gSPi2UxdCOfRhw2onXuFw/0lg==}
    engines: {node: '>=12'}
    cpu: [arm]
    os: [linux]
    requiresBuild: true
    dev: true
    optional: true

  /esbuild-linux-arm/0.15.11:
    resolution: {integrity: sha512-TJllTVk5aSyqPFvvcHTvf6Wu1ZKhWpJ/qNmZO8LL/XeB+LXCclm7HQHNEIz6MT7IX8PmlC1BZYrOiw2sXSB95A==}
    engines: {node: '>=12'}
    cpu: [arm]
    os: [linux]
    requiresBuild: true
    dev: true
    optional: true

  /esbuild-linux-arm/0.15.6:
    resolution: {integrity: sha512-xZ0Bq2aivsthDjA/ytQZzxrxIZbG0ATJYMJxNeOIBc1zUjpbVpzBKgllOZMsTSXMHFHGrow6TnCcgwqY0+oEoQ==}
    engines: {node: '>=12'}
    cpu: [arm]
    os: [linux]
    requiresBuild: true
    optional: true

  /esbuild-linux-arm64/0.14.49:
    resolution: {integrity: sha512-KLQ+WpeuY+7bxukxLz5VgkAAVQxUv67Ft4DmHIPIW+2w3ObBPQhqNoeQUHxopoW/aiOn3m99NSmSV+bs4BSsdA==}
    engines: {node: '>=12'}
    cpu: [arm64]
    os: [linux]
    requiresBuild: true
    dev: true
    optional: true

  /esbuild-linux-arm64/0.15.11:
    resolution: {integrity: sha512-uhcXiTwTmD4OpxJu3xC5TzAAw6Wzf9O1XGWL448EE9bqGjgV1j+oK3lIHAfsHnuIn8K4nDW8yjX0Sv5S++oRuw==}
    engines: {node: '>=12'}
    cpu: [arm64]
    os: [linux]
    requiresBuild: true
    dev: true
    optional: true

  /esbuild-linux-arm64/0.15.6:
    resolution: {integrity: sha512-aovDkclFa6C9EdZVBuOXxqZx83fuoq8097xZKhEPSygwuy4Lxs8J4anHG7kojAsR+31lfUuxzOo2tHxv7EiNHA==}
    engines: {node: '>=12'}
    cpu: [arm64]
    os: [linux]
    requiresBuild: true
    optional: true

  /esbuild-linux-mips64le/0.14.49:
    resolution: {integrity: sha512-n+rGODfm8RSum5pFIqFQVQpYBw+AztL8s6o9kfx7tjfK0yIGF6tm5HlG6aRjodiiKkH2xAiIM+U4xtQVZYU4rA==}
    engines: {node: '>=12'}
    cpu: [mips64el]
    os: [linux]
    requiresBuild: true
    dev: true
    optional: true

  /esbuild-linux-mips64le/0.15.11:
    resolution: {integrity: sha512-WD61y/R1M4BLe4gxXRypoQ0Ci+Vjf714QYzcPNkiYv5I8K8WDz2ZR8Bm6cqKxd6rD+e/rZgPDbhQ9PCf7TMHmA==}
    engines: {node: '>=12'}
    cpu: [mips64el]
    os: [linux]
    requiresBuild: true
    dev: true
    optional: true

  /esbuild-linux-mips64le/0.15.6:
    resolution: {integrity: sha512-wVpW8wkWOGizsCqCwOR/G3SHwhaecpGy3fic9BF1r7vq4djLjUcA8KunDaBCjJ6TgLQFhJ98RjDuyEf8AGjAvw==}
    engines: {node: '>=12'}
    cpu: [mips64el]
    os: [linux]
    requiresBuild: true
    optional: true

  /esbuild-linux-ppc64le/0.14.49:
    resolution: {integrity: sha512-WP9zR4HX6iCBmMFH+XHHng2LmdoIeUmBpL4aL2TR8ruzXyT4dWrJ5BSbT8iNo6THN8lod6GOmYDLq/dgZLalGw==}
    engines: {node: '>=12'}
    cpu: [ppc64]
    os: [linux]
    requiresBuild: true
    dev: true
    optional: true

  /esbuild-linux-ppc64le/0.15.11:
    resolution: {integrity: sha512-JVleZS9oPVLTlBhPTWgOwxFWU/wMUdlBwTbGA4GF8c38sLbS13cupj+C8bLq929jU7EMWry4SaL+tKGIaTlqKg==}
    engines: {node: '>=12'}
    cpu: [ppc64]
    os: [linux]
    requiresBuild: true
    dev: true
    optional: true

  /esbuild-linux-ppc64le/0.15.6:
    resolution: {integrity: sha512-z6w6gsPH/Y77uchocluDC8tkCg9rfkcPTePzZKNr879bF4tu7j9t255wuNOCE396IYEGxY7y8u2HJ9i7kjCLVw==}
    engines: {node: '>=12'}
    cpu: [ppc64]
    os: [linux]
    requiresBuild: true
    optional: true

  /esbuild-linux-riscv64/0.14.49:
    resolution: {integrity: sha512-h66ORBz+Dg+1KgLvzTVQEA1LX4XBd1SK0Fgbhhw4akpG/YkN8pS6OzYI/7SGENiN6ao5hETRDSkVcvU9NRtkMQ==}
    engines: {node: '>=12'}
    cpu: [riscv64]
    os: [linux]
    requiresBuild: true
    dev: true
    optional: true

  /esbuild-linux-riscv64/0.15.11:
    resolution: {integrity: sha512-9aLIalZ2HFHIOZpmVU11sEAS9F8TnHw49daEjcgMpBXHFF57VuT9f9/9LKJhw781Gda0P9jDkuCWJ0tFbErvJw==}
    engines: {node: '>=12'}
    cpu: [riscv64]
    os: [linux]
    requiresBuild: true
    dev: true
    optional: true

  /esbuild-linux-riscv64/0.15.6:
    resolution: {integrity: sha512-pfK/3MJcmbfU399TnXW5RTPS1S+ID6ra+CVj9TFZ2s0q9Ja1F5A1VirUUvViPkjiw+Kq3zveyn6U09Wg1zJXrw==}
    engines: {node: '>=12'}
    cpu: [riscv64]
    os: [linux]
    requiresBuild: true
    optional: true

  /esbuild-linux-s390x/0.14.49:
    resolution: {integrity: sha512-DhrUoFVWD+XmKO1y7e4kNCqQHPs6twz6VV6Uezl/XHYGzM60rBewBF5jlZjG0nCk5W/Xy6y1xWeopkrhFFM0sQ==}
    engines: {node: '>=12'}
    cpu: [s390x]
    os: [linux]
    requiresBuild: true
    dev: true
    optional: true

  /esbuild-linux-s390x/0.15.11:
    resolution: {integrity: sha512-sZHtiXXOKsLI3XGBGoYO4qKBzJlb8xNsWmvFiwFMHFzA4AXgDP1KDp7Dawe9C2pavTRBDvl+Ok4n/DHQ59oaTg==}
    engines: {node: '>=12'}
    cpu: [s390x]
    os: [linux]
    requiresBuild: true
    dev: true
    optional: true

  /esbuild-linux-s390x/0.15.6:
    resolution: {integrity: sha512-OZeeDu32liefcwAE63FhVqM4heWTC8E3MglOC7SK0KYocDdY/6jyApw0UDkDHlcEK9mW6alX/SH9r3PDjcCo/Q==}
    engines: {node: '>=12'}
    cpu: [s390x]
    os: [linux]
    requiresBuild: true
    optional: true

  /esbuild-netbsd-64/0.14.49:
    resolution: {integrity: sha512-BXaUwFOfCy2T+hABtiPUIpWjAeWK9P8O41gR4Pg73hpzoygVGnj0nI3YK4SJhe52ELgtdgWP/ckIkbn2XaTxjQ==}
    engines: {node: '>=12'}
    cpu: [x64]
    os: [netbsd]
    requiresBuild: true
    dev: true
    optional: true

  /esbuild-netbsd-64/0.15.11:
    resolution: {integrity: sha512-hUC9yN06K9sg7ju4Vgu9ChAPdsEgtcrcLfyNT5IKwKyfpLvKUwCMZSdF+gRD3WpyZelgTQfJ+pDx5XFbXTlB0A==}
    engines: {node: '>=12'}
    cpu: [x64]
    os: [netbsd]
    requiresBuild: true
    dev: true
    optional: true

  /esbuild-netbsd-64/0.15.6:
    resolution: {integrity: sha512-kaxw61wcHMyiEsSsi5ut1YYs/hvTC2QkxJwyRvC2Cnsz3lfMLEu8zAjpBKWh9aU/N0O/gsRap4wTur5GRuSvBA==}
    engines: {node: '>=12'}
    cpu: [x64]
    os: [netbsd]
    requiresBuild: true
    optional: true

  /esbuild-openbsd-64/0.14.49:
    resolution: {integrity: sha512-lP06UQeLDGmVPw9Rg437Btu6J9/BmyhdoefnQ4gDEJTtJvKtQaUcOQrhjTq455ouZN4EHFH1h28WOJVANK41kA==}
    engines: {node: '>=12'}
    cpu: [x64]
    os: [openbsd]
    requiresBuild: true
    dev: true
    optional: true

  /esbuild-openbsd-64/0.15.11:
    resolution: {integrity: sha512-0bBo9SQR4t66Wd91LGMAqmWorzO0TTzVjYiifwoFtel8luFeXuPThQnEm5ztN4g0fnvcp7AnUPPzS/Depf17wQ==}
    engines: {node: '>=12'}
    cpu: [x64]
    os: [openbsd]
    requiresBuild: true
    dev: true
    optional: true

  /esbuild-openbsd-64/0.15.6:
    resolution: {integrity: sha512-CuoY60alzYfIZapUHqFXqXbj88bbRJu8Fp9okCSHRX2zWIcGz4BXAHXiG7dlCye5nFVrY72psesLuWdusyf2qw==}
    engines: {node: '>=12'}
    cpu: [x64]
    os: [openbsd]
    requiresBuild: true
    optional: true

  /esbuild-register/3.3.3_esbuild@0.15.6:
    resolution: {integrity: sha512-eFHOkutgIMJY5gc8LUp/7c+LLlDqzNi9T6AwCZ2WKKl3HmT+5ef3ZRyPPxDOynInML0fgaC50yszPKfPnjC0NQ==}
    peerDependencies:
      esbuild: '>=0.12 <1'
    dependencies:
      esbuild: 0.15.6

  /esbuild-sunos-64/0.14.49:
    resolution: {integrity: sha512-4c8Zowp+V3zIWje329BeLbGh6XI9c/rqARNaj5yPHdC61pHI9UNdDxT3rePPJeWcEZVKjkiAS6AP6kiITp7FSw==}
    engines: {node: '>=12'}
    cpu: [x64]
    os: [sunos]
    requiresBuild: true
    dev: true
    optional: true

  /esbuild-sunos-64/0.15.11:
    resolution: {integrity: sha512-EuBdTGlsMTjEl1sQnBX2jfygy7iR6CKfvOzi+gEOfhDqbHXsmY1dcpbVtcwHAg9/2yUZSfMJHMAgf1z8M4yyyw==}
    engines: {node: '>=12'}
    cpu: [x64]
    os: [sunos]
    requiresBuild: true
    dev: true
    optional: true

  /esbuild-sunos-64/0.15.6:
    resolution: {integrity: sha512-1ceefLdPWcd1nW/ZLruPEYxeUEAVX0YHbG7w+BB4aYgfknaLGotI/ZvPWUZpzhC8l1EybrVlz++lm3E6ODIJOg==}
    engines: {node: '>=12'}
    cpu: [x64]
    os: [sunos]
    requiresBuild: true
    optional: true

  /esbuild-windows-32/0.14.49:
    resolution: {integrity: sha512-q7Rb+J9yHTeKr9QTPDYkqfkEj8/kcKz9lOabDuvEXpXuIcosWCJgo5Z7h/L4r7rbtTH4a8U2FGKb6s1eeOHmJA==}
    engines: {node: '>=12'}
    cpu: [ia32]
    os: [win32]
    requiresBuild: true
    dev: true
    optional: true

  /esbuild-windows-32/0.15.11:
    resolution: {integrity: sha512-O0/Wo1Wk6dc0rZSxkvGpmTNIycEznHmkObTFz2VHBhjPsO4ZpCgfGxNkCpz4AdAIeMczpTXt/8d5vdJNKEGC+Q==}
    engines: {node: '>=12'}
    cpu: [ia32]
    os: [win32]
    requiresBuild: true
    dev: true
    optional: true

  /esbuild-windows-32/0.15.6:
    resolution: {integrity: sha512-pBqdOsKqCD5LRYiwF29PJRDJZi7/Wgkz46u3d17MRFmrLFcAZDke3nbdDa1c8YgY78RiemudfCeAemN8EBlIpA==}
    engines: {node: '>=12'}
    cpu: [ia32]
    os: [win32]
    requiresBuild: true
    optional: true

  /esbuild-windows-64/0.14.49:
    resolution: {integrity: sha512-+Cme7Ongv0UIUTniPqfTX6mJ8Deo7VXw9xN0yJEN1lQMHDppTNmKwAM3oGbD/Vqff+07K2gN0WfNkMohmG+dVw==}
    engines: {node: '>=12'}
    cpu: [x64]
    os: [win32]
    requiresBuild: true
    dev: true
    optional: true

  /esbuild-windows-64/0.15.11:
    resolution: {integrity: sha512-x977Q4HhNjnHx00b4XLAnTtj5vfbdEvkxaQwC1Zh5AN8g5EX+izgZ6e5QgqJgpzyRNJqh4hkgIJF1pyy1be0mQ==}
    engines: {node: '>=12'}
    cpu: [x64]
    os: [win32]
    requiresBuild: true
    dev: true
    optional: true

  /esbuild-windows-64/0.15.6:
    resolution: {integrity: sha512-KpPOh4aTOo//g9Pk2oVAzXMpc9Sz9n5A9sZTmWqDSXCiiachfFhbuFlsKBGATYCVitXfmBIJ4nNYYWSOdz4hQg==}
    engines: {node: '>=12'}
    cpu: [x64]
    os: [win32]
    requiresBuild: true
    optional: true

  /esbuild-windows-arm64/0.14.49:
    resolution: {integrity: sha512-v+HYNAXzuANrCbbLFJ5nmO3m5y2PGZWLe3uloAkLt87aXiO2mZr3BTmacZdjwNkNEHuH3bNtN8cak+mzVjVPfA==}
    engines: {node: '>=12'}
    cpu: [arm64]
    os: [win32]
    requiresBuild: true
    dev: true
    optional: true

  /esbuild-windows-arm64/0.15.11:
    resolution: {integrity: sha512-VwUHFACuBahrvntdcMKZteUZ9HaYrBRODoKe4tIWxguQRvvYoYb7iu5LrcRS/FQx8KPZNaa72zuqwVtHeXsITw==}
    engines: {node: '>=12'}
    cpu: [arm64]
    os: [win32]
    requiresBuild: true
    dev: true
    optional: true

  /esbuild-windows-arm64/0.15.6:
    resolution: {integrity: sha512-DB3G2x9OvFEa00jV+OkDBYpufq5x/K7a6VW6E2iM896DG4ZnAvJKQksOsCPiM1DUaa+DrijXAQ/ZOcKAqf/3Hg==}
    engines: {node: '>=12'}
    cpu: [arm64]
    os: [win32]
    requiresBuild: true
    optional: true

  /esbuild/0.14.49:
    resolution: {integrity: sha512-/TlVHhOaq7Yz8N1OJrjqM3Auzo5wjvHFLk+T8pIue+fhnhIMpfAzsG6PLVMbFveVxqD2WOp3QHei+52IMUNmCw==}
    engines: {node: '>=12'}
    hasBin: true
    requiresBuild: true
    optionalDependencies:
      esbuild-android-64: 0.14.49
      esbuild-android-arm64: 0.14.49
      esbuild-darwin-64: 0.14.49
      esbuild-darwin-arm64: 0.14.49
      esbuild-freebsd-64: 0.14.49
      esbuild-freebsd-arm64: 0.14.49
      esbuild-linux-32: 0.14.49
      esbuild-linux-64: 0.14.49
      esbuild-linux-arm: 0.14.49
      esbuild-linux-arm64: 0.14.49
      esbuild-linux-mips64le: 0.14.49
      esbuild-linux-ppc64le: 0.14.49
      esbuild-linux-riscv64: 0.14.49
      esbuild-linux-s390x: 0.14.49
      esbuild-netbsd-64: 0.14.49
      esbuild-openbsd-64: 0.14.49
      esbuild-sunos-64: 0.14.49
      esbuild-windows-32: 0.14.49
      esbuild-windows-64: 0.14.49
      esbuild-windows-arm64: 0.14.49
    dev: true

  /esbuild/0.15.11:
    resolution: {integrity: sha512-OgHGuhlfZ//mToxjte1D5iiiQgWfJ2GByVMwEC/IuoXsBGkuyK1+KrjYu0laSpnN/L1UmLUCv0s25vObdc1bVg==}
    engines: {node: '>=12'}
    hasBin: true
    requiresBuild: true
    optionalDependencies:
      '@esbuild/android-arm': 0.15.11
      '@esbuild/linux-loong64': 0.15.11
      esbuild-android-64: 0.15.11
      esbuild-android-arm64: 0.15.11
      esbuild-darwin-64: 0.15.11
      esbuild-darwin-arm64: 0.15.11
      esbuild-freebsd-64: 0.15.11
      esbuild-freebsd-arm64: 0.15.11
      esbuild-linux-32: 0.15.11
      esbuild-linux-64: 0.15.11
      esbuild-linux-arm: 0.15.11
      esbuild-linux-arm64: 0.15.11
      esbuild-linux-mips64le: 0.15.11
      esbuild-linux-ppc64le: 0.15.11
      esbuild-linux-riscv64: 0.15.11
      esbuild-linux-s390x: 0.15.11
      esbuild-netbsd-64: 0.15.11
      esbuild-openbsd-64: 0.15.11
      esbuild-sunos-64: 0.15.11
      esbuild-windows-32: 0.15.11
      esbuild-windows-64: 0.15.11
      esbuild-windows-arm64: 0.15.11
    dev: true

  /esbuild/0.15.6:
    resolution: {integrity: sha512-sgLOv3l4xklvXzzczhRwKRotyrfyZ2i1fCS6PTOLPd9wevDPArGU8HFtHrHCOcsMwTjLjzGm15gvC8uxVzQf+w==}
    engines: {node: '>=12'}
    hasBin: true
    requiresBuild: true
    optionalDependencies:
      '@esbuild/linux-loong64': 0.15.6
      esbuild-android-64: 0.15.6
      esbuild-android-arm64: 0.15.6
      esbuild-darwin-64: 0.15.6
      esbuild-darwin-arm64: 0.15.6
      esbuild-freebsd-64: 0.15.6
      esbuild-freebsd-arm64: 0.15.6
      esbuild-linux-32: 0.15.6
      esbuild-linux-64: 0.15.6
      esbuild-linux-arm: 0.15.6
      esbuild-linux-arm64: 0.15.6
      esbuild-linux-mips64le: 0.15.6
      esbuild-linux-ppc64le: 0.15.6
      esbuild-linux-riscv64: 0.15.6
      esbuild-linux-s390x: 0.15.6
      esbuild-netbsd-64: 0.15.6
      esbuild-openbsd-64: 0.15.6
      esbuild-sunos-64: 0.15.6
      esbuild-windows-32: 0.15.6
      esbuild-windows-64: 0.15.6
      esbuild-windows-arm64: 0.15.6

  /escalade/3.1.1:
    resolution: {integrity: sha512-k0er2gUkLf8O0zKJiAhmkTnJlTvINGv7ygDNPbeIsX/TJjGJZHuh9B2UxbsaEkmlEo9MfhrSzmhIlhRlI2GXnw==}
    engines: {node: '>=6'}

  /escape-string-regexp/1.0.5:
    resolution: {integrity: sha512-vbRorB5FUQWvla16U8R/qgaFIya2qGzwDrNmCZuYKrbdSUMG6I1ZCGQRefkRVhuOkIGVne7BQ35DSfo1qvJqFg==}
    engines: {node: '>=0.8.0'}

  /escape-string-regexp/2.0.0:
    resolution: {integrity: sha512-UpzcLCXolUWcNu5HtVMHYdXJjArjsF9C0aNnquZYY4uW/Vu0miy5YoWvbV345HauVvcAUnpRuhMMcqTcGOY2+w==}
    engines: {node: '>=8'}
    dev: true

  /escape-string-regexp/4.0.0:
    resolution: {integrity: sha512-TtpcNJ3XAzx3Gq8sWRzJaVajRs0uVxA2YAkdb1jm2YkPz4G6egUFAyA3n5vtEIZefPk5Wa4UXbKuS5fKkJWdgA==}
    engines: {node: '>=10'}

  /escape-string-regexp/5.0.0:
    resolution: {integrity: sha512-/veY75JbMK4j1yjvuUxuVsiS/hr/4iHs9FTT6cgTexxdE0Ly/glccBAkloH/DofkjRbZU3bnoj38mOmhkZ0lHw==}
    engines: {node: '>=12'}
    dev: false

  /escodegen/2.0.0:
    resolution: {integrity: sha512-mmHKys/C8BFUGI+MAWNcSYoORYLMdPzjrknd2Vc+bUsjN5bXcr8EhrNB+UTqfL1y3I9c4fw2ihgtMPQLBRiQxw==}
    engines: {node: '>=6.0'}
    hasBin: true
    dependencies:
      esprima: 4.0.1
      estraverse: 5.3.0
      esutils: 2.0.3
      optionator: 0.8.3
    optionalDependencies:
      source-map: 0.6.1
    dev: true

  /eslint-config-next/12.3.1_anixf2a3nmugjbelf5zfsvcsdy:
    resolution: {integrity: sha512-EN/xwKPU6jz1G0Qi6Bd/BqMnHLyRAL0VsaQaWA7F3KkjAgZHi4f1uL1JKGWNxdQpHTW/sdGONBd0bzxUka/DJg==}
    peerDependencies:
      eslint: ^7.23.0 || ^8.0.0
      typescript: '>=3.3.1'
    peerDependenciesMeta:
      typescript:
        optional: true
    dependencies:
      '@next/eslint-plugin-next': 12.3.1
      '@rushstack/eslint-patch': 1.1.4
      '@typescript-eslint/parser': 5.36.0_anixf2a3nmugjbelf5zfsvcsdy
      eslint: 8.10.0
      eslint-import-resolver-node: 0.3.6
      eslint-import-resolver-typescript: 2.7.1_iwaynwhiegrrsv6g3xp42z6p6u
      eslint-plugin-import: 2.26.0_eslint@8.10.0
      eslint-plugin-jsx-a11y: 6.6.1_eslint@8.10.0
      eslint-plugin-react: 7.31.10_eslint@8.10.0
      eslint-plugin-react-hooks: 4.6.0_eslint@8.10.0
      typescript: 4.8.4
    transitivePeerDependencies:
      - eslint-import-resolver-webpack
      - supports-color
    dev: true

  /eslint-config-next/13.0.6_ha6vam6werchizxrnqvarmz2zu:
    resolution: {integrity: sha512-Tfn/0lirhkEuoGxKMtDQNtQuC7P3eHcyUyhIJY/OHtjU9ExHFtcge/Fe8Ou/Jd7DIC71vN3CT72oszVwia71cg==}
    peerDependencies:
      eslint: ^7.23.0 || ^8.0.0
      typescript: '>=3.3.1'
    peerDependenciesMeta:
      typescript:
        optional: true
    dependencies:
      '@next/eslint-plugin-next': 13.0.6
      '@rushstack/eslint-patch': 1.2.0
      '@typescript-eslint/parser': 5.46.0_ha6vam6werchizxrnqvarmz2zu
      eslint: 8.29.0
      eslint-import-resolver-node: 0.3.6
      eslint-import-resolver-typescript: 3.5.2_lt3hqehuojhfcbzgzqfngbtmrq
      eslint-plugin-import: 2.26.0_eslint@8.29.0
      eslint-plugin-jsx-a11y: 6.6.1_eslint@8.29.0
      eslint-plugin-react: 7.31.11_eslint@8.29.0
      eslint-plugin-react-hooks: 4.6.0_eslint@8.29.0
      typescript: 4.9.4
    transitivePeerDependencies:
      - eslint-import-resolver-webpack
      - supports-color
    dev: true

  /eslint-config-prettier/8.5.0_eslint@8.10.0:
    resolution: {integrity: sha512-obmWKLUNCnhtQRKc+tmnYuQl0pFU1ibYJQ5BGhTVB08bHe9wC8qUeG7c08dj9XX+AuPj1YSGSQIHl1pnDHZR0Q==}
    hasBin: true
    peerDependencies:
      eslint: '>=7.0.0'
    dependencies:
      eslint: 8.10.0
    dev: true

  /eslint-config-prettier/8.5.0_eslint@8.29.0:
    resolution: {integrity: sha512-obmWKLUNCnhtQRKc+tmnYuQl0pFU1ibYJQ5BGhTVB08bHe9wC8qUeG7c08dj9XX+AuPj1YSGSQIHl1pnDHZR0Q==}
    hasBin: true
    peerDependencies:
      eslint: '>=7.0.0'
    dependencies:
      eslint: 8.29.0
    dev: true

  /eslint-import-resolver-node/0.3.6:
    resolution: {integrity: sha512-0En0w03NRVMn9Uiyn8YRPDKvWjxCWkslUEhGNTdGx15RvPJYQ+lbOlqrlNI2vEAs4pDYK4f/HN2TbDmk5TP0iw==}
    dependencies:
      debug: 3.2.7
      resolve: 1.22.1
    transitivePeerDependencies:
      - supports-color
    dev: true

  /eslint-import-resolver-typescript/2.7.1_iwaynwhiegrrsv6g3xp42z6p6u:
    resolution: {integrity: sha512-00UbgGwV8bSgUv34igBDbTOtKhqoRMy9bFjNehT40bXg6585PNIct8HhXZ0SybqB9rWtXj9crcku8ndDn/gIqQ==}
    engines: {node: '>=4'}
    peerDependencies:
      eslint: '*'
      eslint-plugin-import: '*'
    dependencies:
      debug: 4.3.4
      eslint: 8.10.0
      eslint-plugin-import: 2.26.0_eslint@8.10.0
      glob: 7.2.3
      is-glob: 4.0.3
      resolve: 1.22.1
      tsconfig-paths: 3.14.1
    transitivePeerDependencies:
      - supports-color
    dev: true

  /eslint-import-resolver-typescript/3.5.2_lt3hqehuojhfcbzgzqfngbtmrq:
    resolution: {integrity: sha512-zX4ebnnyXiykjhcBvKIf5TNvt8K7yX6bllTRZ14MiurKPjDpCAZujlszTdB8pcNXhZcOf+god4s9SjQa5GnytQ==}
    engines: {node: ^14.18.0 || >=16.0.0}
    peerDependencies:
      eslint: '*'
      eslint-plugin-import: '*'
    dependencies:
      debug: 4.3.4
      enhanced-resolve: 5.12.0
      eslint: 8.29.0
      eslint-plugin-import: 2.26.0_eslint@8.29.0
      get-tsconfig: 4.2.0
      globby: 13.1.2
      is-core-module: 2.11.0
      is-glob: 4.0.3
      synckit: 0.8.4
    transitivePeerDependencies:
      - supports-color
    dev: true

  /eslint-module-utils/2.7.4_nqlhwbq7emsyq4u7577zgsdrii:
    resolution: {integrity: sha512-j4GT+rqzCoRKHwURX7pddtIPGySnX9Si/cgMI5ztrcqOPtk5dDEeZ34CQVPphnqkJytlc97Vuk05Um2mJ3gEQA==}
    engines: {node: '>=4'}
    peerDependencies:
      '@typescript-eslint/parser': '*'
      eslint: '*'
      eslint-import-resolver-node: '*'
      eslint-import-resolver-typescript: '*'
      eslint-import-resolver-webpack: '*'
    peerDependenciesMeta:
      '@typescript-eslint/parser':
        optional: true
      eslint:
        optional: true
      eslint-import-resolver-node:
        optional: true
      eslint-import-resolver-typescript:
        optional: true
      eslint-import-resolver-webpack:
        optional: true
    dependencies:
      debug: 3.2.7
      eslint: 8.10.0
      eslint-import-resolver-node: 0.3.6
    transitivePeerDependencies:
      - supports-color
    dev: true

  /eslint-module-utils/2.7.4_uplb3bqnui63takc5j27khdnpm:
    resolution: {integrity: sha512-j4GT+rqzCoRKHwURX7pddtIPGySnX9Si/cgMI5ztrcqOPtk5dDEeZ34CQVPphnqkJytlc97Vuk05Um2mJ3gEQA==}
    engines: {node: '>=4'}
    peerDependencies:
      '@typescript-eslint/parser': '*'
      eslint: '*'
      eslint-import-resolver-node: '*'
      eslint-import-resolver-typescript: '*'
      eslint-import-resolver-webpack: '*'
    peerDependenciesMeta:
      '@typescript-eslint/parser':
        optional: true
      eslint:
        optional: true
      eslint-import-resolver-node:
        optional: true
      eslint-import-resolver-typescript:
        optional: true
      eslint-import-resolver-webpack:
        optional: true
    dependencies:
      debug: 3.2.7
      eslint: 8.29.0
      eslint-import-resolver-node: 0.3.6
    transitivePeerDependencies:
      - supports-color
    dev: true

  /eslint-plugin-import/2.26.0_eslint@8.10.0:
    resolution: {integrity: sha512-hYfi3FXaM8WPLf4S1cikh/r4IxnO6zrhZbEGz2b660EJRbuxgpDS5gkCuYgGWg2xxh2rBuIr4Pvhve/7c31koA==}
    engines: {node: '>=4'}
    peerDependencies:
      '@typescript-eslint/parser': '*'
      eslint: ^2 || ^3 || ^4 || ^5 || ^6 || ^7.2.0 || ^8
    peerDependenciesMeta:
      '@typescript-eslint/parser':
        optional: true
    dependencies:
      array-includes: 3.1.5
      array.prototype.flat: 1.3.0
      debug: 2.6.9
      doctrine: 2.1.0
      eslint: 8.10.0
      eslint-import-resolver-node: 0.3.6
      eslint-module-utils: 2.7.4_nqlhwbq7emsyq4u7577zgsdrii
      has: 1.0.3
      is-core-module: 2.11.0
      is-glob: 4.0.3
      minimatch: 3.1.2
      object.values: 1.1.5
      resolve: 1.22.1
      tsconfig-paths: 3.14.1
    transitivePeerDependencies:
      - eslint-import-resolver-typescript
      - eslint-import-resolver-webpack
      - supports-color
    dev: true

  /eslint-plugin-import/2.26.0_eslint@8.29.0:
    resolution: {integrity: sha512-hYfi3FXaM8WPLf4S1cikh/r4IxnO6zrhZbEGz2b660EJRbuxgpDS5gkCuYgGWg2xxh2rBuIr4Pvhve/7c31koA==}
    engines: {node: '>=4'}
    peerDependencies:
      '@typescript-eslint/parser': '*'
      eslint: ^2 || ^3 || ^4 || ^5 || ^6 || ^7.2.0 || ^8
    peerDependenciesMeta:
      '@typescript-eslint/parser':
        optional: true
    dependencies:
      array-includes: 3.1.5
      array.prototype.flat: 1.3.0
      debug: 2.6.9
      doctrine: 2.1.0
      eslint: 8.29.0
      eslint-import-resolver-node: 0.3.6
      eslint-module-utils: 2.7.4_uplb3bqnui63takc5j27khdnpm
      has: 1.0.3
      is-core-module: 2.11.0
      is-glob: 4.0.3
      minimatch: 3.1.2
      object.values: 1.1.5
      resolve: 1.22.1
      tsconfig-paths: 3.14.1
    transitivePeerDependencies:
      - eslint-import-resolver-typescript
      - eslint-import-resolver-webpack
      - supports-color
    dev: true

  /eslint-plugin-jsx-a11y/6.6.1_eslint@8.10.0:
    resolution: {integrity: sha512-sXgFVNHiWffBq23uiS/JaP6eVR622DqwB4yTzKvGZGcPq6/yZ3WmOZfuBks/vHWo9GaFOqC2ZK4i6+C35knx7Q==}
    engines: {node: '>=4.0'}
    peerDependencies:
      eslint: ^3 || ^4 || ^5 || ^6 || ^7 || ^8
    dependencies:
      '@babel/runtime': 7.18.9
      aria-query: 4.2.2
      array-includes: 3.1.5
      ast-types-flow: 0.0.7
      axe-core: 4.4.3
      axobject-query: 2.2.0
      damerau-levenshtein: 1.0.8
      emoji-regex: 9.2.2
      eslint: 8.10.0
      has: 1.0.3
      jsx-ast-utils: 3.3.3
      language-tags: 1.0.5
      minimatch: 3.1.2
      semver: 6.3.0
    dev: true

  /eslint-plugin-jsx-a11y/6.6.1_eslint@8.29.0:
    resolution: {integrity: sha512-sXgFVNHiWffBq23uiS/JaP6eVR622DqwB4yTzKvGZGcPq6/yZ3WmOZfuBks/vHWo9GaFOqC2ZK4i6+C35knx7Q==}
    engines: {node: '>=4.0'}
    peerDependencies:
      eslint: ^3 || ^4 || ^5 || ^6 || ^7 || ^8
    dependencies:
      '@babel/runtime': 7.18.9
      aria-query: 4.2.2
      array-includes: 3.1.5
      ast-types-flow: 0.0.7
      axe-core: 4.4.3
      axobject-query: 2.2.0
      damerau-levenshtein: 1.0.8
      emoji-regex: 9.2.2
      eslint: 8.29.0
      has: 1.0.3
      jsx-ast-utils: 3.3.3
      language-tags: 1.0.5
      minimatch: 3.1.2
      semver: 6.3.0
    dev: true

  /eslint-plugin-react-hooks/4.6.0_eslint@8.10.0:
    resolution: {integrity: sha512-oFc7Itz9Qxh2x4gNHStv3BqJq54ExXmfC+a1NjAta66IAN87Wu0R/QArgIS9qKzX3dXKPI9H5crl9QchNMY9+g==}
    engines: {node: '>=10'}
    peerDependencies:
      eslint: ^3.0.0 || ^4.0.0 || ^5.0.0 || ^6.0.0 || ^7.0.0 || ^8.0.0-0
    dependencies:
      eslint: 8.10.0
    dev: true

  /eslint-plugin-react-hooks/4.6.0_eslint@8.29.0:
    resolution: {integrity: sha512-oFc7Itz9Qxh2x4gNHStv3BqJq54ExXmfC+a1NjAta66IAN87Wu0R/QArgIS9qKzX3dXKPI9H5crl9QchNMY9+g==}
    engines: {node: '>=10'}
    peerDependencies:
      eslint: ^3.0.0 || ^4.0.0 || ^5.0.0 || ^6.0.0 || ^7.0.0 || ^8.0.0-0
    dependencies:
      eslint: 8.29.0
    dev: true

  /eslint-plugin-react/7.31.10_eslint@8.10.0:
    resolution: {integrity: sha512-e4N/nc6AAlg4UKW/mXeYWd3R++qUano5/o+t+wnWxIf+bLsOaH3a4q74kX3nDjYym3VBN4HyO9nEn1GcAqgQOA==}
    engines: {node: '>=4'}
    peerDependencies:
      eslint: ^3 || ^4 || ^5 || ^6 || ^7 || ^8
    dependencies:
      array-includes: 3.1.5
      array.prototype.flatmap: 1.3.0
      doctrine: 2.1.0
      eslint: 8.10.0
      estraverse: 5.3.0
      jsx-ast-utils: 3.3.3
      minimatch: 3.1.2
      object.entries: 1.1.5
      object.fromentries: 2.0.5
      object.hasown: 1.1.1
      object.values: 1.1.5
      prop-types: 15.8.1
      resolve: 2.0.0-next.4
      semver: 6.3.0
      string.prototype.matchall: 4.0.7
    dev: true

  /eslint-plugin-react/7.31.11_eslint@8.29.0:
    resolution: {integrity: sha512-TTvq5JsT5v56wPa9OYHzsrOlHzKZKjV+aLgS+55NJP/cuzdiQPC7PfYoUjMoxlffKtvijpk7vA/jmuqRb9nohw==}
    engines: {node: '>=4'}
    peerDependencies:
      eslint: ^3 || ^4 || ^5 || ^6 || ^7 || ^8
    dependencies:
      array-includes: 3.1.6
      array.prototype.flatmap: 1.3.1
      array.prototype.tosorted: 1.1.1
      doctrine: 2.1.0
      eslint: 8.29.0
      estraverse: 5.3.0
      jsx-ast-utils: 3.3.3
      minimatch: 3.1.2
      object.entries: 1.1.6
      object.fromentries: 2.0.6
      object.hasown: 1.1.2
      object.values: 1.1.6
      prop-types: 15.8.1
      resolve: 2.0.0-next.4
      semver: 6.3.0
      string.prototype.matchall: 4.0.8
    dev: true

  /eslint-scope/5.1.1:
    resolution: {integrity: sha512-2NxwbF/hZ0KpepYN0cNbo+FN6XoK7GaHlQhgx/hIZl6Va0bF45RQOOwhLIy8lQDbuCiadSLCBnH2CFYquit5bw==}
    engines: {node: '>=8.0.0'}
    dependencies:
      esrecurse: 4.3.0
      estraverse: 4.3.0
    dev: true

  /eslint-scope/7.1.1:
    resolution: {integrity: sha512-QKQM/UXpIiHcLqJ5AOyIW7XZmzjkzQXYE54n1++wb0u9V/abW3l9uQnxX8Z5Xd18xyKIMTUAyQ0k1e8pz6LUrw==}
    engines: {node: ^12.22.0 || ^14.17.0 || >=16.0.0}
    dependencies:
      esrecurse: 4.3.0
      estraverse: 5.3.0

  /eslint-utils/2.1.0:
    resolution: {integrity: sha512-w94dQYoauyvlDc43XnGB8lU3Zt713vNChgt4EWwhXAP2XkBvndfxF0AgIqKOOasjPIPzj9JqgwkwbCYD0/V3Zg==}
    engines: {node: '>=6'}
    dependencies:
      eslint-visitor-keys: 1.3.0
    dev: true

  /eslint-utils/3.0.0_eslint@8.10.0:
    resolution: {integrity: sha512-uuQC43IGctw68pJA1RgbQS8/NP7rch6Cwd4j3ZBtgo4/8Flj4eGE7ZYSZRN3iq5pVUv6GPdW5Z1RFleo84uLDA==}
    engines: {node: ^10.0.0 || ^12.0.0 || >= 14.0.0}
    peerDependencies:
      eslint: '>=5'
    dependencies:
      eslint: 8.10.0
      eslint-visitor-keys: 2.1.0
    dev: true

  /eslint-utils/3.0.0_eslint@8.23.0:
    resolution: {integrity: sha512-uuQC43IGctw68pJA1RgbQS8/NP7rch6Cwd4j3ZBtgo4/8Flj4eGE7ZYSZRN3iq5pVUv6GPdW5Z1RFleo84uLDA==}
    engines: {node: ^10.0.0 || ^12.0.0 || >= 14.0.0}
    peerDependencies:
      eslint: '>=5'
    dependencies:
      eslint: 8.23.0
      eslint-visitor-keys: 2.1.0

  /eslint-utils/3.0.0_eslint@8.29.0:
    resolution: {integrity: sha512-uuQC43IGctw68pJA1RgbQS8/NP7rch6Cwd4j3ZBtgo4/8Flj4eGE7ZYSZRN3iq5pVUv6GPdW5Z1RFleo84uLDA==}
    engines: {node: ^10.0.0 || ^12.0.0 || >= 14.0.0}
    peerDependencies:
      eslint: '>=5'
    dependencies:
      eslint: 8.29.0
      eslint-visitor-keys: 2.1.0
    dev: true

  /eslint-visitor-keys/1.3.0:
    resolution: {integrity: sha512-6J72N8UNa462wa/KFODt/PJ3IU60SDpC3QXC1Hjc1BXXpfL2C9R5+AU7jhe0F6GREqVMh4Juu+NY7xn+6dipUQ==}
    engines: {node: '>=4'}
    dev: true

  /eslint-visitor-keys/2.1.0:
    resolution: {integrity: sha512-0rSmRBzXgDzIsD6mGdJgevzgezI534Cer5L/vyMX0kHzT/jiB43jRhd9YUlMGYLQy2zprNmoT8qasCGtY+QaKw==}
    engines: {node: '>=10'}

  /eslint-visitor-keys/3.3.0:
    resolution: {integrity: sha512-mQ+suqKJVyeuwGYHAdjMFqjCyfl8+Ldnxuyp3ldiMBFKkvytrXUZWaiPCEav8qDHKty44bD+qV1IP4T+w+xXRA==}
    engines: {node: ^12.22.0 || ^14.17.0 || >=16.0.0}

  /eslint/7.32.0:
    resolution: {integrity: sha512-VHZ8gX+EDfz+97jGcgyGCyRia/dPOd6Xh9yPv8Bl1+SoaIwD+a/vlrOmGRUyOYu7MwUhc7CxqeaDZU13S4+EpA==}
    engines: {node: ^10.12.0 || >=12.0.0}
    hasBin: true
    dependencies:
      '@babel/code-frame': 7.12.11
      '@eslint/eslintrc': 0.4.3
      '@humanwhocodes/config-array': 0.5.0
      ajv: 6.12.6
      chalk: 4.1.2
      cross-spawn: 7.0.3
      debug: 4.3.4
      doctrine: 3.0.0
      enquirer: 2.3.6
      escape-string-regexp: 4.0.0
      eslint-scope: 5.1.1
      eslint-utils: 2.1.0
      eslint-visitor-keys: 2.1.0
      espree: 7.3.1
      esquery: 1.4.0
      esutils: 2.0.3
      fast-deep-equal: 3.1.3
      file-entry-cache: 6.0.1
      functional-red-black-tree: 1.0.1
      glob-parent: 5.1.2
      globals: 13.17.0
      ignore: 4.0.6
      import-fresh: 3.3.0
      imurmurhash: 0.1.4
      is-glob: 4.0.3
      js-yaml: 3.14.1
      json-stable-stringify-without-jsonify: 1.0.1
      levn: 0.4.1
      lodash.merge: 4.6.2
      minimatch: 3.1.2
      natural-compare: 1.4.0
      optionator: 0.9.1
      progress: 2.0.3
      regexpp: 3.2.0
      semver: 7.3.8
      strip-ansi: 6.0.1
      strip-json-comments: 3.1.1
      table: 6.8.0
      text-table: 0.2.0
      v8-compile-cache: 2.3.0
    transitivePeerDependencies:
      - supports-color
    dev: true

  /eslint/8.10.0:
    resolution: {integrity: sha512-tcI1D9lfVec+R4LE1mNDnzoJ/f71Kl/9Cv4nG47jOueCMBrCCKYXr4AUVS7go6mWYGFD4+EoN6+eXSrEbRzXVw==}
    engines: {node: ^12.22.0 || ^14.17.0 || >=16.0.0}
    hasBin: true
    dependencies:
      '@eslint/eslintrc': 1.3.1
      '@humanwhocodes/config-array': 0.9.5
      ajv: 6.12.6
      chalk: 4.1.2
      cross-spawn: 7.0.3
      debug: 4.3.4
      doctrine: 3.0.0
      escape-string-regexp: 4.0.0
      eslint-scope: 7.1.1
      eslint-utils: 3.0.0_eslint@8.10.0
      eslint-visitor-keys: 3.3.0
      espree: 9.4.0
      esquery: 1.4.0
      esutils: 2.0.3
      fast-deep-equal: 3.1.3
      file-entry-cache: 6.0.1
      functional-red-black-tree: 1.0.1
      glob-parent: 6.0.2
      globals: 13.17.0
      ignore: 5.2.0
      import-fresh: 3.3.0
      imurmurhash: 0.1.4
      is-glob: 4.0.3
      js-yaml: 4.1.0
      json-stable-stringify-without-jsonify: 1.0.1
      levn: 0.4.1
      lodash.merge: 4.6.2
      minimatch: 3.1.2
      natural-compare: 1.4.0
      optionator: 0.9.1
      regexpp: 3.2.0
      strip-ansi: 6.0.1
      strip-json-comments: 3.1.1
      text-table: 0.2.0
      v8-compile-cache: 2.3.0
    transitivePeerDependencies:
      - supports-color
    dev: true

  /eslint/8.23.0:
    resolution: {integrity: sha512-pBG/XOn0MsJcKcTRLr27S5HpzQo4kLr+HjLQIyK4EiCsijDl/TB+h5uEuJU6bQ8Edvwz1XWOjpaP2qgnXGpTcA==}
    engines: {node: ^12.22.0 || ^14.17.0 || >=16.0.0}
    hasBin: true
    dependencies:
      '@eslint/eslintrc': 1.3.1
      '@humanwhocodes/config-array': 0.10.4
      '@humanwhocodes/gitignore-to-minimatch': 1.0.2
      '@humanwhocodes/module-importer': 1.0.1
      ajv: 6.12.6
      chalk: 4.1.2
      cross-spawn: 7.0.3
      debug: 4.3.4
      doctrine: 3.0.0
      escape-string-regexp: 4.0.0
      eslint-scope: 7.1.1
      eslint-utils: 3.0.0_eslint@8.23.0
      eslint-visitor-keys: 3.3.0
      espree: 9.4.0
      esquery: 1.4.0
      esutils: 2.0.3
      fast-deep-equal: 3.1.3
      file-entry-cache: 6.0.1
      find-up: 5.0.0
      functional-red-black-tree: 1.0.1
      glob-parent: 6.0.2
      globals: 13.17.0
      globby: 11.1.0
      grapheme-splitter: 1.0.4
      ignore: 5.2.0
      import-fresh: 3.3.0
      imurmurhash: 0.1.4
      is-glob: 4.0.3
      js-yaml: 4.1.0
      json-stable-stringify-without-jsonify: 1.0.1
      levn: 0.4.1
      lodash.merge: 4.6.2
      minimatch: 3.1.2
      natural-compare: 1.4.0
      optionator: 0.9.1
      regexpp: 3.2.0
      strip-ansi: 6.0.1
      strip-json-comments: 3.1.1
      text-table: 0.2.0
    transitivePeerDependencies:
      - supports-color

  /eslint/8.29.0:
    resolution: {integrity: sha512-isQ4EEiyUjZFbEKvEGJKKGBwXtvXX+zJbkVKCgTuB9t/+jUBcy8avhkEwWJecI15BkRkOYmvIM5ynbhRjEkoeg==}
    engines: {node: ^12.22.0 || ^14.17.0 || >=16.0.0}
    hasBin: true
    dependencies:
      '@eslint/eslintrc': 1.3.3
      '@humanwhocodes/config-array': 0.11.7
      '@humanwhocodes/module-importer': 1.0.1
      '@nodelib/fs.walk': 1.2.8
      ajv: 6.12.6
      chalk: 4.1.2
      cross-spawn: 7.0.3
      debug: 4.3.4
      doctrine: 3.0.0
      escape-string-regexp: 4.0.0
      eslint-scope: 7.1.1
      eslint-utils: 3.0.0_eslint@8.29.0
      eslint-visitor-keys: 3.3.0
      espree: 9.4.1
      esquery: 1.4.0
      esutils: 2.0.3
      fast-deep-equal: 3.1.3
      file-entry-cache: 6.0.1
      find-up: 5.0.0
      glob-parent: 6.0.2
      globals: 13.19.0
      grapheme-splitter: 1.0.4
      ignore: 5.2.1
      import-fresh: 3.3.0
      imurmurhash: 0.1.4
      is-glob: 4.0.3
      is-path-inside: 3.0.3
      js-sdsl: 4.2.0
      js-yaml: 4.1.0
      json-stable-stringify-without-jsonify: 1.0.1
      levn: 0.4.1
      lodash.merge: 4.6.2
      minimatch: 3.1.2
      natural-compare: 1.4.0
      optionator: 0.9.1
      regexpp: 3.2.0
      strip-ansi: 6.0.1
      strip-json-comments: 3.1.1
      text-table: 0.2.0
    transitivePeerDependencies:
      - supports-color
    dev: true

  /espree/7.3.1:
    resolution: {integrity: sha512-v3JCNCE64umkFpmkFGqzVKsOT0tN1Zr+ueqLZfpV1Ob8e+CEgPWa+OxCoGH3tnhimMKIaBm4m/vaRpJ/krRz2g==}
    engines: {node: ^10.12.0 || >=12.0.0}
    dependencies:
      acorn: 7.4.1
      acorn-jsx: 5.3.2_acorn@7.4.1
      eslint-visitor-keys: 1.3.0
    dev: true

  /espree/9.4.0:
    resolution: {integrity: sha512-DQmnRpLj7f6TgN/NYb0MTzJXL+vJF9h3pHy4JhCIs3zwcgez8xmGg3sXHcEO97BrmO2OSvCwMdfdlyl+E9KjOw==}
    engines: {node: ^12.22.0 || ^14.17.0 || >=16.0.0}
    dependencies:
      acorn: 8.8.0
      acorn-jsx: 5.3.2_acorn@8.8.0
      eslint-visitor-keys: 3.3.0

  /espree/9.4.1:
    resolution: {integrity: sha512-XwctdmTO6SIvCzd9810yyNzIrOrqNYV9Koizx4C/mRhf9uq0o4yHoCEU/670pOxOL/MSraektvSAji79kX90Vg==}
    engines: {node: ^12.22.0 || ^14.17.0 || >=16.0.0}
    dependencies:
      acorn: 8.8.1
      acorn-jsx: 5.3.2_acorn@8.8.1
      eslint-visitor-keys: 3.3.0

  /esprima/4.0.1:
    resolution: {integrity: sha512-eGuFFw7Upda+g4p+QHvnW0RyTX/SVeJBDM/gCtMARO0cLuT2HcEKnTPvhjV6aGeqrCB/sbNop0Kszm0jsaWU4A==}
    engines: {node: '>=4'}
    hasBin: true

  /esquery/1.4.0:
    resolution: {integrity: sha512-cCDispWt5vHHtwMY2YrAQ4ibFkAL8RbH5YGBnZBc90MolvvfkkQcJro/aZiAQUlQ3qgrYS6D6v8Gc5G5CQsc9w==}
    engines: {node: '>=0.10'}
    dependencies:
      estraverse: 5.3.0

  /esrecurse/4.3.0:
    resolution: {integrity: sha512-KmfKL3b6G+RXvP8N1vr3Tq1kL/oCFgn2NYXEtqP8/L3pKapUA4G8cFVaoF3SU323CD4XypR/ffioHmkti6/Tag==}
    engines: {node: '>=4.0'}
    dependencies:
      estraverse: 5.3.0

  /estraverse/4.3.0:
    resolution: {integrity: sha512-39nnKffWz8xN1BU/2c79n9nB9HDzo0niYUqx6xyqUnyoAnQyyWpOTdZEeiCch8BBu515t4wp9ZmgVfVhn9EBpw==}
    engines: {node: '>=4.0'}
    dev: true

  /estraverse/5.3.0:
    resolution: {integrity: sha512-MMdARuVEQziNTeJD8DgMqmhwR11BRQ/cBP+pLtYdSTnf3MIO8fFeiINEbX36ZdNlfU/7A9f3gUw49B3oQsvwBA==}
    engines: {node: '>=4.0'}

  /estree-util-attach-comments/2.1.0:
    resolution: {integrity: sha512-rJz6I4L0GaXYtHpoMScgDIwM0/Vwbu5shbMeER596rB2D1EWF6+Gj0e0UKzJPZrpoOc87+Q2kgVFHfjAymIqmw==}
    dependencies:
      '@types/estree': 1.0.0
    dev: false

  /estree-util-build-jsx/2.2.0:
    resolution: {integrity: sha512-apsfRxF9uLrqosApvHVtYZjISPvTJ+lBiIydpC+9wE6cF6ssbhnjyQLqaIjgzGxvC2Hbmec1M7g91PoBayYoQQ==}
    dependencies:
      '@types/estree-jsx': 1.0.0
      estree-util-is-identifier-name: 2.0.1
      estree-walker: 3.0.1
    dev: false

  /estree-util-is-identifier-name/1.1.0:
    resolution: {integrity: sha512-OVJZ3fGGt9By77Ix9NhaRbzfbDV/2rx9EP7YIDJTmsZSEc5kYn2vWcNccYyahJL2uAQZK2a5Or2i0wtIKTPoRQ==}
    dev: false

  /estree-util-is-identifier-name/2.0.1:
    resolution: {integrity: sha512-rxZj1GkQhY4x1j/CSnybK9cGuMFQYFPLq0iNyopqf14aOVLFtMv7Esika+ObJWPWiOHuMOAHz3YkWoLYYRnzWQ==}
    dev: false

  /estree-util-to-js/1.1.0:
    resolution: {integrity: sha512-490lbfCcpLk+ofK6HCgqDfYs4KAfq6QVvDw3+Bm1YoKRgiOjKiKYGAVQE1uwh7zVxBgWhqp4FDtp5SqunpUk1A==}
    dependencies:
      '@types/estree-jsx': 1.0.0
      astring: 1.8.3
      source-map: 0.7.4
    dev: false

  /estree-util-value-to-estree/1.3.0:
    resolution: {integrity: sha512-Y+ughcF9jSUJvncXwqRageavjrNPAI+1M/L3BI3PyLp1nmgYTGUXU6t5z1Y7OWuThoDdhPME07bQU+d5LxdJqw==}
    engines: {node: '>=12.0.0'}
    dependencies:
      is-plain-obj: 3.0.0
    dev: false

  /estree-util-visit/1.2.0:
    resolution: {integrity: sha512-wdsoqhWueuJKsh5hqLw3j8lwFqNStm92VcwtAOAny8g/KS/l5Y8RISjR4k5W6skCj3Nirag/WUCMS0Nfy3sgsg==}
    dependencies:
      '@types/estree-jsx': 1.0.0
      '@types/unist': 2.0.6
    dev: false

  /estree-walker/2.0.2:
    resolution: {integrity: sha512-Rfkk/Mp/DL7JVje3u18FxFujQlTNR2q6QfMSMB7AvCBx91NGj/ba3kCfza0f6dVDbw7YlRf/nDrn7pQrCCyQ/w==}
    dev: false

  /estree-walker/3.0.1:
    resolution: {integrity: sha512-woY0RUD87WzMBUiZLx8NsYr23N5BKsOMZHhu2hoNRVh6NXGfoiT1KOL8G3UHlJAnEDGmfa5ubNA/AacfG+Kb0g==}
    dev: false

  /esutils/2.0.3:
    resolution: {integrity: sha512-kVscqXk4OCp68SZ0dkgEKVi6/8ij300KBWTJq32P/dYeWTSwK41WyTxalN1eRmA5Z9UU/LX9D7FWSmV9SAYx6g==}
    engines: {node: '>=0.10.0'}

  /events/3.3.0:
    resolution: {integrity: sha512-mQw+2fkQbALzQ7V0MY0IqdnXNOeTtP4r0lN9z7AAawCXgqea7bDii20AYrIBrFd/Hx0M2Ocz6S111CaFkUcb0Q==}
    engines: {node: '>=0.8.x'}
    dev: true

  /execa/0.4.0:
    resolution: {integrity: sha512-QPexBaNjeOjyiZ47q0FCukTO1kX3F+HMM0EWpnxXddcr3MZtElILMkz9Y38nmSZtp03+ZiSRMffrKWBPOIoSIg==}
    engines: {node: '>=0.12'}
    dependencies:
      cross-spawn-async: 2.2.5
      is-stream: 1.1.0
      npm-run-path: 1.0.0
      object-assign: 4.1.1
      path-key: 1.0.0
      strip-eof: 1.0.0
    dev: false

  /execa/0.8.0:
    resolution: {integrity: sha512-zDWS+Rb1E8BlqqhALSt9kUhss8Qq4nN3iof3gsOdyINksElaPyNBtKUMTR62qhvgVWR0CqCX7sdnKe4MnUbFEA==}
    engines: {node: '>=4'}
    dependencies:
      cross-spawn: 5.1.0
      get-stream: 3.0.0
      is-stream: 1.1.0
      npm-run-path: 2.0.2
      p-finally: 1.0.0
      signal-exit: 3.0.7
      strip-eof: 1.0.0
    dev: false

  /execa/5.1.1:
    resolution: {integrity: sha512-8uSpZZocAZRBAPIEINJj3Lo9HyGitllczc27Eh5YYojjMFMn8yHMDMaUHE2Jqfq05D/wucwI4JGURyXt1vchyg==}
    engines: {node: '>=10'}
    dependencies:
      cross-spawn: 7.0.3
      get-stream: 6.0.1
      human-signals: 2.1.0
      is-stream: 2.0.1
      merge-stream: 2.0.0
      npm-run-path: 4.0.1
      onetime: 5.1.2
      signal-exit: 3.0.7
      strip-final-newline: 2.0.0

  /execa/6.1.0:
    resolution: {integrity: sha512-QVWlX2e50heYJcCPG0iWtf8r0xjEYfz/OYLGDYH+IyjWezzPNxz63qNFOu0l4YftGWuizFVZHHs8PrLU5p2IDA==}
    engines: {node: ^12.20.0 || ^14.13.1 || >=16.0.0}
    dependencies:
      cross-spawn: 7.0.3
      get-stream: 6.0.1
      human-signals: 3.0.1
      is-stream: 3.0.0
      merge-stream: 2.0.0
      npm-run-path: 5.1.0
      onetime: 6.0.0
      signal-exit: 3.0.7
      strip-final-newline: 3.0.0
    dev: true

  /exit/0.1.2:
    resolution: {integrity: sha512-Zk/eNKV2zbjpKzrsQ+n1G6poVbErQxJ0LBOJXaKZ1EViLzH+hrLu9cdXI4zw9dBQJslwBEpbQ2P1oS7nDxs6jQ==}
    engines: {node: '>= 0.8.0'}
    dev: true

  /expand-brackets/2.1.4:
    resolution: {integrity: sha512-w/ozOKR9Obk3qoWeY/WDi6MFta9AoMR+zud60mdnbniMcBxRuFJyDt2LdX/14A1UABeqk+Uk+LDfUpvoGKppZA==}
    engines: {node: '>=0.10.0'}
    dependencies:
      debug: 2.6.9
      define-property: 0.2.5
      extend-shallow: 2.0.1
      posix-character-classes: 0.1.1
      regex-not: 1.0.2
      snapdragon: 0.8.2
      to-regex: 3.0.2
    transitivePeerDependencies:
      - supports-color
    dev: true

  /expand-tilde/2.0.2:
    resolution: {integrity: sha512-A5EmesHW6rfnZ9ysHQjPdJRni0SRar0tjtG5MNtm9n5TUvsYU8oozprtRD4AqHxcZWWlVuAmQo2nWKfN9oyjTw==}
    engines: {node: '>=0.10.0'}
    dependencies:
      homedir-polyfill: 1.0.3
    dev: true

  /expect/27.5.1:
    resolution: {integrity: sha512-E1q5hSUG2AmYQwQJ041nvgpkODHQvB+RKlB4IYdru6uJsyFTRyZAP463M+1lINorwbqAmUggi6+WwkD8lCS/Dw==}
    engines: {node: ^10.13.0 || ^12.13.0 || ^14.15.0 || >=15.0.0}
    dependencies:
      '@jest/types': 27.5.1
      jest-get-type: 27.5.1
      jest-matcher-utils: 27.5.1
      jest-message-util: 27.5.1
    dev: true

  /extend-shallow/2.0.1:
    resolution: {integrity: sha512-zCnTtlxNoAiDc3gqY2aYAWFx7XWWiasuF2K8Me5WbN8otHKTUKBwjPtNpRs/rbUZm7KxWAaNj7P1a/p52GbVug==}
    engines: {node: '>=0.10.0'}
    dependencies:
      is-extendable: 0.1.1

  /extend-shallow/3.0.2:
    resolution: {integrity: sha512-BwY5b5Ql4+qZoefgMj2NUmx+tehVTH/Kf4k1ZEtOHNFcm2wSxMRo992l6X3TIgni2eZVTZ85xMOjF31fwZAj6Q==}
    engines: {node: '>=0.10.0'}
    dependencies:
      assign-symbols: 1.0.0
      is-extendable: 1.0.1
    dev: true

  /extend/3.0.2:
    resolution: {integrity: sha512-fjquC59cD7CyW6urNXK0FBufkZcoiGG80wTuPujX590cB5Ttln20E2UB4S/WARVqhXffZl2LNgS+gQdPIIim/g==}

  /external-editor/3.1.0:
    resolution: {integrity: sha512-hMQ4CX1p1izmuLYyZqLMO/qGNw10wSv9QDCPfzXfyFrOaCSSoRfqE1Kf1s5an66J5JZC62NewG+mK49jOCtQew==}
    engines: {node: '>=4'}
    dependencies:
      chardet: 0.7.0
      iconv-lite: 0.4.24
      tmp: 0.0.33

  /extglob/2.0.4:
    resolution: {integrity: sha512-Nmb6QXkELsuBr24CJSkilo6UHHgbekK5UiZgfE6UHD3Eb27YC6oD+bhcT+tJ6cl8dmsgdQxnWlcry8ksBIBLpw==}
    engines: {node: '>=0.10.0'}
    dependencies:
      array-unique: 0.3.2
      define-property: 1.0.0
      expand-brackets: 2.1.4
      extend-shallow: 2.0.1
      fragment-cache: 0.2.1
      regex-not: 1.0.2
      snapdragon: 0.8.2
      to-regex: 3.0.2
    transitivePeerDependencies:
      - supports-color
    dev: true

  /faker/5.5.3:
    resolution: {integrity: sha512-wLTv2a28wjUyWkbnX7u/ABZBkUkIF2fCd73V6P2oFqEGEktDfzWx4UxrSqtPRw0xPRAcjeAOIiJWqZm3pP4u3g==}
    dev: true

  /fast-deep-equal/3.1.3:
    resolution: {integrity: sha512-f3qQ9oQy9j2AhBe/H9VC91wLmKBCCU/gDOnKNAYG5hswO7BLKj09Hc5HYNz9cGI++xlpDCIgDaitVs03ATR84Q==}

  /fast-glob/3.2.11:
    resolution: {integrity: sha512-xrO3+1bxSo3ZVHAnqzyuewYT6aMFHRAd4Kcs92MAonjwQZLsK9d0SF1IyQ3k5PoirxTW0Oe/RqFgMQ6TcNE5Ew==}
    engines: {node: '>=8.6.0'}
    dependencies:
      '@nodelib/fs.stat': 2.0.5
      '@nodelib/fs.walk': 1.2.8
      glob-parent: 5.1.2
      merge2: 1.4.1
      micromatch: 4.0.5
    dev: true

  /fast-glob/3.2.12:
    resolution: {integrity: sha512-DVj4CQIYYow0BlaelwK1pHl5n5cRSJfM60UA0zK891sVInoPri2Ekj7+e1CT3/3qxXenpI+nBBmQAcJPJgaj4w==}
    engines: {node: '>=8.6.0'}
    dependencies:
      '@nodelib/fs.stat': 2.0.5
      '@nodelib/fs.walk': 1.2.8
      glob-parent: 5.1.2
      merge2: 1.4.1
      micromatch: 4.0.5

  /fast-json-stable-stringify/2.1.0:
    resolution: {integrity: sha512-lhd/wF+Lk98HZoTCtlVraHtfh5XYijIjalXck7saUtuanSDyLMxnHhSXEDJqHxD7msR8D0uCmqlkwjCV8xvwHw==}

  /fast-levenshtein/2.0.6:
    resolution: {integrity: sha512-DCXu6Ifhqcks7TZKY3Hxp3y6qphY5SJZmrWMDrKcERSOXWQdMhU9Ig/PYrzyw/ul9jOIyh0N4M0tbC5hodg8dw==}

  /fastq/1.14.0:
    resolution: {integrity: sha512-eR2D+V9/ExcbF9ls441yIuN6TI2ED1Y2ZcA5BmMtJsOkWOFRJQ0Jt0g1UwqXJJVAb+V+umH5Dfr8oh4EVP7VVg==}
    dependencies:
      reusify: 1.0.4

  /fb-watchman/2.0.2:
    resolution: {integrity: sha512-p5161BqbuCaSnB8jIbzQHOlpgsPmK5rJVDfDKO91Axs5NC1uu3HRQm6wt9cd9/+GtQQIO53JdGXXoyDpTAsgYA==}
    dependencies:
      bser: 2.1.1
    dev: true

  /fflate/0.7.4:
    resolution: {integrity: sha512-5u2V/CDW15QM1XbbgS+0DfPxVB+jUKhWEKuuFuHncbk3tEEqzmoXL+2KyOFuKGqOnmdIy0/davWF1CkuwtibCw==}
    dev: false

  /figures/3.2.0:
    resolution: {integrity: sha512-yaduQFRKLXYOGgEn6AZau90j3ggSOyiqXU0F9JZfeXYhNa+Jk4X+s45A2zg5jns87GAFa34BBm2kXw4XpNcbdg==}
    engines: {node: '>=8'}
    dependencies:
      escape-string-regexp: 1.0.5

  /file-entry-cache/6.0.1:
    resolution: {integrity: sha512-7Gps/XWymbLk2QLYK4NzpMOrYjMhdIxXuIvy2QBsLE6ljuodKvdkWs/cpyJJ3CVIVpH0Oi1Hvg1ovbMzLdFBBg==}
    engines: {node: ^10.12.0 || >=12.0.0}
    dependencies:
      flat-cache: 3.0.4

  /fill-range/4.0.0:
    resolution: {integrity: sha512-VcpLTWqWDiTerugjj8e3+esbg+skS3M9e54UuR3iCeIDMXCLTsAH8hTSzDQU/X6/6t3eYkOKoZSef2PlU6U1XQ==}
    engines: {node: '>=0.10.0'}
    dependencies:
      extend-shallow: 2.0.1
      is-number: 3.0.0
      repeat-string: 1.6.1
      to-regex-range: 2.1.1
    dev: true

  /fill-range/7.0.1:
    resolution: {integrity: sha512-qOo9F+dMUmC2Lcb4BbVvnKJxTPjCm+RRpe4gDuGrzkL7mEVl/djYSu2OdQ2Pa302N4oqkSg9ir6jaLWJ2USVpQ==}
    engines: {node: '>=8'}
    dependencies:
      to-regex-range: 5.0.1

  /find-up/4.1.0:
    resolution: {integrity: sha512-PpOwAdQ/YlXQ2vj8a3h8IipDuYRi3wceVQQGYWxNINccq40Anw7BlsEXCMbt1Zt+OLA6Fq9suIpIWD0OsnISlw==}
    engines: {node: '>=8'}
    dependencies:
      locate-path: 5.0.0
      path-exists: 4.0.0

  /find-up/5.0.0:
    resolution: {integrity: sha512-78/PXT1wlLLDgTzDs7sjq9hzz0vXD+zn+7wypEe4fXQxCmdmqfGsEPQxmiCSQI3ajFV91bVSsvNtrJRiW6nGng==}
    engines: {node: '>=10'}
    dependencies:
      locate-path: 6.0.0
      path-exists: 4.0.0

  /findup-sync/5.0.0:
    resolution: {integrity: sha512-MzwXju70AuyflbgeOhzvQWAvvQdo1XL0A9bVvlXsYcFEBM87WR4OakL4OfZq+QRmr+duJubio+UtNQCPsVESzQ==}
    engines: {node: '>= 10.13.0'}
    dependencies:
      detect-file: 1.0.0
      is-glob: 4.0.3
      micromatch: 4.0.5
      resolve-dir: 1.0.1
    dev: true

  /fined/2.0.0:
    resolution: {integrity: sha512-OFRzsL6ZMHz5s0JrsEr+TpdGNCtrVtnuG3x1yzGNiQHT0yaDnXAj8V/lWcpJVrnoDpcwXcASxAZYbuXda2Y82A==}
    engines: {node: '>= 10.13.0'}
    dependencies:
      expand-tilde: 2.0.2
      is-plain-object: 5.0.0
      object.defaults: 1.1.0
      object.pick: 1.3.0
      parse-filepath: 1.0.2
    dev: true

  /flagged-respawn/2.0.0:
    resolution: {integrity: sha512-Gq/a6YCi8zexmGHMuJwahTGzXlAZAOsbCVKduWXC6TlLCjjFRlExMJc4GC2NYPYZ0r/brw9P7CpRgQmlPVeOoA==}
    engines: {node: '>= 10.13.0'}
    dev: true

  /flat-cache/3.0.4:
    resolution: {integrity: sha512-dm9s5Pw7Jc0GvMYbshN6zchCA9RgQlzzEZX3vylR9IqFfS8XciblUXOKfW6SiuJ0e13eDYZoZV5wdrev7P3Nwg==}
    engines: {node: ^10.12.0 || >=12.0.0}
    dependencies:
      flatted: 3.2.7
      rimraf: 3.0.2

  /flatted/3.2.7:
    resolution: {integrity: sha512-5nqDSxl8nn5BSNxyR3n4I6eDmbolI6WT+QqR547RwxQapgjQBmtktdP+HTBb/a/zLsbzERTONyUB5pefh5TtjQ==}

  /flexsearch/0.7.31:
    resolution: {integrity: sha512-XGozTsMPYkm+6b5QL3Z9wQcJjNYxp0CYn3U1gO7dwD6PAqU1SVWZxI9CCg3z+ml3YfqdPnrBehaBrnH2AGKbNA==}
    dev: false

  /focus-visible/5.2.0:
    resolution: {integrity: sha512-Rwix9pBtC1Nuy5wysTmKy+UjbDJpIfg8eHjw0rjZ1mX4GNLz1Bmd16uDpI3Gk1i70Fgcs8Csg2lPm8HULFg9DQ==}
    dev: false

  /follow-redirects/1.15.1:
    resolution: {integrity: sha512-yLAMQs+k0b2m7cVxpS1VKJVvoz7SS9Td1zss3XRwXj+ZDH00RJgnuLx7E44wx02kQLrdM3aOOy+FpzS7+8OizA==}
    engines: {node: '>=4.0'}
    peerDependencies:
      debug: '*'
    peerDependenciesMeta:
      debug:
        optional: true
    dev: false

  /for-in/1.0.2:
    resolution: {integrity: sha512-7EwmXrOjyL+ChxMhmG5lnW9MPt1aIeZEwKhQzoBUdTV0N3zuwWDZYVJatDvZ2OyzPUvdIAZDsCetk3coyMfcnQ==}
    engines: {node: '>=0.10.0'}
    dev: true

  /for-own/1.0.0:
    resolution: {integrity: sha512-0OABksIGrxKK8K4kynWkQ7y1zounQxP+CWnyclVwj81KW3vlLlGUx57DKGcP/LH216GzqnstnPocF16Nxs0Ycg==}
    engines: {node: '>=0.10.0'}
    dependencies:
      for-in: 1.0.2
    dev: true

  /form-data/3.0.1:
    resolution: {integrity: sha512-RHkBKtLWUVwd7SqRIvCZMEvAMoGUp0XU+seQiZejj0COz3RI3hWP4sCv3gZWWLjJTd7rGwcsF5eKZGii0r/hbg==}
    engines: {node: '>= 6'}
    dependencies:
      asynckit: 0.4.0
      combined-stream: 1.0.8
      mime-types: 2.1.35
    dev: true

  /form-data/4.0.0:
    resolution: {integrity: sha512-ETEklSGi5t0QMZuiXoA/Q6vcnxcLQP5vdugSpuAyi6SVGi2clPPp+xgEhuMaHC+zGgn31Kd235W35f7Hykkaww==}
    engines: {node: '>= 6'}
    dependencies:
      asynckit: 0.4.0
      combined-stream: 1.0.8
      mime-types: 2.1.35
    dev: false

  /fraction.js/4.2.0:
    resolution: {integrity: sha512-MhLuK+2gUcnZe8ZHlaaINnQLl0xRIGRfcGk2yl8xoQAfHrSsL3rYu6FCmBdkdbhc9EPlwyGHewaRsvwRMJtAlA==}
    dev: true

  /fragment-cache/0.2.1:
    resolution: {integrity: sha512-GMBAbW9antB8iZRHLoGw0b3HANt57diZYFO/HL1JGIC1MjKrdmhxvrJbupnVvpys0zsz7yBApXdQyfepKly2kA==}
    engines: {node: '>=0.10.0'}
    dependencies:
      map-cache: 0.2.2
    dev: true

  /framer-motion/7.3.6_biqbaboplfbrettd7655fr4n2y:
    resolution: {integrity: sha512-en8mLpDv6IcieZo54acHg56HSLpOSryRLZtMOd1Sj1s7hBbUTWnJsv68CWaHI2ysPKcbH/olGfAhRh4yrJn5tw==}
    peerDependencies:
      react: ^18.0.0
      react-dom: ^18.0.0
    dependencies:
      '@motionone/dom': 10.13.1
      framesync: 6.1.2
      hey-listen: 1.0.8
      popmotion: 11.0.5
      react: 18.2.0
      react-dom: 18.2.0_react@18.2.0
      style-value-types: 5.1.2
      tslib: 2.4.0
    optionalDependencies:
      '@emotion/is-prop-valid': 0.8.8
    dev: false

  /framesync/6.1.2:
    resolution: {integrity: sha512-jBTqhX6KaQVDyus8muwZbBeGGP0XgujBRbQ7gM7BRdS3CadCZIHiawyzYLnafYcvZIh5j8WE7cxZKFn7dXhu9g==}
    dependencies:
      tslib: 2.4.0
    dev: false

  /fs-extra/10.1.0:
    resolution: {integrity: sha512-oRXApq54ETRj4eMiFzGnHWGy+zo5raudjuxN0b8H7s/RU2oW0Wvsx9O0ACRN/kRq9E8Vu/ReskGB5o3ji+FzHQ==}
    engines: {node: '>=12'}
    dependencies:
      graceful-fs: 4.2.10
      jsonfile: 6.1.0
      universalify: 2.0.0
    dev: false

  /fs-extra/11.1.0:
    resolution: {integrity: sha512-0rcTq621PD5jM/e0a3EJoGC/1TC5ZBCERW82LQuwfGnCa1V8w7dpYH1yNu+SLb6E5dkeCBzKEyLGlFrnr+dUyw==}
    engines: {node: '>=14.14'}
    dependencies:
      graceful-fs: 4.2.10
      jsonfile: 6.1.0
      universalify: 2.0.0
    dev: false

  /fs-extra/8.1.0:
    resolution: {integrity: sha512-yhlQgA6mnOJUKOsRUFsgJdQCvkKhcz8tlZG5HBQfReYZy46OwLcY+Zia0mtdHsOo9y/hP+CxMN0TU9QxoOtG4g==}
    engines: {node: '>=6 <7 || >=8'}
    dependencies:
      graceful-fs: 4.2.10
      jsonfile: 4.0.0
      universalify: 0.1.2
    dev: true

  /fs-extra/9.1.0:
    resolution: {integrity: sha512-hcg3ZmepS30/7BSFqRvoo3DOMQu7IjqxO5nCDt+zM9XWjb33Wg7ziNT+Qvqbuc3+gWpzO02JubVyk2G4Zvo1OQ==}
    engines: {node: '>=10'}
    dependencies:
      at-least-node: 1.0.0
      graceful-fs: 4.2.10
      jsonfile: 6.1.0
      universalify: 2.0.0
    dev: true

  /fs-minipass/2.1.0:
    resolution: {integrity: sha512-V/JgOLFCS+R6Vcq0slCuaeWEdNC3ouDlJMNIsacH2VtALiu9mV4LPrHc5cDl8k5aw6J8jwgWWpiTo5RYhmIzvg==}
    engines: {node: '>= 8'}
    dependencies:
      minipass: 3.3.4
    dev: true

  /fs.realpath/1.0.0:
    resolution: {integrity: sha512-OO0pH2lK6a0hZnAdau5ItzHPI6pUlvI7jMVnxUQRtw4owF2wk8lOSabtGDCTP4Ggrg2MbGnWO9X8K1t4+fGMDw==}

  /fsevents/2.3.2:
    resolution: {integrity: sha512-xiqMQR4xAeHTuB9uWm+fFRcIOgKBMiOBP+eXiyT7jsgVCq1bkVygt00oASowB7EdtpOHaaPgKt812P9ab+DDKA==}
    engines: {node: ^8.16.0 || ^10.6.0 || >=11.0.0}
    os: [darwin]
    requiresBuild: true
    optional: true

  /function-bind/1.1.1:
    resolution: {integrity: sha512-yIovAzMX49sF8Yl58fSCWJ5svSLuaibPxXQJFLmBObTuCr0Mf1KiPopGM9NiFjiYBCbfaa2Fh6breQ6ANVTI0A==}

  /function.prototype.name/1.1.5:
    resolution: {integrity: sha512-uN7m/BzVKQnCUF/iW8jYea67v++2u7m5UgENbHRtdDVclOUP+FMPlCNdmk0h/ysGyo2tavMJEDqJAkJdRa1vMA==}
    engines: {node: '>= 0.4'}
    dependencies:
      call-bind: 1.0.2
      define-properties: 1.1.4
      es-abstract: 1.20.5
      functions-have-names: 1.2.3
    dev: true

  /functional-red-black-tree/1.0.1:
    resolution: {integrity: sha512-dsKNQNdj6xA3T+QlADDA7mOSlX0qiMINjn0cgr+eGHGsbSHzTabcIogz2+p/iqP1Xs6EP/sS2SbqH+brGTbq0g==}

  /functions-have-names/1.2.3:
    resolution: {integrity: sha512-xckBUXyTIqT97tq2x2AMb+g163b5JFysYk0x4qxNFwbfQkmNZoiRHb6sPzI9/QV33WeuvVYBUIiD4NzNIyqaRQ==}
    dev: true

  /gauge/2.7.4:
    resolution: {integrity: sha512-14x4kjc6lkD3ltw589k0NrPD6cCNTD6CWoVUNpB85+DrtONoZn+Rug6xZU5RvSC4+TZPxA5AnBibQYAvZn41Hg==}
    dependencies:
      aproba: 1.2.0
      console-control-strings: 1.1.0
      has-unicode: 2.0.1
      object-assign: 4.1.1
      signal-exit: 3.0.7
      string-width: 1.0.2
      strip-ansi: 3.0.1
      wide-align: 1.1.5
    dev: false

  /gensync/1.0.0-beta.2:
    resolution: {integrity: sha512-3hN7NaskYvMDLQY55gnW3NQ+mesEAepTqlg+VEbj7zzqEMBVNhzcGYYeqFo/TlYz6eQiFcp1HcsCZO+nGgS8zg==}
    engines: {node: '>=6.9.0'}

  /get-caller-file/2.0.5:
    resolution: {integrity: sha512-DyFP3BM/3YHTQOCUL/w0OZHR0lpKeGrxotcHWcqNEdnltqFwXVfhEBQ94eIo34AfQpo0rGki4cyIiftY06h2Fg==}
    engines: {node: 6.* || 8.* || >= 10.*}
    dev: true

  /get-intrinsic/1.1.3:
    resolution: {integrity: sha512-QJVz1Tj7MS099PevUG5jvnt9tSkXN8K14dxQlikJuPt4uD9hHAHjLyLBiLR5zELelBdD9QNRAXZzsJx0WaDL9A==}
    dependencies:
      function-bind: 1.1.1
      has: 1.0.3
      has-symbols: 1.0.3
    dev: true

  /get-package-type/0.1.0:
    resolution: {integrity: sha512-pjzuKtY64GYfWizNAJ0fr9VqttZkNiK2iS430LtIHzjBEr6bX8Am2zm4sW4Ro5wjWW5cAlRL1qAMTcXbjNAO2Q==}
    engines: {node: '>=8.0.0'}
    dev: true

  /get-stream/3.0.0:
    resolution: {integrity: sha512-GlhdIUuVakc8SJ6kK0zAFbiGzRFzNnY4jUuEbV9UROo4Y+0Ny4fjvcZFVTeDA4odpFyOQzaw6hXukJSq/f28sQ==}
    engines: {node: '>=4'}
    dev: false

  /get-stream/6.0.1:
    resolution: {integrity: sha512-ts6Wi+2j3jQjqi70w5AlN8DFnkSwC+MqmxEzdEALB2qXZYV3X/b1CTfgPLGJNMeAWxdPfU8FO1ms3NUfaHCPYg==}
    engines: {node: '>=10'}

  /get-symbol-description/1.0.0:
    resolution: {integrity: sha512-2EmdH1YvIQiZpltCNgkuiUnyukzxM/R6NDJX31Ke3BG1Nq5b0S2PhX59UKi9vZpPDQVdqn+1IcaAwnzTT5vCjw==}
    engines: {node: '>= 0.4'}
    dependencies:
      call-bind: 1.0.2
      get-intrinsic: 1.1.3
    dev: true

  /get-tsconfig/4.2.0:
    resolution: {integrity: sha512-X8u8fREiYOE6S8hLbq99PeykTDoLVnxvF4DjWKJmz9xy2nNRdUcV8ZN9tniJFeKyTU3qnC9lL8n4Chd6LmVKHg==}
    dev: true

  /get-value/2.0.6:
    resolution: {integrity: sha512-Ln0UQDlxH1BapMu3GPtf7CuYNwRZf2gwCuPqbyG6pB8WfmFpzqcy4xtAaAMUhnNqjMKTiCPZG2oMT3YSx8U2NA==}
    engines: {node: '>=0.10.0'}
    dev: true

  /git-up/7.0.0:
    resolution: {integrity: sha512-ONdIrbBCFusq1Oy0sC71F5azx8bVkvtZtMJAsv+a6lz5YAmbNnLD6HAB4gptHZVLPR8S2/kVN6Gab7lryq5+lQ==}
    dependencies:
      is-ssh: 1.4.0
      parse-url: 8.1.0
    dev: false

  /git-url-parse/13.1.0:
    resolution: {integrity: sha512-5FvPJP/70WkIprlUZ33bm4UAaFdjcLkJLpWft1BeZKqwR0uhhNGoKwlUaPtVb4LxCSQ++erHapRak9kWGj+FCA==}
    dependencies:
      git-up: 7.0.0
    dev: false

  /github-slugger/1.4.0:
    resolution: {integrity: sha512-w0dzqw/nt51xMVmlaV1+JRzN+oCa1KfcgGEWhxUG16wbdA+Xnt/yoFO8Z8x/V82ZcZ0wy6ln9QDup5avbhiDhQ==}
    dev: false

  /glob-parent/5.1.2:
    resolution: {integrity: sha512-AOIgSQCepiJYwP3ARnGx+5VnTu2HBYdzbGP45eLw1vr3zB3vZLeyed1sC9hnbcOc9/SrMyM5RPQrkGz4aS9Zow==}
    engines: {node: '>= 6'}
    dependencies:
      is-glob: 4.0.3

  /glob-parent/6.0.2:
    resolution: {integrity: sha512-XxwI8EOhVQgWp6iDL+3b0r86f4d6AX6zSU55HfB4ydCEuXLXc5FcYeOu+nnGftS4TEju/11rt4KJPTMgbfmv4A==}
    engines: {node: '>=10.13.0'}
    dependencies:
      is-glob: 4.0.3

  /glob-to-regexp/0.4.1:
    resolution: {integrity: sha512-lkX1HJXwyMcprw/5YUZc2s7DrpAiHB21/V+E1rHUrVNokkvB6bqMzT0VfV6/86ZNabt1k14YOIaT7nDvOX3Iiw==}
    dev: true

  /glob/7.1.6:
    resolution: {integrity: sha512-LwaxwyZ72Lk7vZINtNNrywX0ZuLyStrdDtabefZKAY5ZGJhVtgdznluResxNmPitE0SAO+O26sWTHeKSI2wMBA==}
    dependencies:
      fs.realpath: 1.0.0
      inflight: 1.0.6
      inherits: 2.0.4
      minimatch: 3.1.2
      once: 1.4.0
      path-is-absolute: 1.0.1

  /glob/7.1.7:
    resolution: {integrity: sha512-OvD9ENzPLbegENnYP5UUfJIirTg4+XwMWGaQfQTY0JenxNvvIKP3U3/tAQSPIu/lHxXYSZmpXlUHeqAIdKzBLQ==}
    dependencies:
      fs.realpath: 1.0.0
      inflight: 1.0.6
      inherits: 2.0.4
      minimatch: 3.1.2
      once: 1.4.0
      path-is-absolute: 1.0.1
    dev: true

  /glob/7.2.3:
    resolution: {integrity: sha512-nFR0zLpU2YCaRxwoCJvL6UvCH2JFyFVIvwTLsIf21AuHlMskA1hhTdk+LlYJtOlYt9v6dvszD2BGRqBL+iQK9Q==}
    dependencies:
      fs.realpath: 1.0.0
      inflight: 1.0.6
      inherits: 2.0.4
      minimatch: 3.1.2
      once: 1.4.0
      path-is-absolute: 1.0.1

  /glob/8.0.3:
    resolution: {integrity: sha512-ull455NHSHI/Y1FqGaaYFaLGkNMMJbavMrEGFXG/PGrg6y7sutWHUHrz6gy6WEBH6akM1M414dWKCNs+IhKdiQ==}
    engines: {node: '>=12'}
    dependencies:
      fs.realpath: 1.0.0
      inflight: 1.0.6
      inherits: 2.0.4
      minimatch: 5.1.0
      once: 1.4.0
    dev: false

  /global-modules/1.0.0:
    resolution: {integrity: sha512-sKzpEkf11GpOFuw0Zzjzmt4B4UZwjOcG757PPvrfhxcLFbq0wpsgpOqxpxtxFiCG4DtG93M6XRVbF2oGdev7bg==}
    engines: {node: '>=0.10.0'}
    dependencies:
      global-prefix: 1.0.2
      is-windows: 1.0.2
      resolve-dir: 1.0.1
    dev: true

  /global-prefix/1.0.2:
    resolution: {integrity: sha512-5lsx1NUDHtSjfg0eHlmYvZKv8/nVqX4ckFbM+FrGcQ+04KWcWFo9P5MxPZYSzUvyzmdTbI7Eix8Q4IbELDqzKg==}
    engines: {node: '>=0.10.0'}
    dependencies:
      expand-tilde: 2.0.2
      homedir-polyfill: 1.0.3
      ini: 1.3.8
      is-windows: 1.0.2
      which: 1.3.1
    dev: true

  /globals/11.12.0:
    resolution: {integrity: sha512-WOBp/EEGUiIsJSp7wcv/y6MO+lV9UoncWqxuFfm8eBwzWNgyfBd6Gz+IeKQ9jCmyhoH99g15M3T+QaVHFjizVA==}
    engines: {node: '>=4'}

  /globals/13.17.0:
    resolution: {integrity: sha512-1C+6nQRb1GwGMKm2dH/E7enFAMxGTmGI7/dEdhy/DNelv85w9B72t3uc5frtMNXIbzrarJJ/lTCjcaZwbLJmyw==}
    engines: {node: '>=8'}
    dependencies:
      type-fest: 0.20.2

  /globals/13.19.0:
    resolution: {integrity: sha512-dkQ957uSRWHw7CFXLUtUHQI3g3aWApYhfNR2O6jn/907riyTYKVBmxYVROkBcY614FSSeSJh7Xm7SrUWCxvJMQ==}
    engines: {node: '>=8'}
    dependencies:
      type-fest: 0.20.2

  /globalyzer/0.1.0:
    resolution: {integrity: sha512-40oNTM9UfG6aBmuKxk/giHn5nQ8RVz/SS4Ir6zgzOv9/qC3kKZ9v4etGTcJbEl/NyVQH7FGU7d+X1egr57Md2Q==}
    dev: true

  /globby/11.1.0:
    resolution: {integrity: sha512-jhIXaOzy1sb8IyocaruWSn1TjmnBVs8Ayhcy83rmxNJ8q2uWKCAj3CnJY+KpGSXCueAPc0i05kVvVKtP1t9S3g==}
    engines: {node: '>=10'}
    dependencies:
      array-union: 2.1.0
      dir-glob: 3.0.1
      fast-glob: 3.2.12
      ignore: 5.2.1
      merge2: 1.4.1
      slash: 3.0.0

  /globby/13.1.2:
    resolution: {integrity: sha512-LKSDZXToac40u8Q1PQtZihbNdTYSNMuWe+K5l+oa6KgDzSvVrHXlJy40hUP522RjAIoNLJYBJi7ow+rbFpIhHQ==}
    engines: {node: ^12.20.0 || ^14.13.1 || >=16.0.0}
    dependencies:
      dir-glob: 3.0.1
      fast-glob: 3.2.12
      ignore: 5.2.1
      merge2: 1.4.1
      slash: 4.0.0
    dev: true

  /globrex/0.1.2:
    resolution: {integrity: sha512-uHJgbwAMwNFf5mLst7IWLNg14x1CkeqglJb/K3doi4dw6q2IvAAmM/Y81kevy83wP+Sst+nutFTYOGg3d1lsxg==}
    dev: true

  /gopd/1.0.1:
    resolution: {integrity: sha512-d65bNlIadxvpb/A2abVdlqKqV563juRnZ1Wtk6s1sIR8uNsXR70xqIzVqxVf1eTqDunwT2MkczEeaezCKTZhwA==}
    dependencies:
      get-intrinsic: 1.1.3
    dev: true

  /graceful-fs/4.2.10:
    resolution: {integrity: sha512-9ByhssR2fPVsNZj478qUUbKfmL0+t5BDVyjShtyZZLiK7ZDAArFFfopyOTj0M05wE2tJPisA4iTnnXl2YoPvOA==}

  /gradient-string/2.0.1:
    resolution: {integrity: sha512-+xDOYR2fMa4QHGysTgyQsl8g16mcAKqvvsKI014qYP2XVf1SWUPlD8KhdBJPUM8AVwDUB+ls0NFkqRzAB5URkA==}
    engines: {node: '>=10'}
    dependencies:
      chalk: 4.1.2
      tinygradient: 1.1.5
    dev: false

  /grapheme-splitter/1.0.4:
    resolution: {integrity: sha512-bzh50DW9kTPM00T8y4o8vQg89Di9oLJVLW/KaOGIXJWP/iqCN6WKYkbNOF04vFLJhwcpYUh9ydh/+5vpOqV4YQ==}

  /gray-matter/4.0.3:
    resolution: {integrity: sha512-5v6yZd4JK3eMI3FqqCouswVqwugaA9r4dNZB1wwcmrD02QkV5H0y7XBQW8QwQqEaZY1pM9aqORSORhJRdNK44Q==}
    engines: {node: '>=6.0'}
    dependencies:
      js-yaml: 3.14.1
      kind-of: 6.0.3
      section-matter: 1.0.0
      strip-bom-string: 1.0.0

  /handlebars/4.7.7:
    resolution: {integrity: sha512-aAcXm5OAfE/8IXkcZvCepKU3VzW1/39Fb5ZuqMtgI/hT8X2YgoMvBY5dLhq/cpOvw7Lk1nK/UF71aLG/ZnVYRA==}
    engines: {node: '>=0.4.7'}
    hasBin: true
    dependencies:
      minimist: 1.2.7
      neo-async: 2.6.2
      source-map: 0.6.1
      wordwrap: 1.0.0
    optionalDependencies:
      uglify-js: 3.17.4
    dev: true

  /hard-rejection/2.1.0:
    resolution: {integrity: sha512-VIZB+ibDhx7ObhAe7OVtoEbuP4h/MuOTHJ+J8h/eBXotJYl0fBgR72xDFCKgIh22OJZIOVNxBMWuhAr10r8HdA==}
    engines: {node: '>=6'}
    dev: false

  /has-bigints/1.0.2:
    resolution: {integrity: sha512-tSvCKtBr9lkF0Ex0aQiP9N+OpV4zi2r/Nee5VkRDbaqv35RLYMzbwQfFSZZH0kR+Rd6302UJZ2p/bJCEoR3VoQ==}
    dev: true

  /has-flag/2.0.0:
    resolution: {integrity: sha512-P+1n3MnwjR/Epg9BBo1KT8qbye2g2Ou4sFumihwt6I4tsUX7jnLcX4BTOSKg/B1ZrIYMN9FcEnG4x5a7NB8Eng==}
    engines: {node: '>=0.10.0'}
    dev: false

  /has-flag/3.0.0:
    resolution: {integrity: sha512-sKJf1+ceQBr4SMkvQnBDNDtf4TXpVhVGateu0t918bl30FnbE2m4vNLX+VWe/dpjlb+HugGYzW7uQXH98HPEYw==}
    engines: {node: '>=4'}

  /has-flag/4.0.0:
    resolution: {integrity: sha512-EykJT/Q1KjTWctppgIAgfSO0tKVuZUjhgMr17kqTumMl6Afv3EISleU7qZUzoXDFTAHTDC4NOoG/ZxU3EvlMPQ==}
    engines: {node: '>=8'}

  /has-property-descriptors/1.0.0:
    resolution: {integrity: sha512-62DVLZGoiEBDHQyqG4w9xCuZ7eJEwNmJRWw2VY84Oedb7WFcA27fiEVe8oUQx9hAUJ4ekurquucTGwsyO1XGdQ==}
    dependencies:
      get-intrinsic: 1.1.3
    dev: true

  /has-symbols/1.0.3:
    resolution: {integrity: sha512-l3LCuF6MgDNwTDKkdYGEihYjt5pRPbEg46rtlmnSPlUbgmB8LOIrKJbYYFBSbnPaJexMKtiPO8hmeRjRz2Td+A==}
    engines: {node: '>= 0.4'}
    dev: true

  /has-tostringtag/1.0.0:
    resolution: {integrity: sha512-kFjcSNhnlGV1kyoGk7OXKSawH5JOb/LzUc5w9B02hOTO0dfFRjbHQKvg1d6cf3HbeUmtU9VbbV3qzZ2Teh97WQ==}
    engines: {node: '>= 0.4'}
    dependencies:
      has-symbols: 1.0.3
    dev: true

  /has-unicode/2.0.1:
    resolution: {integrity: sha512-8Rf9Y83NBReMnx0gFzA8JImQACstCYWUplepDa9xprwwtmgEZUF0h/i5xSA625zB/I37EtrswSST6OXxwaaIJQ==}
    dev: false

  /has-value/0.3.1:
    resolution: {integrity: sha512-gpG936j8/MzaeID5Yif+577c17TxaDmhuyVgSwtnL/q8UUTySg8Mecb+8Cf1otgLoD7DDH75axp86ER7LFsf3Q==}
    engines: {node: '>=0.10.0'}
    dependencies:
      get-value: 2.0.6
      has-values: 0.1.4
      isobject: 2.1.0
    dev: true

  /has-value/1.0.0:
    resolution: {integrity: sha512-IBXk4GTsLYdQ7Rvt+GRBrFSVEkmuOUy4re0Xjd9kJSUQpnTrWR4/y9RpfexN9vkAPMFuQoeWKwqzPozRTlasGw==}
    engines: {node: '>=0.10.0'}
    dependencies:
      get-value: 2.0.6
      has-values: 1.0.0
      isobject: 3.0.1
    dev: true

  /has-values/0.1.4:
    resolution: {integrity: sha512-J8S0cEdWuQbqD9//tlZxiMuMNmxB8PlEwvYwuxsTmR1G5RXUePEX/SJn7aD0GMLieuZYSwNH0cQuJGwnYunXRQ==}
    engines: {node: '>=0.10.0'}
    dev: true

  /has-values/1.0.0:
    resolution: {integrity: sha512-ODYZC64uqzmtfGMEAX/FvZiRyWLpAC3vYnNunURUnkGVTS+mI0smVsWaPydRBsE3g+ok7h960jChO8mFcWlHaQ==}
    engines: {node: '>=0.10.0'}
    dependencies:
      is-number: 3.0.0
      kind-of: 4.0.0
    dev: true

  /has/1.0.3:
    resolution: {integrity: sha512-f2dvO0VU6Oej7RkWJGrehjbzMAjFp5/VKPp5tTpWIV4JHHZK1/BxbFRtf/siA2SWTe09caDmVtYYzWEIbBS4zw==}
    engines: {node: '>= 0.4.0'}
    dependencies:
      function-bind: 1.1.1

  /hast-util-to-estree/2.1.0:
    resolution: {integrity: sha512-Vwch1etMRmm89xGgz+voWXvVHba2iiMdGMKmaMfYt35rbVtFDq8JNwwAIvi8zHMkO6Gvqo9oTMwJTmzVRfXh4g==}
    dependencies:
      '@types/estree': 1.0.0
      '@types/estree-jsx': 1.0.0
      '@types/hast': 2.3.4
      '@types/unist': 2.0.6
      comma-separated-tokens: 2.0.2
      estree-util-attach-comments: 2.1.0
      estree-util-is-identifier-name: 2.0.1
      hast-util-whitespace: 2.0.0
      mdast-util-mdx-expression: 1.3.1
      mdast-util-mdxjs-esm: 1.3.0
      property-information: 6.1.1
      space-separated-tokens: 2.0.1
      style-to-object: 0.3.0
      unist-util-position: 4.0.3
      zwitch: 2.0.2
    transitivePeerDependencies:
      - supports-color
    dev: false

  /hast-util-to-string/1.0.4:
    resolution: {integrity: sha512-eK0MxRX47AV2eZ+Lyr18DCpQgodvaS3fAQO2+b9Two9F5HEoRPhiUMNzoXArMJfZi2yieFzUBMRl3HNJ3Jus3w==}
    dev: false

  /hast-util-whitespace/2.0.0:
    resolution: {integrity: sha512-Pkw+xBHuV6xFeJprJe2BBEoDV+AvQySaz3pPDRUs5PNZEMQjpXJJueqrpcHIXxnWTcAGi/UOCgVShlkY6kLoqg==}
    dev: false

  /header-case/2.0.4:
    resolution: {integrity: sha512-H/vuk5TEEVZwrR0lp2zed9OCo1uAILMlx0JEMgC26rzyJJ3N1v6XkwHHXJQdR2doSjcGPM6OKPYoJgf0plJ11Q==}
    dependencies:
      capital-case: 1.0.4
      tslib: 2.4.1
    dev: true

  /hey-listen/1.0.8:
    resolution: {integrity: sha512-COpmrF2NOg4TBWUJ5UVyaCU2A88wEMkUPK4hNqyCkqHbxT92BbvfjoSozkAIIm6XhicGlJHhFdullInrdhwU8Q==}
    dev: false

  /hoist-non-react-statics/3.3.2:
    resolution: {integrity: sha512-/gGivxi8JPKWNm/W0jSmzcMPpfpPLc3dY/6GxhX2hQ9iGj3aDfklV4ET7NjKpSinLpJ5vafa9iiGIEZg10SfBw==}
    dependencies:
      react-is: 16.13.1
    dev: false

  /homedir-polyfill/1.0.3:
    resolution: {integrity: sha512-eSmmWE5bZTK2Nou4g0AI3zZ9rswp7GRKoKXS1BLUkvPviOqs4YTN1djQIqrXy9k5gEtdLPy86JjRwsNM9tnDcA==}
    engines: {node: '>=0.10.0'}
    dependencies:
      parse-passwd: 1.0.0
    dev: true

  /hosted-git-info/2.8.9:
    resolution: {integrity: sha512-mxIDAb9Lsm6DoOJ7xH+5+X4y1LU/4Hi50L9C5sIswK3JzULS4bwk1FvjdBgvYR4bzT4tuUQiC15FE2f5HbLvYw==}

  /html-encoding-sniffer/2.0.1:
    resolution: {integrity: sha512-D5JbOMBIR/TVZkubHT+OyT2705QvogUW4IBn6nHd756OwieSF9aDYFj4dv6HHEVGYbHaLETa3WggZYWWMyy3ZQ==}
    engines: {node: '>=10'}
    dependencies:
      whatwg-encoding: 1.0.5
    dev: true

  /html-escaper/2.0.2:
    resolution: {integrity: sha512-H2iMtd0I4Mt5eYiapRdIDjp+XzelXQ0tFE4JS7YFwFevXXMmOp9myNrUvCg0D6ws8iqkRPBfKHgbwig1SmlLfg==}
    dev: true

  /http-proxy-agent/4.0.1:
    resolution: {integrity: sha512-k0zdNgqWTGA6aeIRVpvfVob4fL52dTfaehylg0Y4UvSySvOq/Y+BOyPrgpUrA7HylqvU8vIZGsRuXmspskV0Tg==}
    engines: {node: '>= 6'}
    dependencies:
      '@tootallnate/once': 1.1.2
      agent-base: 6.0.2
      debug: 4.3.4
    transitivePeerDependencies:
      - supports-color
    dev: true

  /https-proxy-agent/5.0.1:
    resolution: {integrity: sha512-dFcAjpTQFgoLMzC2VwU+C/CbS7uRL0lWmxDITmqm7C+7F0Odmj6s9l6alZc6AELXhrnggM2CeWSXHGOdX2YtwA==}
    engines: {node: '>= 6'}
    dependencies:
      agent-base: 6.0.2
      debug: 4.3.4
    transitivePeerDependencies:
      - supports-color

  /human-signals/2.1.0:
    resolution: {integrity: sha512-B4FFZ6q/T2jhhksgkbEW3HBvWIfDW85snkQgawt07S7J5QXTk6BkNV+0yAeZrM5QpMAdYlocGoljn0sJ/WQkFw==}
    engines: {node: '>=10.17.0'}

  /human-signals/3.0.1:
    resolution: {integrity: sha512-rQLskxnM/5OCldHo+wNXbpVgDn5A17CUoKX+7Sokwaknlq7CdSnphy0W39GU8dw59XiCXmFXDg4fRuckQRKewQ==}
    engines: {node: '>=12.20.0'}
    dev: true

  /husky/8.0.3:
    resolution: {integrity: sha512-+dQSyqPh4x1hlO1swXBiNb2HzTDN1I2IGLQx1GrBuiqFJfoMrnZWwVmatvSiO+Iz8fBUnf+lekwNo4c2LlXItg==}
    engines: {node: '>=14'}
    hasBin: true
    dev: true

  /iconv-lite/0.4.24:
    resolution: {integrity: sha512-v3MXnZAcvnywkTUEZomIActle7RXXeedOR31wwl7VlyoXO4Qi9arvSenNQWne1TcRwhCL1HwLI21bEqdpj8/rA==}
    engines: {node: '>=0.10.0'}
    dependencies:
      safer-buffer: 2.1.2

  /ieee754/1.2.1:
    resolution: {integrity: sha512-dcyqhDvX1C46lXZcVqCpK+FtMRQVdIMN6/Df5js2zouUsqG7I6sFxitIC+7KYK29KdXOLHdu9zL4sFnoVQnqaA==}

  /ignore/4.0.6:
    resolution: {integrity: sha512-cyFDKrqc/YdcWFniJhzI42+AzS+gNwmUzOSFcRCQYwySuBBBy/KjuxWLZ/FHEH6Moq1NizMOBWyTcv8O4OZIMg==}
    engines: {node: '>= 4'}
    dev: true

  /ignore/5.2.0:
    resolution: {integrity: sha512-CmxgYGiEPCLhfLnpPp1MoRmifwEIOgjcHXxOBjv7mY96c+eWScsOP9c112ZyLdWHi0FxHjI+4uVhKYp/gcdRmQ==}
    engines: {node: '>= 4'}

  /ignore/5.2.1:
    resolution: {integrity: sha512-d2qQLzTJ9WxQftPAuEQpSPmKqzxePjzVbpAVv62AQ64NTL+wR4JkrVqR/LqFsFEUsHDAiId52mJteHDFuDkElA==}
    engines: {node: '>= 4'}

  /immediate/3.0.6:
    resolution: {integrity: sha512-XXOFtyqDjNDAQxVfYxuF7g9Il/IbWmmlQg2MYKOH8ExIT1qg6xc4zyS3HaEEATgs1btfzxq15ciUiY7gjSXRGQ==}
    dev: false

  /import-fresh/3.3.0:
    resolution: {integrity: sha512-veYYhQa+D1QBKznvhUHxb8faxlrwUnxseDAbAp457E0wLNio2bOSKnjYDhMj+YiAq61xrMGhQk9iXVk5FzgQMw==}
    engines: {node: '>=6'}
    dependencies:
      parent-module: 1.0.1
      resolve-from: 4.0.0

  /import-local/3.1.0:
    resolution: {integrity: sha512-ASB07uLtnDs1o6EHjKpX34BKYDSqnFerfTOJL2HvMqF70LnxpjkzDB8J44oT9pu4AMPkQwf8jl6szgvNd2tRIg==}
    engines: {node: '>=8'}
    hasBin: true
    dependencies:
      pkg-dir: 4.2.0
      resolve-cwd: 3.0.0
    dev: true

  /imurmurhash/0.1.4:
    resolution: {integrity: sha512-JmXMZ6wuvDmLiHEml9ykzqO6lwFbof0GG4IkcGaENdCRDDmMVnny7s5HsIgHCbaq0w2MyPhDqkhTUgS2LU2PHA==}
    engines: {node: '>=0.8.19'}

  /indent-string/4.0.0:
    resolution: {integrity: sha512-EdDDZu4A2OyIK7Lr/2zG+w5jmbuk1DVBnEwREQvBzspBJkCEbRa8GxU1lghYcaGJCnRWibjDXlq779X1/y5xwg==}
    engines: {node: '>=8'}

  /inflight/1.0.6:
    resolution: {integrity: sha512-k92I/b08q4wvFscXCLvqfsHCrjrF7yiXsQuIVvVE7N82W3+aqpzuUdBbfhWcy/FZR3/4IgflMgKLOsvPDrGCJA==}
    dependencies:
      once: 1.4.0
      wrappy: 1.0.2

  /inherits/2.0.4:
    resolution: {integrity: sha512-k/vGaX4/Yla3WzyMCvTQOXYeIHvqOKtnqBduzTHpzpQZzAskKMhZ2K+EnBiSM9zGSoIFeMpXKxa4dYeZIQqewQ==}

  /ini/1.3.8:
    resolution: {integrity: sha512-JV/yugV2uzW5iMRSiZAyDtQd+nxtUnjeLt0acNdw98kKLrvuRVyB80tsREOE7yvGVgalhZ6RNXCmEHkUKBKxew==}

  /inline-style-parser/0.1.1:
    resolution: {integrity: sha512-7NXolsK4CAS5+xvdj5OMMbI962hU/wvwoxk+LWR9Ek9bVtyuuYScDN6eS0rUm6TxApFpw7CX1o4uJzcd4AyD3Q==}
    dev: false

  /inquirer-file-tree-selection-prompt/1.0.19:
    resolution: {integrity: sha512-aL01njANm5bJhQtUNBKWurniroUJ9I+rnJ20DBG3xY9gtKBxgpRFSRs0lzjx42iCRJ4J083IZ2SrN4t8ejPlEQ==}
    dependencies:
      chalk: 4.1.2
      cli-cursor: 3.1.0
      figures: 3.2.0
      lodash: 4.17.21
      rxjs: 7.6.0
    dev: false

  /inquirer/8.2.4:
    resolution: {integrity: sha512-nn4F01dxU8VeKfq192IjLsxu0/OmMZ4Lg3xKAns148rCaXP6ntAoEkVYZThWjwON8AlzdZZi6oqnhNbxUG9hVg==}
    engines: {node: '>=12.0.0'}
    dependencies:
      ansi-escapes: 4.3.2
      chalk: 4.1.2
      cli-cursor: 3.1.0
      cli-width: 3.0.0
      external-editor: 3.1.0
      figures: 3.2.0
      lodash: 4.17.21
      mute-stream: 0.0.8
      ora: 5.4.1
      run-async: 2.4.1
      rxjs: 7.5.6
      string-width: 4.2.3
      strip-ansi: 6.0.1
      through: 2.3.8
      wrap-ansi: 7.0.0

  /internal-slot/1.0.3:
    resolution: {integrity: sha512-O0DB1JC/sPyZl7cIo78n5dR7eUSwwpYPiXRhTzNxZVAMUuB8vlnRFyLxdrVToks6XPLVnFfbzaVd5WLjhgg+vA==}
    engines: {node: '>= 0.4'}
    dependencies:
      get-intrinsic: 1.1.3
      has: 1.0.3
      side-channel: 1.0.4
    dev: true

  /interpret/1.4.0:
    resolution: {integrity: sha512-agE4QfB2Lkp9uICn7BAqoscw4SZP9kTE2hxiFI3jBPmXJfdqiahTbUuKGsMoN2GtqL9AxhYioAcVvgsb1HvRbA==}
    engines: {node: '>= 0.10'}
    dev: true

  /interpret/2.2.0:
    resolution: {integrity: sha512-Ju0Bz/cEia55xDwUWEa8+olFpCiQoypjnQySseKtmjNrnps3P+xfpUmGr90T7yjlVJmOtybRvPXhKMbHr+fWnw==}
    engines: {node: '>= 0.10'}
    dev: true

  /intersection-observer/0.12.2:
    resolution: {integrity: sha512-7m1vEcPCxXYI8HqnL8CKI6siDyD+eIWSwgB3DZA+ZTogxk9I4CDnj4wilt9x/+/QbHI4YG5YZNmC6458/e9Ktg==}
    dev: false

  /ip/2.0.0:
    resolution: {integrity: sha512-WKa+XuLG1A1R0UWhl2+1XQSi+fZWMsYKffMZTTYsiZaUD8k2yDAj5atimTUD2TZkyCkNEeYE5NhFZmupOGtjYQ==}
    dev: false

  /is-absolute/1.0.0:
    resolution: {integrity: sha512-dOWoqflvcydARa360Gvv18DZ/gRuHKi2NU/wU5X1ZFzdYfH29nkiNZsF3mp4OJ3H4yo9Mx8A/uAGNzpzPN3yBA==}
    engines: {node: '>=0.10.0'}
    dependencies:
      is-relative: 1.0.0
      is-windows: 1.0.2
    dev: true

  /is-accessor-descriptor/0.1.6:
    resolution: {integrity: sha512-e1BM1qnDbMRG3ll2U9dSK0UMHuWOs3pY3AtcFsmvwPtKL3MML/Q86i+GilLfvqEs4GW+ExB91tQ3Ig9noDIZ+A==}
    engines: {node: '>=0.10.0'}
    dependencies:
      kind-of: 3.2.2
    dev: true

  /is-accessor-descriptor/1.0.0:
    resolution: {integrity: sha512-m5hnHTkcVsPfqx3AKlyttIPb7J+XykHvJP2B9bZDjlhLIoEq4XoK64Vg7boZlVWYK6LUY94dYPEE7Lh0ZkZKcQ==}
    engines: {node: '>=0.10.0'}
    dependencies:
      kind-of: 6.0.3
    dev: true

  /is-alphabetical/2.0.1:
    resolution: {integrity: sha512-FWyyY60MeTNyeSRpkM2Iry0G9hpr7/9kD40mD/cGQEuilcZYS4okz8SN2Q6rLCJ8gbCt6fN+rC+6tMGS99LaxQ==}
    dev: false

  /is-alphanumerical/2.0.1:
    resolution: {integrity: sha512-hmbYhX/9MUMF5uh7tOXyK/n0ZvWpad5caBA17GsC6vyuCqaWliRG5K1qS9inmUhEMaOBIW7/whAnSwveW/LtZw==}
    dependencies:
      is-alphabetical: 2.0.1
      is-decimal: 2.0.1
    dev: false

  /is-arrayish/0.2.1:
    resolution: {integrity: sha512-zz06S8t0ozoDXMG+ube26zeCTNXcKIPJZJi8hBrF4idCLms4CG9QtK7qBl1boi5ODzFpjswb5JPmHCbMpjaYzg==}

  /is-bigint/1.0.4:
    resolution: {integrity: sha512-zB9CruMamjym81i2JZ3UMn54PKGsQzsJeo6xvN3HJJ4CAsQNB6iRutp2To77OfCNuoxspsIhzaPoO1zyCEhFOg==}
    dependencies:
      has-bigints: 1.0.2
    dev: true

  /is-binary-path/2.1.0:
    resolution: {integrity: sha512-ZMERYes6pDydyuGidse7OsHxtbI7WVeUEozgR/g7rd0xUimYNlvZRE/K2MgZTjWy725IfelLeVcEM97mmtRGXw==}
    engines: {node: '>=8'}
    dependencies:
      binary-extensions: 2.2.0
    dev: true

  /is-boolean-object/1.1.2:
    resolution: {integrity: sha512-gDYaKHJmnj4aWxyj6YHyXVpdQawtVLHU5cb+eztPGczf6cjuTdwve5ZIEfgXqH4e57An1D1AKf8CZ3kYrQRqYA==}
    engines: {node: '>= 0.4'}
    dependencies:
      call-bind: 1.0.2
      has-tostringtag: 1.0.0
    dev: true

  /is-buffer/1.1.6:
    resolution: {integrity: sha512-NcdALwpXkTm5Zvvbk7owOUSvVvBKDgKP5/ewfXEznmQFfs4ZRmanOeKBTjRVjka3QFoN6XJ+9F3USqfHqTaU5w==}
    dev: true

  /is-buffer/2.0.5:
    resolution: {integrity: sha512-i2R6zNFDwgEHJyQUtJEk0XFi1i0dPFn/oqjK3/vPCcDeJvW5NQ83V8QbicfF1SupOaB0h8ntgBC2YiE7dfyctQ==}
    engines: {node: '>=4'}
    dev: false

  /is-callable/1.2.7:
    resolution: {integrity: sha512-1BC0BVFhS/p0qtw6enp8e+8OD0UrK0oFLztSjNzhcKA3WDuJxxAPXzPuPtKkjEY9UUoEWlX/8fgKeu2S8i9JTA==}
    engines: {node: '>= 0.4'}
    dev: true

  /is-core-module/2.11.0:
    resolution: {integrity: sha512-RRjxlvLDkD1YJwDbroBHMb+cukurkDWNyHx7D3oNB5x9rb5ogcksMC5wHCadcXoo67gVr/+3GFySh3134zi6rw==}
    dependencies:
      has: 1.0.3

  /is-data-descriptor/0.1.4:
    resolution: {integrity: sha512-+w9D5ulSoBNlmw9OHn3U2v51SyoCd0he+bB3xMl62oijhrspxowjU+AIcDY0N3iEJbUEkB15IlMASQsxYigvXg==}
    engines: {node: '>=0.10.0'}
    dependencies:
      kind-of: 3.2.2
    dev: true

  /is-data-descriptor/1.0.0:
    resolution: {integrity: sha512-jbRXy1FmtAoCjQkVmIVYwuuqDFUbaOeDjmed1tOGPrsMhtJA4rD9tkgA0F1qJ3gRFRXcHYVkdeaP50Q5rE/jLQ==}
    engines: {node: '>=0.10.0'}
    dependencies:
      kind-of: 6.0.3
    dev: true

  /is-date-object/1.0.5:
    resolution: {integrity: sha512-9YQaSxsAiSwcvS33MBk3wTCVnWK+HhF8VZR2jRxehM16QcVOdHqPn4VPHmRK4lSr38n9JriurInLcP90xsYNfQ==}
    engines: {node: '>= 0.4'}
    dependencies:
      has-tostringtag: 1.0.0
    dev: true

  /is-decimal/2.0.1:
    resolution: {integrity: sha512-AAB9hiomQs5DXWcRB1rqsxGUstbRroFOPPVAomNk/3XHR5JyEZChOyTWe2oayKnsSsr/kcGqF+z6yuH6HHpN0A==}
    dev: false

  /is-descriptor/0.1.6:
    resolution: {integrity: sha512-avDYr0SB3DwO9zsMov0gKCESFYqCnE4hq/4z3TdUlukEy5t9C0YRq7HLrsN52NAcqXKaepeCD0n+B0arnVG3Hg==}
    engines: {node: '>=0.10.0'}
    dependencies:
      is-accessor-descriptor: 0.1.6
      is-data-descriptor: 0.1.4
      kind-of: 5.1.0
    dev: true

  /is-descriptor/1.0.2:
    resolution: {integrity: sha512-2eis5WqQGV7peooDyLmNEPUrps9+SXX5c9pL3xEB+4e9HnGuDa7mB7kHxHw4CbqS9k1T2hOH3miL8n8WtiYVtg==}
    engines: {node: '>=0.10.0'}
    dependencies:
      is-accessor-descriptor: 1.0.0
      is-data-descriptor: 1.0.0
      kind-of: 6.0.3
    dev: true

  /is-docker/2.2.1:
    resolution: {integrity: sha512-F+i2BKsFrH66iaUFc0woD8sLy8getkwTwtOBjvs56Cx4CgJDeKQeqfz8wAYiSb8JOprWhHH5p77PbmYCvvUuXQ==}
    engines: {node: '>=8'}
    hasBin: true
    dev: true

  /is-extendable/0.1.1:
    resolution: {integrity: sha512-5BMULNob1vgFX6EjQw5izWDxrecWK9AM72rugNr0TFldMOi0fj6Jk+zeKIt0xGj4cEfQIJth4w3OKWOJ4f+AFw==}
    engines: {node: '>=0.10.0'}

  /is-extendable/1.0.1:
    resolution: {integrity: sha512-arnXMxT1hhoKo9k1LZdmlNyJdDDfy2v0fXjFlmok4+i8ul/6WlbVge9bhM74OpNPQPMGUToDtz+KXa1PneJxOA==}
    engines: {node: '>=0.10.0'}
    dependencies:
      is-plain-object: 2.0.4
    dev: true

  /is-extglob/2.1.1:
    resolution: {integrity: sha512-SbKbANkN603Vi4jEZv49LeVJMn4yGwsbzZworEoyEiutsN3nJYdbO36zfhGJ6QEDpOZIFkDtnq5JRxmvl3jsoQ==}
    engines: {node: '>=0.10.0'}

  /is-fullwidth-code-point/1.0.0:
    resolution: {integrity: sha512-1pqUqRjkhPJ9miNq9SwMfdvi6lBJcd6eFxvfaivQhaH3SgisfiuudvFntdKOmxuee/77l+FPjKrQjWvmPjWrRw==}
    engines: {node: '>=0.10.0'}
    dependencies:
      number-is-nan: 1.0.1
    dev: false

  /is-fullwidth-code-point/3.0.0:
    resolution: {integrity: sha512-zymm5+u+sCsSWyD9qNaejV3DFvhCKclKdizYaJUuHA83RLjb7nSuGnddCHGv0hk+KY7BMAlsWeK4Ueg6EV6XQg==}
    engines: {node: '>=8'}

  /is-fullwidth-code-point/4.0.0:
    resolution: {integrity: sha512-O4L094N2/dZ7xqVdrXhh9r1KODPJpFms8B5sGdJLPy664AgvXsreZUyCQQNItZRDlYug4xStLjNp/sz3HvBowQ==}
    engines: {node: '>=12'}
    dev: true

  /is-generator-fn/2.1.0:
    resolution: {integrity: sha512-cTIB4yPYL/Grw0EaSzASzg6bBy9gqCofvWN8okThAYIxKJZC+udlRAmGbM0XLeniEJSs8uEgHPGuHSe1XsOLSQ==}
    engines: {node: '>=6'}
    dev: true

  /is-git-clean/1.1.0:
    resolution: {integrity: sha512-1aodl49sbfsEV8GsIhw5lJdqObgQFLSUB2TSOXNYujCD322chTJPBIY+Q1NjXSM4V7rGh6vrWyKidIcGaVae6g==}
    engines: {node: '>=0.10.0'}
    dependencies:
      execa: 0.4.0
      is-obj: 1.0.1
      multimatch: 2.1.0
    dev: false

  /is-glob/4.0.3:
    resolution: {integrity: sha512-xelSayHH36ZgE7ZWhli7pW34hNbNl8Ojv5KVmkJD4hBdD3th8Tfk9vYasLM+mXWOZhFkgZfxhLSnrwRr4elSSg==}
    engines: {node: '>=0.10.0'}
    dependencies:
      is-extglob: 2.1.1

  /is-hexadecimal/2.0.1:
    resolution: {integrity: sha512-DgZQp241c8oO6cA1SbTEWiXeoxV42vlcJxgH+B3hi1AiqqKruZR3ZGF8In3fj4+/y/7rHvlOZLZtgJ/4ttYGZg==}
    dev: false

  /is-interactive/1.0.0:
    resolution: {integrity: sha512-2HvIEKRoqS62guEC+qBjpvRubdX910WCMuJTZ+I9yvqKU2/12eSL549HMwtabb4oupdj2sMP50k+XJfB/8JE6w==}
    engines: {node: '>=8'}

  /is-interactive/2.0.0:
    resolution: {integrity: sha512-qP1vozQRI+BMOPcjFzrjXuQvdak2pHNUMZoeG2eRbiSqyvbEf/wQtEOTOX1guk6E3t36RkaqiSt8A/6YElNxLQ==}
    engines: {node: '>=12'}
    dev: true

  /is-negative-zero/2.0.2:
    resolution: {integrity: sha512-dqJvarLawXsFbNDeJW7zAz8ItJ9cd28YufuuFzh0G8pNHjJMnY08Dv7sYX2uF5UpQOwieAeOExEYAWWfu7ZZUA==}
    engines: {node: '>= 0.4'}
    dev: true

  /is-number-object/1.0.7:
    resolution: {integrity: sha512-k1U0IRzLMo7ZlYIfzRu23Oh6MiIFasgpb9X76eqfFZAqwH44UI4KTBvBYIZ1dSL9ZzChTB9ShHfLkR4pdW5krQ==}
    engines: {node: '>= 0.4'}
    dependencies:
      has-tostringtag: 1.0.0
    dev: true

  /is-number/3.0.0:
    resolution: {integrity: sha512-4cboCqIpliH+mAvFNegjZQ4kgKc3ZUhQVr3HvWbSh5q3WH2v82ct+T2Y1hdU5Gdtorx/cLifQjqCbL7bpznLTg==}
    engines: {node: '>=0.10.0'}
    dependencies:
      kind-of: 3.2.2
    dev: true

  /is-number/7.0.0:
    resolution: {integrity: sha512-41Cifkg6e8TylSpdtTpeLVMqvSBEVzTttHvERD741+pnZ8ANv0004MRL43QKPDlK9cGvNp6NZWZUBlbGXYxxng==}
    engines: {node: '>=0.12.0'}

  /is-obj/1.0.1:
    resolution: {integrity: sha512-l4RyHgRqGN4Y3+9JHVrNqO+tN0rV5My76uW5/nuO4K1b6vw5G8d/cmFjP9tRfEsdhZNt0IFdZuK/c2Vr4Nb+Qg==}
    engines: {node: '>=0.10.0'}
    dev: false

  /is-path-cwd/2.2.0:
    resolution: {integrity: sha512-w942bTcih8fdJPJmQHFzkS76NEP8Kzzvmw92cXsazb8intwLqPibPPdXf4ANdKV3rYMuuQYGIWtvz9JilB3NFQ==}
    engines: {node: '>=6'}
    dev: true

  /is-path-inside/3.0.3:
    resolution: {integrity: sha512-Fd4gABb+ycGAmKou8eMftCupSir5lRxqf4aD/vd0cD2qc4HL07OjCeuHMr8Ro4CoMaeCKDB0/ECBOVWjTwUvPQ==}
    engines: {node: '>=8'}
    dev: true

  /is-plain-obj/1.1.0:
    resolution: {integrity: sha512-yvkRyxmFKEOQ4pNXCmJG5AEQNlXJS5LaONXo5/cLdTZdWvsZ1ioJEonLGAosKlMWE8lwUy/bJzMjcw8az73+Fg==}
    engines: {node: '>=0.10.0'}
    dev: false

  /is-plain-obj/3.0.0:
    resolution: {integrity: sha512-gwsOE28k+23GP1B6vFl1oVh/WOzmawBrKwo5Ev6wMKzPkaXaCDIQKzLnvsA42DRlbVTWorkgTKIviAKCWkfUwA==}
    engines: {node: '>=10'}
    dev: false

  /is-plain-obj/4.1.0:
    resolution: {integrity: sha512-+Pgi+vMuUNkJyExiMBt5IlFoMyKnr5zhJ4Uspz58WOhBF5QoIZkFyNHIbBAtHwzVAgk5RtndVNsDRN61/mmDqg==}
    engines: {node: '>=12'}
    dev: false

  /is-plain-object/2.0.4:
    resolution: {integrity: sha512-h5PpgXkWitc38BBMYawTYMWJHFZJVnBquFE57xFpjB8pJFiF6gZ+bU+WyI/yqXiFR5mdLsgYNaPe8uao6Uv9Og==}
    engines: {node: '>=0.10.0'}
    dependencies:
      isobject: 3.0.1
    dev: true

  /is-plain-object/5.0.0:
    resolution: {integrity: sha512-VRSzKkbMm5jMDoKLbltAkFQ5Qr7VDiTFGXxYFXXowVj387GeGNOCsOH6Msy00SGZ3Fp84b1Naa1psqgcCIEP5Q==}
    engines: {node: '>=0.10.0'}

  /is-potential-custom-element-name/1.0.1:
    resolution: {integrity: sha512-bCYeRA2rVibKZd+s2625gGnGF/t7DSqDs4dP7CrLA1m7jKWz6pps0LpYLJN8Q64HtmPKJ1hrN3nzPNKFEKOUiQ==}
    dev: true

  /is-reference/3.0.0:
    resolution: {integrity: sha512-Eo1W3wUoHWoCoVM4GVl/a+K0IgiqE5aIo4kJABFyMum1ZORlPkC+UC357sSQUL5w5QCE5kCC9upl75b7+7CY/Q==}
    dependencies:
      '@types/estree': 1.0.0
    dev: false

  /is-regex/1.1.4:
    resolution: {integrity: sha512-kvRdxDsxZjhzUX07ZnLydzS1TU/TJlTUHHY4YLL87e37oUA49DfkLqgy+VjFocowy29cKvcSiu+kIv728jTTVg==}
    engines: {node: '>= 0.4'}
    dependencies:
      call-bind: 1.0.2
      has-tostringtag: 1.0.0
    dev: true

  /is-relative/1.0.0:
    resolution: {integrity: sha512-Kw/ReK0iqwKeu0MITLFuj0jbPAmEiOsIwyIXvvbfa6QfmN9pkD1M+8pdk7Rl/dTKbH34/XBFMbgD4iMJhLQbGA==}
    engines: {node: '>=0.10.0'}
    dependencies:
      is-unc-path: 1.0.0
    dev: true

  /is-shared-array-buffer/1.0.2:
    resolution: {integrity: sha512-sqN2UDu1/0y6uvXyStCOzyhAjCSlHceFoMKJW8W9EU9cvic/QdsZ0kEU93HEy3IUEFZIiH/3w+AH/UQbPHNdhA==}
    dependencies:
      call-bind: 1.0.2
    dev: true

  /is-ssh/1.4.0:
    resolution: {integrity: sha512-x7+VxdxOdlV3CYpjvRLBv5Lo9OJerlYanjwFrPR9fuGPjCiNiCzFgAWpiLAohSbsnH4ZAys3SBh+hq5rJosxUQ==}
    dependencies:
      protocols: 2.0.1
    dev: false

  /is-stream/1.1.0:
    resolution: {integrity: sha512-uQPm8kcs47jx38atAcWTVxyltQYoPT68y9aWYdV6yWXSyW8mzSat0TL6CiWdZeCdF3KrAvpVtnHbTv4RN+rqdQ==}
    engines: {node: '>=0.10.0'}
    dev: false

  /is-stream/2.0.1:
    resolution: {integrity: sha512-hFoiJiTl63nn+kstHGBtewWSKnQLpyb155KHheA1l39uvtO9nWIop1p3udqPcUd/xbF1VLMO4n7OI6p7RbngDg==}
    engines: {node: '>=8'}

  /is-stream/3.0.0:
    resolution: {integrity: sha512-LnQR4bZ9IADDRSkvpqMGvt/tEJWclzklNgSw48V5EAaAeDd6qGvN8ei6k5p0tvxSR171VmGyHuTiAOfxAbr8kA==}
    engines: {node: ^12.20.0 || ^14.13.1 || >=16.0.0}
    dev: true

  /is-string/1.0.7:
    resolution: {integrity: sha512-tE2UXzivje6ofPW7l23cjDOMa09gb7xlAqG6jG5ej6uPV32TlWP3NKPigtaGeHNu9fohccRYvIiZMfOOnOYUtg==}
    engines: {node: '>= 0.4'}
    dependencies:
      has-tostringtag: 1.0.0
    dev: true

  /is-symbol/1.0.4:
    resolution: {integrity: sha512-C/CPBqKWnvdcxqIARxyOh4v1UUEOCHpgDa0WYgpKDFMszcrPcffg5uhwSgPCLD2WWxmq6isisz87tzT01tuGhg==}
    engines: {node: '>= 0.4'}
    dependencies:
      has-symbols: 1.0.3
    dev: true

  /is-typedarray/1.0.0:
    resolution: {integrity: sha512-cyA56iCMHAh5CdzjJIa4aohJyeO1YbwLi3Jc35MmRU6poroFjIGZzUzupGiRPOjgHg9TLu43xbpwXk523fMxKA==}
    dev: true

  /is-unc-path/1.0.0:
    resolution: {integrity: sha512-mrGpVd0fs7WWLfVsStvgF6iEJnbjDFZh9/emhRDcGWTduTfNHd9CHeUwH3gYIjdbwo4On6hunkztwOaAw0yllQ==}
    engines: {node: '>=0.10.0'}
    dependencies:
      unc-path-regex: 0.1.2
    dev: true

  /is-unicode-supported/0.1.0:
    resolution: {integrity: sha512-knxG2q4UC3u8stRGyAVJCOdxFmv5DZiRcdlIaAQXAbSfJya+OhopNotLQrstBhququ4ZpuKbDc/8S6mgXgPFPw==}
    engines: {node: '>=10'}

  /is-unicode-supported/1.3.0:
    resolution: {integrity: sha512-43r2mRvz+8JRIKnWJ+3j8JtjRKZ6GmjzfaE/qiBJnikNnYv/6bagRJ1kUhNk8R5EX/GkobD+r+sfxCPJsiKBLQ==}
    engines: {node: '>=12'}
    dev: true

  /is-weakref/1.0.2:
    resolution: {integrity: sha512-qctsuLZmIQ0+vSSMfoVvyFe2+GSEvnmZ2ezTup1SBse9+twCCeial6EEi3Nc2KFcf6+qz2FBPnjXsk8xhKSaPQ==}
    dependencies:
      call-bind: 1.0.2
    dev: true

  /is-windows/1.0.2:
    resolution: {integrity: sha512-eXK1UInq2bPmjyX6e3VHIzMLobc4J94i4AWn+Hpq3OU5KkrRC96OAcR3PRJ/pGu6m8TRnBHP9dkXQVsT/COVIA==}
    engines: {node: '>=0.10.0'}
    dev: true

  /is-wsl/2.2.0:
    resolution: {integrity: sha512-fKzAra0rGJUUBwGBgNkHZuToZcn+TtXHpeCgmkMJMMYx1sQDYaCSyjJBSCa2nH1DGm7s3n1oBnohoVTBaN7Lww==}
    engines: {node: '>=8'}
    dependencies:
      is-docker: 2.2.1
    dev: true

  /isarray/1.0.0:
    resolution: {integrity: sha512-VLghIWNM6ELQzo7zwmcg0NmTVyWKYjvIeM83yjp0wRDTmUnrM678fQbcKBo6n2CJEF0szoG//ytg+TKla89ALQ==}

  /isbinaryfile/4.0.10:
    resolution: {integrity: sha512-iHrqe5shvBUcFbmZq9zOQHBoeOhZJu6RQGrDpBgenUm/Am+F3JM2MgQj+rK3Z601fzrL5gLZWtAPH2OBaSVcyw==}
    engines: {node: '>= 8.0.0'}
    dev: true

  /isexe/2.0.0:
    resolution: {integrity: sha512-RHxMLp9lnKHGHRng9QFhRCMbYAcVpn69smSGcq3f36xjgVVWThj4qqLbTLlq7Ssj8B+fIQ1EuCEGI2lKsyQeIw==}

  /isobject/2.1.0:
    resolution: {integrity: sha512-+OUdGJlgjOBZDfxnDjYYG6zp487z0JGNQq3cYQYg5f5hKR+syHMsaztzGeml/4kGG55CSpKSpWTY+jYGgsHLgA==}
    engines: {node: '>=0.10.0'}
    dependencies:
      isarray: 1.0.0
    dev: true

  /isobject/3.0.1:
    resolution: {integrity: sha512-WhB9zCku7EGTj/HQQRz5aUQEUeoQZH2bWcltRErOpymJ4boYE6wL9Tbr23krRPSZ+C5zqNSrSw+Cc7sZZ4b7vg==}
    engines: {node: '>=0.10.0'}
    dev: true

  /istanbul-lib-coverage/3.2.0:
    resolution: {integrity: sha512-eOeJ5BHCmHYvQK7xt9GkdHuzuCGS1Y6g9Gvnx3Ym33fz/HpLRYxiS0wHNr+m/MBC8B647Xt608vCDEvhl9c6Mw==}
    engines: {node: '>=8'}
    dev: true

  /istanbul-lib-instrument/5.2.1:
    resolution: {integrity: sha512-pzqtp31nLv/XFOzXGuvhCb8qhjmTVo5vjVk19XE4CRlSWz0KoeJ3bw9XsA7nOp9YBf4qHjwBxkDzKcME/J29Yg==}
    engines: {node: '>=8'}
    dependencies:
      '@babel/core': 7.20.12
      '@babel/parser': 7.21.2
      '@istanbuljs/schema': 0.1.3
      istanbul-lib-coverage: 3.2.0
      semver: 6.3.0
    transitivePeerDependencies:
      - supports-color
    dev: true

  /istanbul-lib-report/3.0.0:
    resolution: {integrity: sha512-wcdi+uAKzfiGT2abPpKZ0hSU1rGQjUQnLvtY5MpQ7QCTahD3VODhcu4wcfY1YtkGaDD5yuydOLINXsfbus9ROw==}
    engines: {node: '>=8'}
    dependencies:
      istanbul-lib-coverage: 3.2.0
      make-dir: 3.1.0
      supports-color: 7.2.0
    dev: true

  /istanbul-lib-source-maps/4.0.1:
    resolution: {integrity: sha512-n3s8EwkdFIJCG3BPKBYvskgXGoy88ARzvegkitk60NxRdwltLOTaH7CUiMRXvwYorl0Q712iEjcWB+fK/MrWVw==}
    engines: {node: '>=10'}
    dependencies:
      debug: 4.3.4
      istanbul-lib-coverage: 3.2.0
      source-map: 0.6.1
    transitivePeerDependencies:
      - supports-color
    dev: true

  /istanbul-reports/3.1.5:
    resolution: {integrity: sha512-nUsEMa9pBt/NOHqbcbeJEgqIlY/K7rVWUX6Lql2orY5e9roQOthbR3vtY4zzf2orPELg80fnxxk9zUyPlgwD1w==}
    engines: {node: '>=8'}
    dependencies:
      html-escaper: 2.0.2
      istanbul-lib-report: 3.0.0
    dev: true

  /jest-changed-files/27.5.1:
    resolution: {integrity: sha512-buBLMiByfWGCoMsLLzGUUSpAmIAGnbR2KJoMN10ziLhOLvP4e0SlypHnAel8iqQXTrcbmfEY9sSqae5sgUsTvw==}
    engines: {node: ^10.13.0 || ^12.13.0 || ^14.15.0 || >=15.0.0}
    dependencies:
      '@jest/types': 27.5.1
      execa: 5.1.1
      throat: 6.0.1
    dev: true

  /jest-circus/27.5.1:
    resolution: {integrity: sha512-D95R7x5UtlMA5iBYsOHFFbMD/GVA4R/Kdq15f7xYWUfWHBto9NYRsOvnSauTgdF+ogCpJ4tyKOXhUifxS65gdw==}
    engines: {node: ^10.13.0 || ^12.13.0 || ^14.15.0 || >=15.0.0}
    dependencies:
      '@jest/environment': 27.5.1
      '@jest/test-result': 27.5.1
      '@jest/types': 27.5.1
      '@types/node': 16.11.56
      chalk: 4.1.2
      co: 4.6.0
      dedent: 0.7.0
      expect: 27.5.1
      is-generator-fn: 2.1.0
      jest-each: 27.5.1
      jest-matcher-utils: 27.5.1
      jest-message-util: 27.5.1
      jest-runtime: 27.5.1
      jest-snapshot: 27.5.1
      jest-util: 27.5.1
      pretty-format: 27.5.1
      slash: 3.0.0
      stack-utils: 2.0.6
      throat: 6.0.1
    transitivePeerDependencies:
      - supports-color
    dev: true

  /jest-cli/27.5.1:
    resolution: {integrity: sha512-Hc6HOOwYq4/74/c62dEE3r5elx8wjYqxY0r0G/nFrLDPMFRu6RA/u8qINOIkvhxG7mMQ5EJsOGfRpI8L6eFUVw==}
    engines: {node: ^10.13.0 || ^12.13.0 || ^14.15.0 || >=15.0.0}
    hasBin: true
    peerDependencies:
      node-notifier: ^8.0.1 || ^9.0.0 || ^10.0.0
    peerDependenciesMeta:
      node-notifier:
        optional: true
    dependencies:
      '@jest/core': 27.5.1
      '@jest/test-result': 27.5.1
      '@jest/types': 27.5.1
      chalk: 4.1.2
      exit: 0.1.2
      graceful-fs: 4.2.10
      import-local: 3.1.0
      jest-config: 27.5.1
      jest-util: 27.5.1
      jest-validate: 27.5.1
      prompts: 2.4.2
      yargs: 16.2.0
    transitivePeerDependencies:
      - bufferutil
      - canvas
      - supports-color
      - ts-node
      - utf-8-validate
    dev: true

  /jest-config/27.5.1:
    resolution: {integrity: sha512-5sAsjm6tGdsVbW9ahcChPAFCk4IlkQUknH5AvKjuLTSlcO/wCZKyFdn7Rg0EkC+OGgWODEy2hDpWB1PgzH0JNA==}
    engines: {node: ^10.13.0 || ^12.13.0 || ^14.15.0 || >=15.0.0}
    peerDependencies:
      ts-node: '>=9.0.0'
    peerDependenciesMeta:
      ts-node:
        optional: true
    dependencies:
      '@babel/core': 7.20.12
      '@jest/test-sequencer': 27.5.1
      '@jest/types': 27.5.1
      babel-jest: 27.5.1_@babel+core@7.20.12
      chalk: 4.1.2
      ci-info: 3.8.0
      deepmerge: 4.2.2
      glob: 7.2.3
      graceful-fs: 4.2.10
      jest-circus: 27.5.1
      jest-environment-jsdom: 27.5.1
      jest-environment-node: 27.5.1
      jest-get-type: 27.5.1
      jest-jasmine2: 27.5.1
      jest-regex-util: 27.5.1
      jest-resolve: 27.5.1
      jest-runner: 27.5.1
      jest-util: 27.5.1
      jest-validate: 27.5.1
      micromatch: 4.0.5
      parse-json: 5.2.0
      pretty-format: 27.5.1
      slash: 3.0.0
      strip-json-comments: 3.1.1
    transitivePeerDependencies:
      - bufferutil
      - canvas
      - supports-color
      - utf-8-validate
    dev: true

  /jest-diff/27.5.1:
    resolution: {integrity: sha512-m0NvkX55LDt9T4mctTEgnZk3fmEg3NRYutvMPWM/0iPnkFj2wIeF45O1718cMSOFO1vINkqmxqD8vE37uTEbqw==}
    engines: {node: ^10.13.0 || ^12.13.0 || ^14.15.0 || >=15.0.0}
    dependencies:
      chalk: 4.1.2
      diff-sequences: 27.5.1
      jest-get-type: 27.5.1
      pretty-format: 27.5.1
    dev: true

  /jest-docblock/27.5.1:
    resolution: {integrity: sha512-rl7hlABeTsRYxKiUfpHrQrG4e2obOiTQWfMEH3PxPjOtdsfLQO4ReWSZaQ7DETm4xu07rl4q/h4zcKXyU0/OzQ==}
    engines: {node: ^10.13.0 || ^12.13.0 || ^14.15.0 || >=15.0.0}
    dependencies:
      detect-newline: 3.1.0
    dev: true

  /jest-each/27.5.1:
    resolution: {integrity: sha512-1Ff6p+FbhT/bXQnEouYy00bkNSY7OUpfIcmdl8vZ31A1UUaurOLPA8a8BbJOF2RDUElwJhmeaV7LnagI+5UwNQ==}
    engines: {node: ^10.13.0 || ^12.13.0 || ^14.15.0 || >=15.0.0}
    dependencies:
      '@jest/types': 27.5.1
      chalk: 4.1.2
      jest-get-type: 27.5.1
      jest-util: 27.5.1
      pretty-format: 27.5.1
    dev: true

  /jest-environment-jsdom/27.5.1:
    resolution: {integrity: sha512-TFBvkTC1Hnnnrka/fUb56atfDtJ9VMZ94JkjTbggl1PEpwrYtUBKMezB3inLmWqQsXYLcMwNoDQwoBTAvFfsfw==}
    engines: {node: ^10.13.0 || ^12.13.0 || ^14.15.0 || >=15.0.0}
    dependencies:
      '@jest/environment': 27.5.1
      '@jest/fake-timers': 27.5.1
      '@jest/types': 27.5.1
      '@types/node': 16.11.56
      jest-mock: 27.5.1
      jest-util: 27.5.1
      jsdom: 16.7.0
    transitivePeerDependencies:
      - bufferutil
      - canvas
      - supports-color
      - utf-8-validate
    dev: true

  /jest-environment-node/27.5.1:
    resolution: {integrity: sha512-Jt4ZUnxdOsTGwSRAfKEnE6BcwsSPNOijjwifq5sDFSA2kesnXTvNqKHYgM0hDq3549Uf/KzdXNYn4wMZJPlFLw==}
    engines: {node: ^10.13.0 || ^12.13.0 || ^14.15.0 || >=15.0.0}
    dependencies:
      '@jest/environment': 27.5.1
      '@jest/fake-timers': 27.5.1
      '@jest/types': 27.5.1
      '@types/node': 16.11.56
      jest-mock: 27.5.1
      jest-util: 27.5.1
    dev: true

  /jest-get-type/27.5.1:
    resolution: {integrity: sha512-2KY95ksYSaK7DMBWQn6dQz3kqAf3BB64y2udeG+hv4KfSOb9qwcYQstTJc1KCbsix+wLZWZYN8t7nwX3GOBLRw==}
    engines: {node: ^10.13.0 || ^12.13.0 || ^14.15.0 || >=15.0.0}
    dev: true

  /jest-haste-map/27.5.1:
    resolution: {integrity: sha512-7GgkZ4Fw4NFbMSDSpZwXeBiIbx+t/46nJ2QitkOjvwPYyZmqttu2TDSimMHP1EkPOi4xUZAN1doE5Vd25H4Jng==}
    engines: {node: ^10.13.0 || ^12.13.0 || ^14.15.0 || >=15.0.0}
    dependencies:
      '@jest/types': 27.5.1
      '@types/graceful-fs': 4.1.6
      '@types/node': 16.11.56
      anymatch: 3.1.3
      fb-watchman: 2.0.2
      graceful-fs: 4.2.10
      jest-regex-util: 27.5.1
      jest-serializer: 27.5.1
      jest-util: 27.5.1
      jest-worker: 27.5.1
      micromatch: 4.0.5
      walker: 1.0.8
    optionalDependencies:
      fsevents: 2.3.2
    dev: true

  /jest-jasmine2/27.5.1:
    resolution: {integrity: sha512-jtq7VVyG8SqAorDpApwiJJImd0V2wv1xzdheGHRGyuT7gZm6gG47QEskOlzsN1PG/6WNaCo5pmwMHDf3AkG2pQ==}
    engines: {node: ^10.13.0 || ^12.13.0 || ^14.15.0 || >=15.0.0}
    dependencies:
      '@jest/environment': 27.5.1
      '@jest/source-map': 27.5.1
      '@jest/test-result': 27.5.1
      '@jest/types': 27.5.1
      '@types/node': 16.11.56
      chalk: 4.1.2
      co: 4.6.0
      expect: 27.5.1
      is-generator-fn: 2.1.0
      jest-each: 27.5.1
      jest-matcher-utils: 27.5.1
      jest-message-util: 27.5.1
      jest-runtime: 27.5.1
      jest-snapshot: 27.5.1
      jest-util: 27.5.1
      pretty-format: 27.5.1
      throat: 6.0.1
    transitivePeerDependencies:
      - supports-color
    dev: true

  /jest-leak-detector/27.5.1:
    resolution: {integrity: sha512-POXfWAMvfU6WMUXftV4HolnJfnPOGEu10fscNCA76KBpRRhcMN2c8d3iT2pxQS3HLbA+5X4sOUPzYO2NUyIlHQ==}
    engines: {node: ^10.13.0 || ^12.13.0 || ^14.15.0 || >=15.0.0}
    dependencies:
      jest-get-type: 27.5.1
      pretty-format: 27.5.1
    dev: true

  /jest-matcher-utils/27.5.1:
    resolution: {integrity: sha512-z2uTx/T6LBaCoNWNFWwChLBKYxTMcGBRjAt+2SbP929/Fflb9aa5LGma654Rz8z9HLxsrUaYzxE9T/EFIL/PAw==}
    engines: {node: ^10.13.0 || ^12.13.0 || ^14.15.0 || >=15.0.0}
    dependencies:
      chalk: 4.1.2
      jest-diff: 27.5.1
      jest-get-type: 27.5.1
      pretty-format: 27.5.1
    dev: true

  /jest-message-util/27.5.1:
    resolution: {integrity: sha512-rMyFe1+jnyAAf+NHwTclDz0eAaLkVDdKVHHBFWsBWHnnh5YeJMNWWsv7AbFYXfK3oTqvL7VTWkhNLu1jX24D+g==}
    engines: {node: ^10.13.0 || ^12.13.0 || ^14.15.0 || >=15.0.0}
    dependencies:
      '@babel/code-frame': 7.18.6
      '@jest/types': 27.5.1
      '@types/stack-utils': 2.0.1
      chalk: 4.1.2
      graceful-fs: 4.2.10
      micromatch: 4.0.5
      pretty-format: 27.5.1
      slash: 3.0.0
      stack-utils: 2.0.6
    dev: true

  /jest-mock/27.5.1:
    resolution: {integrity: sha512-K4jKbY1d4ENhbrG2zuPWaQBvDly+iZ2yAW+T1fATN78hc0sInwn7wZB8XtlNnvHug5RMwV897Xm4LqmPM4e2Og==}
    engines: {node: ^10.13.0 || ^12.13.0 || ^14.15.0 || >=15.0.0}
    dependencies:
      '@jest/types': 27.5.1
      '@types/node': 16.11.56
    dev: true

  /jest-pnp-resolver/1.2.3_jest-resolve@27.5.1:
    resolution: {integrity: sha512-+3NpwQEnRoIBtx4fyhblQDPgJI0H1IEIkX7ShLUjPGA7TtUTvI1oiKi3SR4oBR0hQhQR80l4WAe5RrXBwWMA8w==}
    engines: {node: '>=6'}
    peerDependencies:
      jest-resolve: '*'
    peerDependenciesMeta:
      jest-resolve:
        optional: true
    dependencies:
      jest-resolve: 27.5.1
    dev: true

  /jest-regex-util/27.5.1:
    resolution: {integrity: sha512-4bfKq2zie+x16okqDXjXn9ql2B0dScQu+vcwe4TvFVhkVyuWLqpZrZtXxLLWoXYgn0E87I6r6GRYHF7wFZBUvg==}
    engines: {node: ^10.13.0 || ^12.13.0 || ^14.15.0 || >=15.0.0}
    dev: true

  /jest-resolve-dependencies/27.5.1:
    resolution: {integrity: sha512-QQOOdY4PE39iawDn5rzbIePNigfe5B9Z91GDD1ae/xNDlu9kaat8QQ5EKnNmVWPV54hUdxCVwwj6YMgR2O7IOg==}
    engines: {node: ^10.13.0 || ^12.13.0 || ^14.15.0 || >=15.0.0}
    dependencies:
      '@jest/types': 27.5.1
      jest-regex-util: 27.5.1
      jest-snapshot: 27.5.1
    transitivePeerDependencies:
      - supports-color
    dev: true

  /jest-resolve/27.5.1:
    resolution: {integrity: sha512-FFDy8/9E6CV83IMbDpcjOhumAQPDyETnU2KZ1O98DwTnz8AOBsW/Xv3GySr1mOZdItLR+zDZ7I/UdTFbgSOVCw==}
    engines: {node: ^10.13.0 || ^12.13.0 || ^14.15.0 || >=15.0.0}
    dependencies:
      '@jest/types': 27.5.1
      chalk: 4.1.2
      graceful-fs: 4.2.10
      jest-haste-map: 27.5.1
      jest-pnp-resolver: 1.2.3_jest-resolve@27.5.1
      jest-util: 27.5.1
      jest-validate: 27.5.1
      resolve: 1.22.1
      resolve.exports: 1.1.1
      slash: 3.0.0
    dev: true

  /jest-runner/27.5.1:
    resolution: {integrity: sha512-g4NPsM4mFCOwFKXO4p/H/kWGdJp9V8kURY2lX8Me2drgXqG7rrZAx5kv+5H7wtt/cdFIjhqYx1HrlqWHaOvDaQ==}
    engines: {node: ^10.13.0 || ^12.13.0 || ^14.15.0 || >=15.0.0}
    dependencies:
      '@jest/console': 27.5.1
      '@jest/environment': 27.5.1
      '@jest/test-result': 27.5.1
      '@jest/transform': 27.5.1
      '@jest/types': 27.5.1
      '@types/node': 16.11.56
      chalk: 4.1.2
      emittery: 0.8.1
      graceful-fs: 4.2.10
      jest-docblock: 27.5.1
      jest-environment-jsdom: 27.5.1
      jest-environment-node: 27.5.1
      jest-haste-map: 27.5.1
      jest-leak-detector: 27.5.1
      jest-message-util: 27.5.1
      jest-resolve: 27.5.1
      jest-runtime: 27.5.1
      jest-util: 27.5.1
      jest-worker: 27.5.1
      source-map-support: 0.5.21
      throat: 6.0.1
    transitivePeerDependencies:
      - bufferutil
      - canvas
      - supports-color
      - utf-8-validate
    dev: true

  /jest-runtime/27.5.1:
    resolution: {integrity: sha512-o7gxw3Gf+H2IGt8fv0RiyE1+r83FJBRruoA+FXrlHw6xEyBsU8ugA6IPfTdVyA0w8HClpbK+DGJxH59UrNMx8A==}
    engines: {node: ^10.13.0 || ^12.13.0 || ^14.15.0 || >=15.0.0}
    dependencies:
      '@jest/environment': 27.5.1
      '@jest/fake-timers': 27.5.1
      '@jest/globals': 27.5.1
      '@jest/source-map': 27.5.1
      '@jest/test-result': 27.5.1
      '@jest/transform': 27.5.1
      '@jest/types': 27.5.1
      chalk: 4.1.2
      cjs-module-lexer: 1.2.2
      collect-v8-coverage: 1.0.1
      execa: 5.1.1
      glob: 7.2.3
      graceful-fs: 4.2.10
      jest-haste-map: 27.5.1
      jest-message-util: 27.5.1
      jest-mock: 27.5.1
      jest-regex-util: 27.5.1
      jest-resolve: 27.5.1
      jest-snapshot: 27.5.1
      jest-util: 27.5.1
      slash: 3.0.0
      strip-bom: 4.0.0
    transitivePeerDependencies:
      - supports-color
    dev: true

  /jest-serializer/27.5.1:
    resolution: {integrity: sha512-jZCyo6iIxO1aqUxpuBlwTDMkzOAJS4a3eYz3YzgxxVQFwLeSA7Jfq5cbqCY+JLvTDrWirgusI/0KwxKMgrdf7w==}
    engines: {node: ^10.13.0 || ^12.13.0 || ^14.15.0 || >=15.0.0}
    dependencies:
      '@types/node': 16.11.56
      graceful-fs: 4.2.10
    dev: true

  /jest-snapshot/27.5.1:
    resolution: {integrity: sha512-yYykXI5a0I31xX67mgeLw1DZ0bJB+gpq5IpSuCAoyDi0+BhgU/RIrL+RTzDmkNTchvDFWKP8lp+w/42Z3us5sA==}
    engines: {node: ^10.13.0 || ^12.13.0 || ^14.15.0 || >=15.0.0}
    dependencies:
      '@babel/core': 7.20.12
      '@babel/generator': 7.21.1
      '@babel/plugin-syntax-typescript': 7.20.0_@babel+core@7.20.12
      '@babel/traverse': 7.21.2
      '@babel/types': 7.21.2
      '@jest/transform': 27.5.1
      '@jest/types': 27.5.1
      '@types/babel__traverse': 7.18.3
      '@types/prettier': 2.7.2
      babel-preset-current-node-syntax: 1.0.1_@babel+core@7.20.12
      chalk: 4.1.2
      expect: 27.5.1
      graceful-fs: 4.2.10
      jest-diff: 27.5.1
      jest-get-type: 27.5.1
      jest-haste-map: 27.5.1
      jest-matcher-utils: 27.5.1
      jest-message-util: 27.5.1
      jest-util: 27.5.1
      natural-compare: 1.4.0
      pretty-format: 27.5.1
      semver: 7.3.8
    transitivePeerDependencies:
      - supports-color
    dev: true

  /jest-util/27.5.1:
    resolution: {integrity: sha512-Kv2o/8jNvX1MQ0KGtw480E/w4fBCDOnH6+6DmeKi6LZUIlKA5kwY0YNdlzaWTiVgxqAqik11QyxDOKk543aKXw==}
    engines: {node: ^10.13.0 || ^12.13.0 || ^14.15.0 || >=15.0.0}
    dependencies:
      '@jest/types': 27.5.1
      '@types/node': 16.11.56
      chalk: 4.1.2
      ci-info: 3.8.0
      graceful-fs: 4.2.10
      picomatch: 2.3.1
    dev: true

  /jest-validate/27.5.1:
    resolution: {integrity: sha512-thkNli0LYTmOI1tDB3FI1S1RTp/Bqyd9pTarJwL87OIBFuqEb5Apv5EaApEudYg4g86e3CT6kM0RowkhtEnCBQ==}
    engines: {node: ^10.13.0 || ^12.13.0 || ^14.15.0 || >=15.0.0}
    dependencies:
      '@jest/types': 27.5.1
      camelcase: 6.3.0
      chalk: 4.1.2
      jest-get-type: 27.5.1
      leven: 3.1.0
      pretty-format: 27.5.1
    dev: true

  /jest-watcher/27.5.1:
    resolution: {integrity: sha512-z676SuD6Z8o8qbmEGhoEUFOM1+jfEiL3DXHK/xgEiG2EyNYfFG60jluWcupY6dATjfEsKQuibReS1djInQnoVw==}
    engines: {node: ^10.13.0 || ^12.13.0 || ^14.15.0 || >=15.0.0}
    dependencies:
      '@jest/test-result': 27.5.1
      '@jest/types': 27.5.1
      '@types/node': 16.11.56
      ansi-escapes: 4.3.2
      chalk: 4.1.2
      jest-util: 27.5.1
      string-length: 4.0.2
    dev: true

  /jest-worker/27.5.1:
    resolution: {integrity: sha512-7vuh85V5cdDofPyxn58nrPjBktZo0u9x1g8WtjQol+jZDaE+fhN+cIvTj11GndBnMnyfrUOG1sZQxCdjKh+DKg==}
    engines: {node: '>= 10.13.0'}
    dependencies:
      '@types/node': 16.11.56
      merge-stream: 2.0.0
      supports-color: 8.1.1
    dev: true

  /jest/27.5.1:
    resolution: {integrity: sha512-Yn0mADZB89zTtjkPJEXwrac3LHudkQMR+Paqa8uxJHCBr9agxztUifWCyiYrjhMPBoUVBjyny0I7XH6ozDr7QQ==}
    engines: {node: ^10.13.0 || ^12.13.0 || ^14.15.0 || >=15.0.0}
    hasBin: true
    peerDependencies:
      node-notifier: ^8.0.1 || ^9.0.0 || ^10.0.0
    peerDependenciesMeta:
      node-notifier:
        optional: true
    dependencies:
      '@jest/core': 27.5.1
      import-local: 3.1.0
      jest-cli: 27.5.1
    transitivePeerDependencies:
      - bufferutil
      - canvas
      - supports-color
      - ts-node
      - utf-8-validate
    dev: true

  /joycon/3.1.1:
    resolution: {integrity: sha512-34wB/Y7MW7bzjKRjUKTa46I2Z7eV62Rkhva+KkopW7Qvv/OSWBqvkSY7vusOPrNuZcUG3tApvdVgNB8POj3SPw==}
    engines: {node: '>=10'}
    dev: true

  /js-sdsl/4.2.0:
    resolution: {integrity: sha512-dyBIzQBDkCqCu+0upx25Y2jGdbTGxE9fshMsCdK0ViOongpV+n5tXRcZY9v7CaVQ79AGS9KA1KHtojxiM7aXSQ==}
    dev: true

  /js-tokens/4.0.0:
    resolution: {integrity: sha512-RdJUflcE3cUzKiMqQgsCu06FPu9UdIJO0beYbPhHN4k6apgJtifcoCtT9bcxOpYBtpD2kCM6Sbzg4CausW/PKQ==}

  /js-yaml/3.14.1:
    resolution: {integrity: sha512-okMH7OXXJ7YrN9Ok3/SXrnu4iX9yOk+25nqX4imS2npuvTYDmo/QEZoqwZkYaIDk3jVvBOTOIEgEhaLOynBS9g==}
    hasBin: true
    dependencies:
      argparse: 1.0.10
      esprima: 4.0.1

  /js-yaml/4.1.0:
    resolution: {integrity: sha512-wpxZs9NoxZaJESJGIZTyDEaYpl0FKSA+FB9aJiyemKhMwkxQg63h4T1KJgUGHpTqPDNRcmmYLugrRjJlBtWvRA==}
    hasBin: true
    dependencies:
      argparse: 2.0.1

  /jsdom/16.7.0:
    resolution: {integrity: sha512-u9Smc2G1USStM+s/x1ru5Sxrl6mPYCbByG1U/hUmqaVsm4tbNyS7CicOSRyuGQYZhTu0h84qkZZQ/I+dzizSVw==}
    engines: {node: '>=10'}
    peerDependencies:
      canvas: ^2.5.0
    peerDependenciesMeta:
      canvas:
        optional: true
    dependencies:
      abab: 2.0.6
      acorn: 8.8.1
      acorn-globals: 6.0.0
      cssom: 0.4.4
      cssstyle: 2.3.0
      data-urls: 2.0.0
      decimal.js: 10.4.0
      domexception: 2.0.1
      escodegen: 2.0.0
      form-data: 3.0.1
      html-encoding-sniffer: 2.0.1
      http-proxy-agent: 4.0.1
      https-proxy-agent: 5.0.1
      is-potential-custom-element-name: 1.0.1
      nwsapi: 2.2.1
      parse5: 6.0.1
      saxes: 5.0.1
      symbol-tree: 3.2.4
      tough-cookie: 4.1.2
      w3c-hr-time: 1.0.2
      w3c-xmlserializer: 2.0.0
      webidl-conversions: 6.1.0
      whatwg-encoding: 1.0.5
      whatwg-mimetype: 2.3.0
      whatwg-url: 8.7.0
      ws: 7.5.9
      xml-name-validator: 3.0.0
    transitivePeerDependencies:
      - bufferutil
      - supports-color
      - utf-8-validate
    dev: true

  /jsesc/2.5.2:
    resolution: {integrity: sha512-OYu7XEzjkCQ3C5Ps3QIZsQfNpqoJyZZA99wd9aWd05NCtC5pWOkShK2mkL6HXQR6/Cy2lbNdPlZBpuQHXE63gA==}
    engines: {node: '>=4'}
    hasBin: true

  /json-parse-better-errors/1.0.2:
    resolution: {integrity: sha512-mrqyZKfX5EhL7hvqcV6WG1yYjnjeuYDzDhhcAAUrq8Po85NBQBJP+ZDUT75qZQ98IkUoBqdkExkukOU7Ts2wrw==}
    dev: true

  /json-parse-even-better-errors/2.3.1:
    resolution: {integrity: sha512-xyFwyhro/JEof6Ghe2iz2NcXoj2sloNsWr/XsERDK/oiPCfaNhl5ONfp+jQdAZRQQ0IJWNzH9zIZF7li91kh2w==}

  /json-schema-traverse/0.4.1:
    resolution: {integrity: sha512-xbbCH5dCYU5T8LcEhhuh7HJ88HXuW3qsI3Y0zOZFKfZEHcpWiHU/Jxzk629Brsab/mMiHQti9wMP+845RPe3Vg==}

  /json-schema-traverse/1.0.0:
    resolution: {integrity: sha512-NM8/P9n3XjXhIZn1lLhkFaACTOURQXjWhV4BA/RnOv8xvgqtqpAX9IO4mRQxSx1Rlo4tqzeqb0sOlruaOy3dug==}
    dev: true

  /json-stable-stringify-without-jsonify/1.0.1:
    resolution: {integrity: sha512-Bdboy+l7tA3OGW6FjyFHWkP5LuByj1Tk33Ljyq0axyzdk9//JSi2u3fP1QSmd1KNwq6VOKYGlAu87CisVir6Pw==}

  /json-stringify-safe/5.0.1:
    resolution: {integrity: sha512-ZClg6AaYvamvYEE82d3Iyd3vSSIjQ+odgjaTzRuO3s7toCdFKczob2i0zCh7JE8kWn17yvAWhUVxvqGwUalsRA==}
    dev: false

  /json5/1.0.2:
    resolution: {integrity: sha512-g1MWMLBiz8FKi1e4w0UyVL3w+iJceWAFBAaBnnGKOpNa5f8TLktkbre1+s6oICydWAm+HRUGTmI+//xv2hvXYA==}
    hasBin: true
    dependencies:
      minimist: 1.2.7
    dev: true

  /json5/2.2.1:
    resolution: {integrity: sha512-1hqLFMSrGHRHxav9q9gNjJ5EXznIxGVO09xQRrwplcS8qs28pZ8s8hupZAmqDwZUmVZ2Qb2jnyPOWcDH8m8dlA==}
    engines: {node: '>=6'}
    hasBin: true
    dev: true

  /json5/2.2.3:
    resolution: {integrity: sha512-XmOWe7eyHYH14cLdVPoyg+GOH3rYX++KpzrylJwSW98t3Nk+U8XOl8FWKOgwtzdb8lXGf6zYwDUzeHMWfxasyg==}
    engines: {node: '>=6'}
    hasBin: true

  /jsonc-parser/3.2.0:
    resolution: {integrity: sha512-gfFQZrcTc8CnKXp6Y4/CBT3fTc0OVuDofpre4aEeEpSBPV5X5v4+Vmx+8snU7RLPrNHPKSgLxGo9YuQzz20o+w==}
    dev: false

  /jsonfile/4.0.0:
    resolution: {integrity: sha512-m6F1R3z8jjlf2imQHS2Qez5sjKWQzbuuhuJ/FKYFRZvPE3PuHcSMVZzfsLhGVOkfd20obL5SWEBew5ShlquNxg==}
    optionalDependencies:
      graceful-fs: 4.2.10
    dev: true

  /jsonfile/6.1.0:
    resolution: {integrity: sha512-5dgndWOriYSm5cnYaJNhalLNDKOqFwyDB/rr1E9ZsGciGvKPs8R2xYGCacuf3z6K1YKDz182fd+fY3cn3pMqXQ==}
    dependencies:
      universalify: 2.0.0
    optionalDependencies:
      graceful-fs: 4.2.10

  /jsx-ast-utils/3.3.3:
    resolution: {integrity: sha512-fYQHZTZ8jSfmWZ0iyzfwiU4WDX4HpHbMCZ3gPlWYiCl3BoeOTsqKBqnTVfH2rYT7eP5c3sVbeSPHnnJOaTrWiw==}
    engines: {node: '>=4.0'}
    dependencies:
      array-includes: 3.1.6
      object.assign: 4.1.4
    dev: true

  /kareem/2.4.1:
    resolution: {integrity: sha512-aJ9opVoXroQUPfovYP5kaj2lM7Jn02Gw13bL0lg9v0V7SaUc0qavPs0Eue7d2DcC3NjqI6QAUElXNsuZSeM+EA==}
    dev: false

  /kind-of/3.2.2:
    resolution: {integrity: sha512-NOW9QQXMoZGg/oqnVNoNTTIFEIid1627WCffUBJEdMxYApq7mNE7CpzucIPc+ZQg25Phej7IJSmX3hO+oblOtQ==}
    engines: {node: '>=0.10.0'}
    dependencies:
      is-buffer: 1.1.6
    dev: true

  /kind-of/4.0.0:
    resolution: {integrity: sha512-24XsCxmEbRwEDbz/qz3stgin8TTzZ1ESR56OMCN0ujYg+vRutNSiOj9bHH9u85DKgXguraugV5sFuvbD4FW/hw==}
    engines: {node: '>=0.10.0'}
    dependencies:
      is-buffer: 1.1.6
    dev: true

  /kind-of/5.1.0:
    resolution: {integrity: sha512-NGEErnH6F2vUuXDh+OlbcKW7/wOcfdRHaZ7VWtqCztfHri/++YKmP51OdWeGPuqCOba6kk2OTe5d02VmTB80Pw==}
    engines: {node: '>=0.10.0'}
    dev: true

  /kind-of/6.0.3:
    resolution: {integrity: sha512-dcS1ul+9tmeD95T+x28/ehLgd9mENa3LsvDTtzm3vyBEO7RPptvAD+t44WVXaUjTBRcrpFeFlC8WCruUR456hw==}
    engines: {node: '>=0.10.0'}

  /kleur/3.0.3:
    resolution: {integrity: sha512-eTIzlVOSUR+JxdDFepEYcBMtZ9Qqdef+rnzWdRZuMbOywu5tO2w2N7rqjoANZ5k9vywhL6Br1VRjUIgTQx4E8w==}
    engines: {node: '>=6'}
    dev: true

  /kleur/4.1.5:
    resolution: {integrity: sha512-o+NO+8WrRiQEE4/7nwRJhN1HWpVmJm511pBHUxPLtp0BUISzlBplORYSmTclCnJvQq2tKu/sgl3xVpkc7ZWuQQ==}
    engines: {node: '>=6'}

  /language-subtag-registry/0.3.22:
    resolution: {integrity: sha512-tN0MCzyWnoz/4nHS6uxdlFWoUZT7ABptwKPQ52Ea7URk6vll88bWBVhodtnlfEuCcKWNGoc+uGbw1cwa9IKh/w==}
    dev: true

  /language-tags/1.0.5:
    resolution: {integrity: sha512-qJhlO9cGXi6hBGKoxEG/sKZDAHD5Hnu9Hs4WbOY3pCWXDhw0N8x1NenNzm2EnNLkLkk7J2SdxAkDSbb6ftT+UQ==}
    dependencies:
      language-subtag-registry: 0.3.22
    dev: true

  /leven/3.1.0:
    resolution: {integrity: sha512-qsda+H8jTaUaN/x5vzW2rzc+8Rw4TAQ/4KjB46IwK5VH+IlVeeeje/EoZRpiXvIqjFgK84QffqPztGI3VBLG1A==}
    engines: {node: '>=6'}
    dev: true

  /levn/0.3.0:
    resolution: {integrity: sha512-0OO4y2iOHix2W6ujICbKIaEQXvFQHue65vUG3pb5EUomzPI90z9hsA1VsO/dbIIpC53J8gxM9Q4Oho0jrCM/yA==}
    engines: {node: '>= 0.8.0'}
    dependencies:
      prelude-ls: 1.1.2
      type-check: 0.3.2
    dev: true

  /levn/0.4.1:
    resolution: {integrity: sha512-+bT2uH4E5LGE7h/n3evcS/sQlJXCpIp6ym8OWJ5eV6+67Dsql/LaaT7qJBAt2rzfoa/5QBGBhxDix1dMt2kQKQ==}
    engines: {node: '>= 0.8.0'}
    dependencies:
      prelude-ls: 1.2.1
      type-check: 0.4.0

  /lie/3.1.1:
    resolution: {integrity: sha512-RiNhHysUjhrDQntfYSfY4MU24coXXdEOgw9WGcKHNeEwffDYbF//u87M1EWaMGzuFoSbqW0C9C6lEEhDOAswfw==}
    dependencies:
      immediate: 3.0.6
    dev: false

  /liftoff/4.0.0:
    resolution: {integrity: sha512-rMGwYF8q7g2XhG2ulBmmJgWv25qBsqRbDn5gH0+wnuyeFt7QBJlHJmtg5qEdn4pN6WVAUMgXnIxytMFRX9c1aA==}
    engines: {node: '>=10.13.0'}
    dependencies:
      extend: 3.0.2
      findup-sync: 5.0.0
      fined: 2.0.0
      flagged-respawn: 2.0.0
      is-plain-object: 5.0.0
      object.map: 1.0.1
      rechoir: 0.8.0
      resolve: 1.22.1
    dev: true

  /lilconfig/2.0.6:
    resolution: {integrity: sha512-9JROoBW7pobfsx+Sq2JsASvCo6Pfo6WWoUW79HuB1BCoBXD4PLWJPqDF6fNj67pqBYTbAHkE57M1kS/+L1neOg==}
    engines: {node: '>=10'}
    dev: true

  /lines-and-columns/1.2.4:
    resolution: {integrity: sha512-7ylylesZQ/PV29jhEDl3Ufjo6ZX7gCqJr5F7PKrqc93v7fzSymt1BpwEU8nAUXs8qzzvqhbjhK5QZg6Mt/HkBg==}

  /lint-staged/13.1.0:
    resolution: {integrity: sha512-pn/sR8IrcF/T0vpWLilih8jmVouMlxqXxKuAojmbiGX5n/gDnz+abdPptlj0vYnbfE0SQNl3CY/HwtM0+yfOVQ==}
    engines: {node: ^14.13.1 || >=16.0.0}
    hasBin: true
    dependencies:
      cli-truncate: 3.1.0
      colorette: 2.0.19
      commander: 9.5.0
      debug: 4.3.4
      execa: 6.1.0
      lilconfig: 2.0.6
      listr2: 5.0.6
      micromatch: 4.0.5
      normalize-path: 3.0.0
      object-inspect: 1.12.2
      pidtree: 0.6.0
      string-argv: 0.3.1
      yaml: 2.1.3
    transitivePeerDependencies:
      - enquirer
      - supports-color
    dev: true

  /listr2/5.0.6:
    resolution: {integrity: sha512-u60KxKBy1BR2uLJNTWNptzWQ1ob/gjMzIJPZffAENzpZqbMZ/5PrXXOomDcevIS/+IB7s1mmCEtSlT2qHWMqag==}
    engines: {node: ^14.13.1 || >=16.0.0}
    peerDependencies:
      enquirer: '>= 2.3.0 < 3'
    peerDependenciesMeta:
      enquirer:
        optional: true
    dependencies:
      cli-truncate: 2.1.0
      colorette: 2.0.19
      log-update: 4.0.0
      p-map: 4.0.0
      rfdc: 1.3.0
      rxjs: 7.6.0
      through: 2.3.8
      wrap-ansi: 7.0.0
    dev: true

  /load-json-file/4.0.0:
    resolution: {integrity: sha512-Kx8hMakjX03tiGTLAIdJ+lL0htKnXjEZN6hk/tozf/WOuYGdZBJrZ+rCJRbVCugsjB3jMLn9746NsQIf5VjBMw==}
    engines: {node: '>=4'}
    dependencies:
      graceful-fs: 4.2.10
      parse-json: 4.0.0
      pify: 3.0.0
      strip-bom: 3.0.0
    dev: true

  /load-tsconfig/0.2.3:
    resolution: {integrity: sha512-iyT2MXws+dc2Wi6o3grCFtGXpeMvHmJqS27sMPGtV2eUu4PeFnG+33I8BlFK1t1NWMjOpcx9bridn5yxLDX2gQ==}
    engines: {node: ^12.20.0 || ^14.13.1 || >=16.0.0}
    dev: true

  /loader-runner/4.3.0:
    resolution: {integrity: sha512-3R/1M+yS3j5ou80Me59j7F9IMs4PXs3VqRrm0TU3AbKPxlmpoY1TNscJV/oGJXo8qCatFGTfDbY6W6ipGOYXfg==}
    engines: {node: '>=6.11.5'}

  /localforage/1.10.0:
    resolution: {integrity: sha512-14/H1aX7hzBBmmh7sGPd+AOMkkIrHM3Z1PAyGgZigA1H1p5O5ANnMyWzvpAETtG68/dC4pC0ncy3+PPGzXZHPg==}
    dependencies:
      lie: 3.1.1
    dev: false

  /locate-path/5.0.0:
    resolution: {integrity: sha512-t7hw9pI+WvuwNJXwk5zVHpyhIqzg2qTlklJOf0mVxGSbe3Fp2VieZcduNYjaLDoy6p9uGpQEGWG87WpMKlNq8g==}
    engines: {node: '>=8'}
    dependencies:
      p-locate: 4.1.0

  /locate-path/6.0.0:
    resolution: {integrity: sha512-iPZK6eYjbxRu3uB4/WZ3EsEIMJFMqAoopl3R+zuq0UjcAm/MO6KCweDgPfP3elTztoKP3KtnVHxTn2NHBSDVUw==}
    engines: {node: '>=10'}
    dependencies:
      p-locate: 5.0.0

  /lodash.get/4.4.2:
    resolution: {integrity: sha512-z+Uw/vLuy6gQe8cfaFWD7p0wVv8fJl3mbzXh33RS+0oW2wvUqiRXiQ69gLWSLpgB5/6sU+r6BlQR0MBILadqTQ==}
    dev: true

  /lodash.memoize/4.1.2:
    resolution: {integrity: sha512-t7j+NzmgnQzTAYXcsHYLgimltOV1MXHtlOWf6GjL9Kj8GK5FInw5JotxvbOs+IvV1/Dzo04/fCGfLVs7aXb4Ag==}
    dev: true

  /lodash.merge/4.6.2:
    resolution: {integrity: sha512-0KpjqXRVvrYyCsX1swR/XTK0va6VQkQM6MNo7PqW77ByjAhoARA8EfrP1N4+KlKj8YS0ZUCtRT/YUuhyYDujIQ==}

  /lodash.sortby/4.7.0:
    resolution: {integrity: sha512-HDWXG8isMntAyRF5vZ7xKuEvOhT4AhlRt/3czTSjvGUxjYCBVRQY48ViDHyfYz9VIoBkW4TMGQNapx+l3RUwdA==}
    dev: true

  /lodash.truncate/4.4.2:
    resolution: {integrity: sha512-jttmRe7bRse52OsWIMDLaXxWqRAmtIUccAQ3garviCqJjafXOfNMO0yMfNpdD6zbGaTU0P5Nz7e7gAT6cKmJRw==}
    dev: true

  /lodash/4.17.21:
    resolution: {integrity: sha512-v2kDEe57lecTulaDIuNTPy3Ry4gLGJ6Z1O3vE1krgXZNrsQ+LFTGHVxVjcXPs17LhbZVGedAJv8XZ1tvj5FvSg==}

  /log-symbols/3.0.0:
    resolution: {integrity: sha512-dSkNGuI7iG3mfvDzUuYZyvk5dD9ocYCYzNU6CYDE6+Xqd+gwme6Z00NS3dUh8mq/73HaEtT7m6W+yUPtU6BZnQ==}
    engines: {node: '>=8'}
    dependencies:
      chalk: 2.4.2
    dev: false

  /log-symbols/4.1.0:
    resolution: {integrity: sha512-8XPvpAA8uyhfteu8pIvQxpJZ7SYYdpUivZpGy6sFsBuKRY/7rQGavedeB8aK+Zkyq6upMFVL/9AW6vOYzfRyLg==}
    engines: {node: '>=10'}
    dependencies:
      chalk: 4.1.2
      is-unicode-supported: 0.1.0

  /log-symbols/5.1.0:
    resolution: {integrity: sha512-l0x2DvrW294C9uDCoQe1VSU4gf529FkSZ6leBl4TiqZH/e+0R7hSfHQBNut2mNygDgHwvYHfFLn6Oxb3VWj2rA==}
    engines: {node: '>=12'}
    dependencies:
      chalk: 5.2.0
      is-unicode-supported: 1.3.0
    dev: true

  /log-update/4.0.0:
    resolution: {integrity: sha512-9fkkDevMefjg0mmzWFBW8YkFP91OrizzkW3diF7CpG+S2EYdy4+TVfGwz1zeF8x7hCx1ovSPTOE9Ngib74qqUg==}
    engines: {node: '>=10'}
    dependencies:
      ansi-escapes: 4.3.2
      cli-cursor: 3.1.0
      slice-ansi: 4.0.0
      wrap-ansi: 6.2.0
    dev: true

  /longest-streak/3.0.1:
    resolution: {integrity: sha512-cHlYSUpL2s7Fb3394mYxwTYj8niTaNHUCLr0qdiCXQfSjfuA7CKofpX2uSwEfFDQ0EB7JcnMnm+GjbqqoinYYg==}
    dev: false

  /loose-envify/1.4.0:
    resolution: {integrity: sha512-lyuxPGr/Wfhrlem2CL/UcnUc1zcqKAImBDzukY7Y5F/yQiNdko6+fRLevlw1HgMySw7f611UIY408EtxRSoK3Q==}
    hasBin: true
    dependencies:
      js-tokens: 4.0.0

  /lower-case/2.0.2:
    resolution: {integrity: sha512-7fm3l3NAF9WfN6W3JOmf5drwpVqX78JtoGJ3A6W0a6ZnldM41w2fV5D490psKFTpMds8TJse/eHLFFsNHHjHgg==}
    dependencies:
      tslib: 2.4.1
    dev: true

  /lru-cache/4.1.5:
    resolution: {integrity: sha512-sWZlbEP2OsHNkXrMl5GYk/jKk70MBng6UU4YI/qGDYbgf6YbP4EvmqISbXCoJiRKs+1bSpFHVgQxvJ17F2li5g==}
    dependencies:
      pseudomap: 1.0.2
      yallist: 2.1.2
    dev: false

  /lru-cache/5.1.1:
    resolution: {integrity: sha512-KpNARQA3Iwv+jTA0utUVVbrh+Jlrr1Fv0e56GGzAFOXN7dk/FviaDW8LHmK52DlcH4WP2n6gI8vN1aesBFgo9w==}
    dependencies:
      yallist: 3.1.1

  /lru-cache/6.0.0:
    resolution: {integrity: sha512-Jo6dJ04CmSjuznwJSS3pUeWmd/H0ffTlkXXgwZi+eq1UCmqQwCh+eLsYOYCwY991i2Fah4h1BEMCx4qThGbsiA==}
    engines: {node: '>=10'}
    dependencies:
      yallist: 4.0.0

  /lru_map/0.3.3:
    resolution: {integrity: sha512-Pn9cox5CsMYngeDbmChANltQl+5pi6XmTrraMSzhPmMBbmgcxmqWry0U3PGapCU1yB4/LqCcom7qhHZiF/jGfQ==}
    dev: false

  /make-dir/3.1.0:
    resolution: {integrity: sha512-g3FeP20LNwhALb/6Cz6Dd4F2ngze0jz7tbzrD2wAV+o9FeNHe4rL+yK2md0J/fiSf1sa1ADhXqi5+oVwOM/eGw==}
    engines: {node: '>=8'}
    dependencies:
      semver: 6.3.0
    dev: true

  /make-error/1.3.6:
    resolution: {integrity: sha512-s8UhlNe7vPKomQhC1qFelMokr/Sc3AgNbso3n74mVPA5LTZwkB9NlXf4XPamLxJE8h0gh73rM94xvwRT2CVInw==}
    dev: true

  /make-iterator/1.0.1:
    resolution: {integrity: sha512-pxiuXh0iVEq7VM7KMIhs5gxsfxCux2URptUQaXo4iZZJxBAzTPOLE2BumO5dbfVYq/hBJFBR/a1mFDmOx5AGmw==}
    engines: {node: '>=0.10.0'}
    dependencies:
      kind-of: 6.0.3
    dev: true

  /makeerror/1.0.12:
    resolution: {integrity: sha512-JmqCvUhmt43madlpFzG4BQzG2Z3m6tvQDNKdClZnO3VbIudJYmxsT0FNJMeiB2+JTSlTQTSbU8QdesVmwJcmLg==}
    dependencies:
      tmpl: 1.0.5
    dev: true

  /map-cache/0.2.2:
    resolution: {integrity: sha512-8y/eV9QQZCiyn1SprXSrCmqJN0yNRATe+PO8ztwqrvrbdRLA3eYJF0yaR0YayLWkMbsQSKWS9N2gPcGEc4UsZg==}
    engines: {node: '>=0.10.0'}
    dev: true

  /map-obj/1.0.1:
    resolution: {integrity: sha512-7N/q3lyZ+LVCp7PzuxrJr4KMbBE2hW7BT7YNia330OFxIf4d3r5zVpicP2650l7CPN6RM9zOJRl3NGpqSiw3Eg==}
    engines: {node: '>=0.10.0'}
    dev: false

  /map-obj/4.3.0:
    resolution: {integrity: sha512-hdN1wVrZbb29eBGiGjJbeP8JbKjq1urkHJ/LIP/NY48MZ1QVXUsQBV1G1zvYFHn1XE06cwjBsOI2K3Ulnj1YXQ==}
    engines: {node: '>=8'}
    dev: false

  /map-visit/1.0.0:
    resolution: {integrity: sha512-4y7uGv8bd2WdM9vpQsiQNo41Ln1NvhvDRuVt0k2JZQ+ezN2uaQes7lZeZ+QQUHOLQAtDaBJ+7wCbi+ab/KFs+w==}
    engines: {node: '>=0.10.0'}
    dependencies:
      object-visit: 1.0.1
    dev: true

  /markdown-extensions/1.1.1:
    resolution: {integrity: sha512-WWC0ZuMzCyDHYCasEGs4IPvLyTGftYwh6wIEOULOF0HXcqZlhwRzrK0w2VUlxWA98xnvb/jszw4ZSkJ6ADpM6Q==}
    engines: {node: '>=0.10.0'}
    dev: false

  /markdown-table/3.0.2:
    resolution: {integrity: sha512-y8j3a5/DkJCmS5x4dMCQL+OR0+2EAq3DOtio1COSHsmW2BGXnNCK3v12hJt1LrUz5iZH5g0LmuYOjDdI+czghA==}
    dev: false

  /match-sorter/6.3.1:
    resolution: {integrity: sha512-mxybbo3pPNuA+ZuCUhm5bwNkXrJTbsk5VWbR5wiwz/GC6LIiegBGn2w3O08UG/jdbYLinw51fSQ5xNU1U3MgBw==}
    dependencies:
      '@babel/runtime': 7.18.9
      remove-accents: 0.4.2
    dev: false

  /maxstache-stream/1.0.4:
    resolution: {integrity: sha512-v8qlfPN0pSp7bdSoLo1NTjG43GXGqk5W2NWFnOCq2GlmFFqebGzPCjLKSbShuqIOVorOtZSAy7O/S1OCCRONUw==}
    dependencies:
      maxstache: 1.0.7
      pump: 1.0.3
      split2: 1.1.1
      through2: 2.0.5
    dev: true

  /maxstache/1.0.7:
    resolution: {integrity: sha512-53ZBxHrZM+W//5AcRVewiLpDunHnucfdzZUGz54Fnvo4tE+J3p8EL66kBrs2UhBXvYKTWckWYYWBqJqoTcenqg==}
    dev: true

  /mdast-util-definitions/5.1.1:
    resolution: {integrity: sha512-rQ+Gv7mHttxHOBx2dkF4HWTg+EE+UR78ptQWDylzPKaQuVGdG4HIoY3SrS/pCp80nZ04greFvXbVFHT+uf0JVQ==}
    dependencies:
      '@types/mdast': 3.0.10
      '@types/unist': 2.0.6
      unist-util-visit: 4.1.1
    dev: false

  /mdast-util-find-and-replace/2.2.1:
    resolution: {integrity: sha512-SobxkQXFAdd4b5WmEakmkVoh18icjQRxGy5OWTCzgsLRm1Fu/KCtwD1HIQSsmq5ZRjVH0Ehwg6/Fn3xIUk+nKw==}
    dependencies:
      escape-string-regexp: 5.0.0
      unist-util-is: 5.1.1
      unist-util-visit-parents: 5.1.1
    dev: false

  /mdast-util-from-markdown/1.2.0:
    resolution: {integrity: sha512-iZJyyvKD1+K7QX1b5jXdE7Sc5dtoTry1vzV28UZZe8Z1xVnB/czKntJ7ZAkG0tANqRnBF6p3p7GpU1y19DTf2Q==}
    dependencies:
      '@types/mdast': 3.0.10
      '@types/unist': 2.0.6
      decode-named-character-reference: 1.0.2
      mdast-util-to-string: 3.1.0
      micromark: 3.0.10
      micromark-util-decode-numeric-character-reference: 1.0.0
      micromark-util-decode-string: 1.0.2
      micromark-util-normalize-identifier: 1.0.0
      micromark-util-symbol: 1.0.1
      micromark-util-types: 1.0.2
      unist-util-stringify-position: 3.0.2
      uvu: 0.5.6
    transitivePeerDependencies:
      - supports-color
    dev: false

  /mdast-util-gfm-autolink-literal/1.0.2:
    resolution: {integrity: sha512-FzopkOd4xTTBeGXhXSBU0OCDDh5lUj2rd+HQqG92Ld+jL4lpUfgX2AT2OHAVP9aEeDKp7G92fuooSZcYJA3cRg==}
    dependencies:
      '@types/mdast': 3.0.10
      ccount: 2.0.1
      mdast-util-find-and-replace: 2.2.1
      micromark-util-character: 1.1.0
    dev: false

  /mdast-util-gfm-footnote/1.0.1:
    resolution: {integrity: sha512-p+PrYlkw9DeCRkTVw1duWqPRHX6Ywh2BNKJQcZbCwAuP/59B0Lk9kakuAd7KbQprVO4GzdW8eS5++A9PUSqIyw==}
    dependencies:
      '@types/mdast': 3.0.10
      mdast-util-to-markdown: 1.3.0
      micromark-util-normalize-identifier: 1.0.0
    dev: false

  /mdast-util-gfm-strikethrough/1.0.1:
    resolution: {integrity: sha512-zKJbEPe+JP6EUv0mZ0tQUyLQOC+FADt0bARldONot/nefuISkaZFlmVK4tU6JgfyZGrky02m/I6PmehgAgZgqg==}
    dependencies:
      '@types/mdast': 3.0.10
      mdast-util-to-markdown: 1.3.0
    dev: false

  /mdast-util-gfm-table/1.0.6:
    resolution: {integrity: sha512-uHR+fqFq3IvB3Rd4+kzXW8dmpxUhvgCQZep6KdjsLK4O6meK5dYZEayLtIxNus1XO3gfjfcIFe8a7L0HZRGgag==}
    dependencies:
      '@types/mdast': 3.0.10
      markdown-table: 3.0.2
      mdast-util-from-markdown: 1.2.0
      mdast-util-to-markdown: 1.3.0
    transitivePeerDependencies:
      - supports-color
    dev: false

  /mdast-util-gfm-task-list-item/1.0.1:
    resolution: {integrity: sha512-KZ4KLmPdABXOsfnM6JHUIjxEvcx2ulk656Z/4Balw071/5qgnhz+H1uGtf2zIGnrnvDC8xR4Fj9uKbjAFGNIeA==}
    dependencies:
      '@types/mdast': 3.0.10
      mdast-util-to-markdown: 1.3.0
    dev: false

  /mdast-util-gfm/2.0.1:
    resolution: {integrity: sha512-42yHBbfWIFisaAfV1eixlabbsa6q7vHeSPY+cg+BBjX51M8xhgMacqH9g6TftB/9+YkcI0ooV4ncfrJslzm/RQ==}
    dependencies:
      mdast-util-from-markdown: 1.2.0
      mdast-util-gfm-autolink-literal: 1.0.2
      mdast-util-gfm-footnote: 1.0.1
      mdast-util-gfm-strikethrough: 1.0.1
      mdast-util-gfm-table: 1.0.6
      mdast-util-gfm-task-list-item: 1.0.1
      mdast-util-to-markdown: 1.3.0
    transitivePeerDependencies:
      - supports-color
    dev: false

  /mdast-util-mdx-expression/1.3.1:
    resolution: {integrity: sha512-TTb6cKyTA1RD+1su1iStZ5PAv3rFfOUKcoU5EstUpv/IZo63uDX03R8+jXjMEhcobXnNOiG6/ccekvVl4eV1zQ==}
    dependencies:
      '@types/estree-jsx': 1.0.0
      '@types/hast': 2.3.4
      '@types/mdast': 3.0.10
      mdast-util-from-markdown: 1.2.0
      mdast-util-to-markdown: 1.3.0
    transitivePeerDependencies:
      - supports-color
    dev: false

  /mdast-util-mdx-jsx/2.1.0:
    resolution: {integrity: sha512-KzgzfWMhdteDkrY4mQtyvTU5bc/W4ppxhe9SzelO6QUUiwLAM+Et2Dnjjprik74a336kHdo0zKm7Tp+n6FFeRg==}
    dependencies:
      '@types/estree-jsx': 1.0.0
      '@types/hast': 2.3.4
      '@types/mdast': 3.0.10
      ccount: 2.0.1
      mdast-util-to-markdown: 1.3.0
      parse-entities: 4.0.0
      stringify-entities: 4.0.3
      unist-util-remove-position: 4.0.1
      unist-util-stringify-position: 3.0.2
      vfile-message: 3.1.2
    dev: false

  /mdast-util-mdx/2.0.0:
    resolution: {integrity: sha512-M09lW0CcBT1VrJUaF/PYxemxxHa7SLDHdSn94Q9FhxjCQfuW7nMAWKWimTmA3OyDMSTH981NN1csW1X+HPSluw==}
    dependencies:
      mdast-util-mdx-expression: 1.3.1
      mdast-util-mdx-jsx: 2.1.0
      mdast-util-mdxjs-esm: 1.3.0
    transitivePeerDependencies:
      - supports-color
    dev: false

  /mdast-util-mdxjs-esm/1.3.0:
    resolution: {integrity: sha512-7N5ihsOkAEGjFotIX9p/YPdl4TqUoMxL4ajNz7PbT89BqsdWJuBC9rvgt6wpbwTZqWWR0jKWqQbwsOWDBUZv4g==}
    dependencies:
      '@types/estree-jsx': 1.0.0
      '@types/hast': 2.3.4
      '@types/mdast': 3.0.10
      mdast-util-from-markdown: 1.2.0
      mdast-util-to-markdown: 1.3.0
    transitivePeerDependencies:
      - supports-color
    dev: false

  /mdast-util-to-hast/12.2.4:
    resolution: {integrity: sha512-a21xoxSef1l8VhHxS1Dnyioz6grrJkoaCUgGzMD/7dWHvboYX3VW53esRUfB5tgTyz4Yos1n25SPcj35dJqmAg==}
    dependencies:
      '@types/hast': 2.3.4
      '@types/mdast': 3.0.10
      mdast-util-definitions: 5.1.1
      micromark-util-sanitize-uri: 1.1.0
      trim-lines: 3.0.1
      unist-builder: 3.0.0
      unist-util-generated: 2.0.0
      unist-util-position: 4.0.3
      unist-util-visit: 4.1.1
    dev: false

  /mdast-util-to-markdown/1.3.0:
    resolution: {integrity: sha512-6tUSs4r+KK4JGTTiQ7FfHmVOaDrLQJPmpjD6wPMlHGUVXoG9Vjc3jIeP+uyBWRf8clwB2blM+W7+KrlMYQnftA==}
    dependencies:
      '@types/mdast': 3.0.10
      '@types/unist': 2.0.6
      longest-streak: 3.0.1
      mdast-util-to-string: 3.1.0
      micromark-util-decode-string: 1.0.2
      unist-util-visit: 4.1.1
      zwitch: 2.0.2
    dev: false

  /mdast-util-to-string/3.1.0:
    resolution: {integrity: sha512-n4Vypz/DZgwo0iMHLQL49dJzlp7YtAJP+N07MZHpjPf/5XJuHUWstviF4Mn2jEiR/GNmtnRRqnwsXExk3igfFA==}
    dev: false

  /memory-pager/1.5.0:
    resolution: {integrity: sha512-ZS4Bp4r/Zoeq6+NLJpP+0Zzm0pR8whtGPf1XExKLJBAczGMnSi3It14OiNCStjQjM6NU1okjQGSxgEZN8eBYKg==}
    dev: false
    optional: true

  /memorystream/0.3.1:
    resolution: {integrity: sha512-S3UwM3yj5mtUSEfP41UZmt/0SCoVYUcU1rkXv+BQ5Ig8ndL4sPoJNBUJERafdPb5jjHJGuMgytgKvKIf58XNBw==}
    engines: {node: '>= 0.10.0'}
    dev: true

  /meow/7.1.1:
    resolution: {integrity: sha512-GWHvA5QOcS412WCo8vwKDlTelGLsCGBVevQB5Kva961rmNfun0PCbv5+xta2kUMFJyR8/oWnn7ddeKdosbAPbA==}
    engines: {node: '>=10'}
    dependencies:
      '@types/minimist': 1.2.2
      camelcase-keys: 6.2.2
      decamelize-keys: 1.1.0
      hard-rejection: 2.1.0
      minimist-options: 4.1.0
      normalize-package-data: 2.5.0
      read-pkg-up: 7.0.1
      redent: 3.0.0
      trim-newlines: 3.0.1
      type-fest: 0.13.1
      yargs-parser: 18.1.3
    dev: false

  /merge-stream/2.0.0:
    resolution: {integrity: sha512-abv/qOcuPfk3URPfDzmZU1LKmuw8kT+0nIHvKrKgFrwifol/doWcdA4ZqsWQ8ENrFKkd67Mfpo/LovbIUsbt3w==}

  /merge2/1.4.1:
    resolution: {integrity: sha512-8q7VEgMJW4J8tcfVPy8g09NcQwZdbwFEqhe/WZkoIzjn/3TGDwtOCYtXGxA3O8tPzpczCCDgv+P2P5y00ZJOOg==}
    engines: {node: '>= 8'}

  /micromark-core-commonmark/1.0.6:
    resolution: {integrity: sha512-K+PkJTxqjFfSNkfAhp4GB+cZPfQd6dxtTXnf+RjZOV7T4EEXnvgzOcnp+eSTmpGk9d1S9sL6/lqrgSNn/s0HZA==}
    dependencies:
      decode-named-character-reference: 1.0.2
      micromark-factory-destination: 1.0.0
      micromark-factory-label: 1.0.2
      micromark-factory-space: 1.0.0
      micromark-factory-title: 1.0.2
      micromark-factory-whitespace: 1.0.0
      micromark-util-character: 1.1.0
      micromark-util-chunked: 1.0.0
      micromark-util-classify-character: 1.0.0
      micromark-util-html-tag-name: 1.1.0
      micromark-util-normalize-identifier: 1.0.0
      micromark-util-resolve-all: 1.0.0
      micromark-util-subtokenize: 1.0.2
      micromark-util-symbol: 1.0.1
      micromark-util-types: 1.0.2
      uvu: 0.5.6
    dev: false

  /micromark-extension-gfm-autolink-literal/1.0.3:
    resolution: {integrity: sha512-i3dmvU0htawfWED8aHMMAzAVp/F0Z+0bPh3YrbTPPL1v4YAlCZpy5rBO5p0LPYiZo0zFVkoYh7vDU7yQSiCMjg==}
    dependencies:
      micromark-util-character: 1.1.0
      micromark-util-sanitize-uri: 1.1.0
      micromark-util-symbol: 1.0.1
      micromark-util-types: 1.0.2
      uvu: 0.5.6
    dev: false

  /micromark-extension-gfm-footnote/1.0.4:
    resolution: {integrity: sha512-E/fmPmDqLiMUP8mLJ8NbJWJ4bTw6tS+FEQS8CcuDtZpILuOb2kjLqPEeAePF1djXROHXChM/wPJw0iS4kHCcIg==}
    dependencies:
      micromark-core-commonmark: 1.0.6
      micromark-factory-space: 1.0.0
      micromark-util-character: 1.1.0
      micromark-util-normalize-identifier: 1.0.0
      micromark-util-sanitize-uri: 1.1.0
      micromark-util-symbol: 1.0.1
      micromark-util-types: 1.0.2
      uvu: 0.5.6
    dev: false

  /micromark-extension-gfm-strikethrough/1.0.4:
    resolution: {integrity: sha512-/vjHU/lalmjZCT5xt7CcHVJGq8sYRm80z24qAKXzaHzem/xsDYb2yLL+NNVbYvmpLx3O7SYPuGL5pzusL9CLIQ==}
    dependencies:
      micromark-util-chunked: 1.0.0
      micromark-util-classify-character: 1.0.0
      micromark-util-resolve-all: 1.0.0
      micromark-util-symbol: 1.0.1
      micromark-util-types: 1.0.2
      uvu: 0.5.6
    dev: false

  /micromark-extension-gfm-table/1.0.5:
    resolution: {integrity: sha512-xAZ8J1X9W9K3JTJTUL7G6wSKhp2ZYHrFk5qJgY/4B33scJzE2kpfRL6oiw/veJTbt7jiM/1rngLlOKPWr1G+vg==}
    dependencies:
      micromark-factory-space: 1.0.0
      micromark-util-character: 1.1.0
      micromark-util-symbol: 1.0.1
      micromark-util-types: 1.0.2
      uvu: 0.5.6
    dev: false

  /micromark-extension-gfm-tagfilter/1.0.1:
    resolution: {integrity: sha512-Ty6psLAcAjboRa/UKUbbUcwjVAv5plxmpUTy2XC/3nJFL37eHej8jrHrRzkqcpipJliuBH30DTs7+3wqNcQUVA==}
    dependencies:
      micromark-util-types: 1.0.2
    dev: false

  /micromark-extension-gfm-task-list-item/1.0.3:
    resolution: {integrity: sha512-PpysK2S1Q/5VXi72IIapbi/jliaiOFzv7THH4amwXeYXLq3l1uo8/2Be0Ac1rEwK20MQEsGH2ltAZLNY2KI/0Q==}
    dependencies:
      micromark-factory-space: 1.0.0
      micromark-util-character: 1.1.0
      micromark-util-symbol: 1.0.1
      micromark-util-types: 1.0.2
      uvu: 0.5.6
    dev: false

  /micromark-extension-gfm/2.0.1:
    resolution: {integrity: sha512-p2sGjajLa0iYiGQdT0oelahRYtMWvLjy8J9LOCxzIQsllMCGLbsLW+Nc+N4vi02jcRJvedVJ68cjelKIO6bpDA==}
    dependencies:
      micromark-extension-gfm-autolink-literal: 1.0.3
      micromark-extension-gfm-footnote: 1.0.4
      micromark-extension-gfm-strikethrough: 1.0.4
      micromark-extension-gfm-table: 1.0.5
      micromark-extension-gfm-tagfilter: 1.0.1
      micromark-extension-gfm-task-list-item: 1.0.3
      micromark-util-combine-extensions: 1.0.0
      micromark-util-types: 1.0.2
    dev: false

  /micromark-extension-mdx-expression/1.0.3:
    resolution: {integrity: sha512-TjYtjEMszWze51NJCZmhv7MEBcgYRgb3tJeMAJ+HQCAaZHHRBaDCccqQzGizR/H4ODefP44wRTgOn2vE5I6nZA==}
    dependencies:
      micromark-factory-mdx-expression: 1.0.6
      micromark-factory-space: 1.0.0
      micromark-util-character: 1.1.0
      micromark-util-events-to-acorn: 1.2.0
      micromark-util-symbol: 1.0.1
      micromark-util-types: 1.0.2
      uvu: 0.5.6
    dev: false

  /micromark-extension-mdx-jsx/1.0.3:
    resolution: {integrity: sha512-VfA369RdqUISF0qGgv2FfV7gGjHDfn9+Qfiv5hEwpyr1xscRj/CiVRkU7rywGFCO7JwJ5L0e7CJz60lY52+qOA==}
    dependencies:
      '@types/acorn': 4.0.6
      estree-util-is-identifier-name: 2.0.1
      micromark-factory-mdx-expression: 1.0.6
      micromark-factory-space: 1.0.0
      micromark-util-character: 1.1.0
      micromark-util-symbol: 1.0.1
      micromark-util-types: 1.0.2
      uvu: 0.5.6
      vfile-message: 3.1.2
    dev: false

  /micromark-extension-mdx-md/1.0.0:
    resolution: {integrity: sha512-xaRAMoSkKdqZXDAoSgp20Azm0aRQKGOl0RrS81yGu8Hr/JhMsBmfs4wR7m9kgVUIO36cMUQjNyiyDKPrsv8gOw==}
    dependencies:
      micromark-util-types: 1.0.2
    dev: false

  /micromark-extension-mdxjs-esm/1.0.3:
    resolution: {integrity: sha512-2N13ol4KMoxb85rdDwTAC6uzs8lMX0zeqpcyx7FhS7PxXomOnLactu8WI8iBNXW8AVyea3KIJd/1CKnUmwrK9A==}
    dependencies:
      micromark-core-commonmark: 1.0.6
      micromark-util-character: 1.1.0
      micromark-util-events-to-acorn: 1.2.0
      micromark-util-symbol: 1.0.1
      micromark-util-types: 1.0.2
      unist-util-position-from-estree: 1.1.1
      uvu: 0.5.6
      vfile-message: 3.1.2
    dev: false

  /micromark-extension-mdxjs/1.0.0:
    resolution: {integrity: sha512-TZZRZgeHvtgm+IhtgC2+uDMR7h8eTKF0QUX9YsgoL9+bADBpBY6SiLvWqnBlLbCEevITmTqmEuY3FoxMKVs1rQ==}
    dependencies:
      acorn: 8.8.1
      acorn-jsx: 5.3.2_acorn@8.8.1
      micromark-extension-mdx-expression: 1.0.3
      micromark-extension-mdx-jsx: 1.0.3
      micromark-extension-mdx-md: 1.0.0
      micromark-extension-mdxjs-esm: 1.0.3
      micromark-util-combine-extensions: 1.0.0
      micromark-util-types: 1.0.2
    dev: false

  /micromark-factory-destination/1.0.0:
    resolution: {integrity: sha512-eUBA7Rs1/xtTVun9TmV3gjfPz2wEwgK5R5xcbIM5ZYAtvGF6JkyaDsj0agx8urXnO31tEO6Ug83iVH3tdedLnw==}
    dependencies:
      micromark-util-character: 1.1.0
      micromark-util-symbol: 1.0.1
      micromark-util-types: 1.0.2
    dev: false

  /micromark-factory-label/1.0.2:
    resolution: {integrity: sha512-CTIwxlOnU7dEshXDQ+dsr2n+yxpP0+fn271pu0bwDIS8uqfFcumXpj5mLn3hSC8iw2MUr6Gx8EcKng1dD7i6hg==}
    dependencies:
      micromark-util-character: 1.1.0
      micromark-util-symbol: 1.0.1
      micromark-util-types: 1.0.2
      uvu: 0.5.6
    dev: false

  /micromark-factory-mdx-expression/1.0.6:
    resolution: {integrity: sha512-WRQIc78FV7KrCfjsEf/sETopbYjElh3xAmNpLkd1ODPqxEngP42eVRGbiPEQWpRV27LzqW+XVTvQAMIIRLPnNA==}
    dependencies:
      micromark-factory-space: 1.0.0
      micromark-util-character: 1.1.0
      micromark-util-events-to-acorn: 1.2.0
      micromark-util-symbol: 1.0.1
      micromark-util-types: 1.0.2
      unist-util-position-from-estree: 1.1.1
      uvu: 0.5.6
      vfile-message: 3.1.2
    dev: false

  /micromark-factory-space/1.0.0:
    resolution: {integrity: sha512-qUmqs4kj9a5yBnk3JMLyjtWYN6Mzfcx8uJfi5XAveBniDevmZasdGBba5b4QsvRcAkmvGo5ACmSUmyGiKTLZew==}
    dependencies:
      micromark-util-character: 1.1.0
      micromark-util-types: 1.0.2
    dev: false

  /micromark-factory-title/1.0.2:
    resolution: {integrity: sha512-zily+Nr4yFqgMGRKLpTVsNl5L4PMu485fGFDOQJQBl2NFpjGte1e86zC0da93wf97jrc4+2G2GQudFMHn3IX+A==}
    dependencies:
      micromark-factory-space: 1.0.0
      micromark-util-character: 1.1.0
      micromark-util-symbol: 1.0.1
      micromark-util-types: 1.0.2
      uvu: 0.5.6
    dev: false

  /micromark-factory-whitespace/1.0.0:
    resolution: {integrity: sha512-Qx7uEyahU1lt1RnsECBiuEbfr9INjQTGa6Err+gF3g0Tx4YEviPbqqGKNv/NrBaE7dVHdn1bVZKM/n5I/Bak7A==}
    dependencies:
      micromark-factory-space: 1.0.0
      micromark-util-character: 1.1.0
      micromark-util-symbol: 1.0.1
      micromark-util-types: 1.0.2
    dev: false

  /micromark-util-character/1.1.0:
    resolution: {integrity: sha512-agJ5B3unGNJ9rJvADMJ5ZiYjBRyDpzKAOk01Kpi1TKhlT1APx3XZk6eN7RtSz1erbWHC2L8T3xLZ81wdtGRZzg==}
    dependencies:
      micromark-util-symbol: 1.0.1
      micromark-util-types: 1.0.2
    dev: false

  /micromark-util-chunked/1.0.0:
    resolution: {integrity: sha512-5e8xTis5tEZKgesfbQMKRCyzvffRRUX+lK/y+DvsMFdabAicPkkZV6gO+FEWi9RfuKKoxxPwNL+dFF0SMImc1g==}
    dependencies:
      micromark-util-symbol: 1.0.1
    dev: false

  /micromark-util-classify-character/1.0.0:
    resolution: {integrity: sha512-F8oW2KKrQRb3vS5ud5HIqBVkCqQi224Nm55o5wYLzY/9PwHGXC01tr3d7+TqHHz6zrKQ72Okwtvm/xQm6OVNZA==}
    dependencies:
      micromark-util-character: 1.1.0
      micromark-util-symbol: 1.0.1
      micromark-util-types: 1.0.2
    dev: false

  /micromark-util-combine-extensions/1.0.0:
    resolution: {integrity: sha512-J8H058vFBdo/6+AsjHp2NF7AJ02SZtWaVUjsayNFeAiydTxUwViQPxN0Hf8dp4FmCQi0UUFovFsEyRSUmFH3MA==}
    dependencies:
      micromark-util-chunked: 1.0.0
      micromark-util-types: 1.0.2
    dev: false

  /micromark-util-decode-numeric-character-reference/1.0.0:
    resolution: {integrity: sha512-OzO9AI5VUtrTD7KSdagf4MWgHMtET17Ua1fIpXTpuhclCqD8egFWo85GxSGvxgkGS74bEahvtM0WP0HjvV0e4w==}
    dependencies:
      micromark-util-symbol: 1.0.1
    dev: false

  /micromark-util-decode-string/1.0.2:
    resolution: {integrity: sha512-DLT5Ho02qr6QWVNYbRZ3RYOSSWWFuH3tJexd3dgN1odEuPNxCngTCXJum7+ViRAd9BbdxCvMToPOD/IvVhzG6Q==}
    dependencies:
      decode-named-character-reference: 1.0.2
      micromark-util-character: 1.1.0
      micromark-util-decode-numeric-character-reference: 1.0.0
      micromark-util-symbol: 1.0.1
    dev: false

  /micromark-util-encode/1.0.1:
    resolution: {integrity: sha512-U2s5YdnAYexjKDel31SVMPbfi+eF8y1U4pfiRW/Y8EFVCy/vgxk/2wWTxzcqE71LHtCuCzlBDRU2a5CQ5j+mQA==}
    dev: false

  /micromark-util-events-to-acorn/1.2.0:
    resolution: {integrity: sha512-WWp3bf7xT9MppNuw3yPjpnOxa8cj5ACivEzXJKu0WwnjBYfzaBvIAT9KfeyI0Qkll+bfQtfftSwdgTH6QhTOKw==}
    dependencies:
      '@types/acorn': 4.0.6
      '@types/estree': 1.0.0
      estree-util-visit: 1.2.0
      micromark-util-types: 1.0.2
      uvu: 0.5.6
      vfile-location: 4.0.1
      vfile-message: 3.1.2
    dev: false

  /micromark-util-html-tag-name/1.1.0:
    resolution: {integrity: sha512-BKlClMmYROy9UiV03SwNmckkjn8QHVaWkqoAqzivabvdGcwNGMMMH/5szAnywmsTBUzDsU57/mFi0sp4BQO6dA==}
    dev: false

  /micromark-util-normalize-identifier/1.0.0:
    resolution: {integrity: sha512-yg+zrL14bBTFrQ7n35CmByWUTFsgst5JhA4gJYoty4Dqzj4Z4Fr/DHekSS5aLfH9bdlfnSvKAWsAgJhIbogyBg==}
    dependencies:
      micromark-util-symbol: 1.0.1
    dev: false

  /micromark-util-resolve-all/1.0.0:
    resolution: {integrity: sha512-CB/AGk98u50k42kvgaMM94wzBqozSzDDaonKU7P7jwQIuH2RU0TeBqGYJz2WY1UdihhjweivStrJ2JdkdEmcfw==}
    dependencies:
      micromark-util-types: 1.0.2
    dev: false

  /micromark-util-sanitize-uri/1.1.0:
    resolution: {integrity: sha512-RoxtuSCX6sUNtxhbmsEFQfWzs8VN7cTctmBPvYivo98xb/kDEoTCtJQX5wyzIYEmk/lvNFTat4hL8oW0KndFpg==}
    dependencies:
      micromark-util-character: 1.1.0
      micromark-util-encode: 1.0.1
      micromark-util-symbol: 1.0.1
    dev: false

  /micromark-util-subtokenize/1.0.2:
    resolution: {integrity: sha512-d90uqCnXp/cy4G881Ub4psE57Sf8YD0pim9QdjCRNjfas2M1u6Lbt+XZK9gnHL2XFhnozZiEdCa9CNfXSfQ6xA==}
    dependencies:
      micromark-util-chunked: 1.0.0
      micromark-util-symbol: 1.0.1
      micromark-util-types: 1.0.2
      uvu: 0.5.6
    dev: false

  /micromark-util-symbol/1.0.1:
    resolution: {integrity: sha512-oKDEMK2u5qqAptasDAwWDXq0tG9AssVwAx3E9bBF3t/shRIGsWIRG+cGafs2p/SnDSOecnt6hZPCE2o6lHfFmQ==}
    dev: false

  /micromark-util-types/1.0.2:
    resolution: {integrity: sha512-DCfg/T8fcrhrRKTPjRrw/5LLvdGV7BHySf/1LOZx7TzWZdYRjogNtyNq885z3nNallwr3QUKARjqvHqX1/7t+w==}
    dev: false

  /micromark/3.0.10:
    resolution: {integrity: sha512-ryTDy6UUunOXy2HPjelppgJ2sNfcPz1pLlMdA6Rz9jPzhLikWXv/irpWV/I2jd68Uhmny7hHxAlAhk4+vWggpg==}
    dependencies:
      '@types/debug': 4.1.7
      debug: 4.3.4
      decode-named-character-reference: 1.0.2
      micromark-core-commonmark: 1.0.6
      micromark-factory-space: 1.0.0
      micromark-util-character: 1.1.0
      micromark-util-chunked: 1.0.0
      micromark-util-combine-extensions: 1.0.0
      micromark-util-decode-numeric-character-reference: 1.0.0
      micromark-util-encode: 1.0.1
      micromark-util-normalize-identifier: 1.0.0
      micromark-util-resolve-all: 1.0.0
      micromark-util-sanitize-uri: 1.1.0
      micromark-util-subtokenize: 1.0.2
      micromark-util-symbol: 1.0.1
      micromark-util-types: 1.0.2
      uvu: 0.5.6
    transitivePeerDependencies:
      - supports-color
    dev: false

  /micromatch/3.1.10:
    resolution: {integrity: sha512-MWikgl9n9M3w+bpsY3He8L+w9eF9338xRl8IAO5viDizwSzziFEyUzo2xrrloB64ADbTf8uA8vRqqttDTOmccg==}
    engines: {node: '>=0.10.0'}
    dependencies:
      arr-diff: 4.0.0
      array-unique: 0.3.2
      braces: 2.3.2
      define-property: 2.0.2
      extend-shallow: 3.0.2
      extglob: 2.0.4
      fragment-cache: 0.2.1
      kind-of: 6.0.3
      nanomatch: 1.2.13
      object.pick: 1.3.0
      regex-not: 1.0.2
      snapdragon: 0.8.2
      to-regex: 3.0.2
    transitivePeerDependencies:
      - supports-color
    dev: true

  /micromatch/4.0.5:
    resolution: {integrity: sha512-DMy+ERcEW2q8Z2Po+WNXuw3c5YaUSFjAO5GsJqfEl7UjvtIuFKO6ZrKvcItdy98dwFI2N1tg3zNIdKaQT+aNdA==}
    engines: {node: '>=8.6'}
    dependencies:
      braces: 3.0.2
      picomatch: 2.3.1

  /mime-db/1.25.0:
    resolution: {integrity: sha512-5k547tI4Cy+Lddr/hdjNbBEWBwSl8EBc5aSdKvedav8DReADgWJzcYiktaRIw3GtGC1jjwldXtTzvqJZmtvC7w==}
    engines: {node: '>= 0.6'}
    dev: true

  /mime-db/1.52.0:
    resolution: {integrity: sha512-sPU4uV7dYlvtWJxwwxHD0PuihVNiE7TyAbQ5SWxDCB9mUYvOgroQOwYQQOKPJ8CIbE+1ETVlOoK1UC2nU3gYvg==}
    engines: {node: '>= 0.6'}

  /mime-types/2.1.13:
    resolution: {integrity: sha512-ryBDp1Z/6X90UvjUK3RksH0IBPM137T7cmg4OgD5wQBojlAiUwuok0QeELkim/72EtcYuNlmbkrcGuxj3Kl0YQ==}
    engines: {node: '>= 0.6'}
    dependencies:
      mime-db: 1.25.0
    dev: true

  /mime-types/2.1.35:
    resolution: {integrity: sha512-ZDY+bPm5zTTF+YpCrAU9nK0UgICYPT0QtT1NZWFv4s++TNkcgVaT0g6+4R2uI4MjQjzysHB1zxuWL50hzaeXiw==}
    engines: {node: '>= 0.6'}
    dependencies:
      mime-db: 1.52.0

  /mimic-fn/2.1.0:
    resolution: {integrity: sha512-OqbOk5oEQeAZ8WXWydlu9HJjz9WVdEIvamMCcXmuqUYjTknH/sqsWvhQ3vgwKFRR1HpjvNBKQ37nbJgYzGqGcg==}
    engines: {node: '>=6'}

  /mimic-fn/4.0.0:
    resolution: {integrity: sha512-vqiC06CuhBTUdZH+RYl8sFrL096vA45Ok5ISO6sE/Mr1jRbGH4Csnhi8f3wKVl7x8mO4Au7Ir9D3Oyv1VYMFJw==}
    engines: {node: '>=12'}
    dev: true

  /min-indent/1.0.1:
    resolution: {integrity: sha512-I9jwMn07Sy/IwOj3zVkVik2JTvgpaykDZEigL6Rx6N9LbMywwUSMtxET+7lVoDLLd3O3IXwJwvuuns8UB/HeAg==}
    engines: {node: '>=4'}
    dev: false

  /minimatch/3.1.2:
    resolution: {integrity: sha512-J7p63hRiAjw1NDEww1W7i37+ByIrOWO5XQQAzZ3VOcL0PNybwpfmV/N05zFAzwQ9USyEcX6t3UO+K5aqBQOIHw==}
    dependencies:
      brace-expansion: 1.1.11

  /minimatch/5.1.0:
    resolution: {integrity: sha512-9TPBGGak4nHfGZsPBohm9AWg6NoT7QTCehS3BIJABslyZbzxfV78QM2Y6+i741OPZIafFAaiiEMh5OyIrJPgtg==}
    engines: {node: '>=10'}
    dependencies:
      brace-expansion: 2.0.1
    dev: false

  /minimist-options/4.1.0:
    resolution: {integrity: sha512-Q4r8ghd80yhO/0j1O3B2BjweX3fiHg9cdOwjJd2J76Q135c+NDxGCqdYKQ1SKBuFfgWbAUzBfvYjPUEeNgqN1A==}
    engines: {node: '>= 6'}
    dependencies:
      arrify: 1.0.1
      is-plain-obj: 1.1.0
      kind-of: 6.0.3
    dev: false

  /minimist/1.2.6:
    resolution: {integrity: sha512-Jsjnk4bw3YJqYzbdyBiNsPWHPfO++UGG749Cxs6peCu5Xg4nrena6OVxOYxrQTqww0Jmwt+Ref8rggumkTLz9Q==}
    dev: false

  /minimist/1.2.7:
    resolution: {integrity: sha512-bzfL1YUZsP41gmu/qjrEk0Q6i2ix/cVeAhbCbqH9u3zYutS1cLg00qhrD0M2MVdCcx4Sc0UpP2eBWo9rotpq6g==}

  /minipass/3.3.4:
    resolution: {integrity: sha512-I9WPbWHCGu8W+6k1ZiGpPu0GkoKBeorkfKNuAFBNS1HNFJvke82sxvI5bzcCNpWPorkOO5QQ+zomzzwRxejXiw==}
    engines: {node: '>=8'}
    dependencies:
      yallist: 4.0.0
    dev: true

  /minipass/4.0.0:
    resolution: {integrity: sha512-g2Uuh2jEKoht+zvO6vJqXmYpflPqzRBT+Th2h01DKh5z7wbY/AZ2gCQ78cP70YoHPyFdY30YBV5WxgLOEwOykw==}
    engines: {node: '>=8'}
    dependencies:
      yallist: 4.0.0
    dev: true

  /minizlib/2.1.2:
    resolution: {integrity: sha512-bAxsR8BVfj60DWXHE3u30oHzfl4G7khkSuPW+qvpd7jFRHm7dLxOjUk1EHACJ/hxLY8phGJ0YhYHZo7jil7Qdg==}
    engines: {node: '>= 8'}
    dependencies:
      minipass: 3.3.4
      yallist: 4.0.0
    dev: true

  /mixin-deep/1.3.2:
    resolution: {integrity: sha512-WRoDn//mXBiJ1H40rqa3vH0toePwSsGb45iInWlTySa+Uu4k3tYUSxa2v1KqAiLtvlrSzaExqS1gtk96A9zvEA==}
    engines: {node: '>=0.10.0'}
    dependencies:
      for-in: 1.0.2
      is-extendable: 1.0.1
    dev: true

  /mkdirp/0.5.6:
    resolution: {integrity: sha512-FP+p8RB8OWpF3YZBCrP5gtADmtXApB5AMLn+vdyA+PyxCjrCs00mjyUozssO33cwDeT3wNGdLxJ5M//YqtHAJw==}
    hasBin: true
    dependencies:
      minimist: 1.2.7

  /mkdirp/1.0.4:
    resolution: {integrity: sha512-vVqVZQyf3WLx2Shd0qJ9xuvqgAyKPLAiqITEtqW0oIUjzo3PePDd6fW9iFz30ef7Ysp/oiWqbhszeGWW2T6Gzw==}
    engines: {node: '>=10'}
    hasBin: true
    dev: true

  /mongodb-connection-string-url/2.5.4:
    resolution: {integrity: sha512-SeAxuWs0ez3iI3vvmLk/j2y+zHwigTDKQhtdxTgt5ZCOQQS5+HW4g45/Xw5vzzbn7oQXCNQ24Z40AkJsizEy7w==}
    dependencies:
      '@types/whatwg-url': 8.2.2
      whatwg-url: 11.0.0
    dev: false

  /mongodb/4.9.1:
    resolution: {integrity: sha512-ZhgI/qBf84fD7sI4waZBoLBNJYPQN5IOC++SBCiPiyhzpNKOxN/fi0tBHvH2dEC42HXtNEbFB0zmNz4+oVtorQ==}
    engines: {node: '>=12.9.0'}
    dependencies:
      bson: 4.7.0
      denque: 2.1.0
      mongodb-connection-string-url: 2.5.4
      socks: 2.7.1
    optionalDependencies:
      saslprep: 1.0.3
    dev: false

  /mongoose/6.6.5:
    resolution: {integrity: sha512-iA/oDpWOc+K2QYzA4Eq7Z1oUBQOz9FGDmUwPLgw872Bfs/qizA5Db+gJorAn+TnnGu3VoCK8iP4Y+TECUelwjA==}
    engines: {node: '>=12.0.0'}
    dependencies:
      bson: 4.7.0
      kareem: 2.4.1
      mongodb: 4.9.1
      mpath: 0.9.0
      mquery: 4.0.3
      ms: 2.1.3
      sift: 16.0.0
    transitivePeerDependencies:
      - supports-color
    dev: false

  /mpath/0.9.0:
    resolution: {integrity: sha512-ikJRQTk8hw5DEoFVxHG1Gn9T/xcjtdnOKIU1JTmGjZZlg9LST2mBLmcX3/ICIbgJydT2GOc15RnNy5mHmzfSew==}
    engines: {node: '>=4.0.0'}
    dev: false

  /mquery/4.0.3:
    resolution: {integrity: sha512-J5heI+P08I6VJ2Ky3+33IpCdAvlYGTSUjwTPxkAr8i8EoduPMBX2OY/wa3IKZIQl7MU4SbFk8ndgSKyB/cl1zA==}
    engines: {node: '>=12.0.0'}
    dependencies:
      debug: 4.3.4
    transitivePeerDependencies:
      - supports-color
    dev: false

  /mri/1.2.0:
    resolution: {integrity: sha512-tzzskb3bG8LvYGFF/mDTpq3jpI6Q9wc3LEmBaghu+DdCssd1FakN7Bc0hVNmEyGq1bq3RgfkCb3cmQLpNPOroA==}
    engines: {node: '>=4'}

  /ms/2.0.0:
    resolution: {integrity: sha512-Tpp60P6IUJDTuOq/5Z8cdskzJujfwqfOTkrwIwj7IRISpnkJnT6SyJ4PCPnGMoFjC9ddhal5KVIYtAt97ix05A==}
    dev: true

  /ms/2.1.2:
    resolution: {integrity: sha512-sGkPx+VjMtmA6MX27oA4FBFELFCZZ4S4XqeGOXCv68tT+jb3vk/RyaKWP0PTKyWtmLSM0b+adUTEvbs1PEaH2w==}

  /ms/2.1.3:
    resolution: {integrity: sha512-6FlzubTLZG3J2a/NVCAleEhjzq5oxgHyaCU9yYXvcLsvoVaHJq/s5xXI6/XXP6tz7R9xAOtHnSO/tXtF3WRTlA==}

  /multimatch/2.1.0:
    resolution: {integrity: sha512-0mzK8ymiWdehTBiJh0vClAzGyQbdtyWqzSVx//EK4N/D+599RFlGfTAsKw2zMSABtDG9C6Ul2+t8f2Lbdjf5mA==}
    engines: {node: '>=0.10.0'}
    dependencies:
      array-differ: 1.0.0
      array-union: 1.0.2
      arrify: 1.0.1
      minimatch: 3.1.2
    dev: false

  /mute-stream/0.0.8:
    resolution: {integrity: sha512-nnbWWOkoWyUsTjKrhgD0dcz22mdkSnpYqbEjIm2nhwhuxlSkpywJmBo8h0ZqJdkp73mb90SssHkN4rsRaBAfAA==}

  /mz/2.7.0:
    resolution: {integrity: sha512-z81GNO7nnYMEhrGh9LeymoE4+Yr0Wn5McHIZMK5cfQCl+NDX08sCZgUc9/6MHni9IWuFLm1Z3HTCXu2z9fN62Q==}
    dependencies:
      any-promise: 1.3.0
      object-assign: 4.1.1
      thenify-all: 1.6.0

  /nanoid/3.3.4:
    resolution: {integrity: sha512-MqBkQh/OHTS2egovRtLk45wEyNXwF+cokD+1YPf9u5VfJiRdAiRwB2froX5Co9Rh20xs4siNPm8naNotSD6RBw==}
    engines: {node: ^10 || ^12 || ^13.7 || ^14 || >=15.0.1}
    hasBin: true

  /nanomatch/1.2.13:
    resolution: {integrity: sha512-fpoe2T0RbHwBTBUOftAfBPaDEi06ufaUai0mE6Yn1kacc3SnTErfb/h+X94VXzI64rKFHYImXSvdwGGCmwOqCA==}
    engines: {node: '>=0.10.0'}
    dependencies:
      arr-diff: 4.0.0
      array-unique: 0.3.2
      define-property: 2.0.2
      extend-shallow: 3.0.2
      fragment-cache: 0.2.1
      is-windows: 1.0.2
      kind-of: 6.0.3
      object.pick: 1.3.0
      regex-not: 1.0.2
      snapdragon: 0.8.2
      to-regex: 3.0.2
    transitivePeerDependencies:
      - supports-color
    dev: true

  /natural-compare/1.4.0:
    resolution: {integrity: sha512-OWND8ei3VtNC9h7V60qff3SVobHr996CTwgxubgyQYEpg290h9J0buyECNNJexkFm5sOajh5G116RYA1c8ZMSw==}

  /ndjson/2.0.0:
    resolution: {integrity: sha512-nGl7LRGrzugTtaFcJMhLbpzJM6XdivmbkdlaGcrk/LXg2KL/YBC6z1g70xh0/al+oFuVFP8N8kiWRucmeEH/qQ==}
    engines: {node: '>=10'}
    hasBin: true
    dependencies:
      json-stringify-safe: 5.0.1
      minimist: 1.2.6
      readable-stream: 3.6.0
      split2: 3.2.2
      through2: 4.0.2
    dev: false

  /neo-async/2.6.2:
    resolution: {integrity: sha512-Yd3UES5mWCSqR+qNT93S3UoYUkqAZ9lLg8a7g9rimsWmYGK8cVToA4/sF3RrshdyV3sAGMXVUmpMYOw+dLpOuw==}
    dev: true

  /next-seo/5.8.0_ogpkrxaz2lg6nectum6dl66tn4:
    resolution: {integrity: sha512-V5W/JwqdoX6/0zG4S7m5g8zNajYffytWigkPo2hrbHhLD18yGFBU9607OPhvbI9zX3QjWQFMBSmlUY456xt9cA==}
    peerDependencies:
      next: ^8.1.1-canary.54 || >=9.0.0
      react: '>=16.0.0'
      react-dom: '>=16.0.0'
    dependencies:
      next: 13.0.3_pjwopsidmaokadturxaafygjp4
      react: 18.2.0
      react-dom: 18.2.0_react@18.2.0
    dev: false

  /next-themes/0.2.0_ogpkrxaz2lg6nectum6dl66tn4:
    resolution: {integrity: sha512-myhpDL4vadBD9YDSHiewqvzorGzB03N84e+3LxCwHRlM/hiBOaW+UsKsQojQAzC7fdcJA0l2ppveXcYaVV+hxQ==}
    peerDependencies:
      next: '*'
      react: '*'
      react-dom: '*'
    dependencies:
      next: 13.0.3_pjwopsidmaokadturxaafygjp4
      react: 18.2.0
      react-dom: 18.2.0_react@18.2.0
    dev: false

  /next-themes/0.2.1_ogpkrxaz2lg6nectum6dl66tn4:
    resolution: {integrity: sha512-B+AKNfYNIzh0vqQQKqQItTS8evEouKD7H5Hj3kmuPERwddR2TxvDSFZuTj6T7Jfn1oyeUyJMydPl1Bkxkh0W7A==}
    peerDependencies:
      next: '*'
      react: '*'
      react-dom: '*'
    dependencies:
      next: 13.0.3_pjwopsidmaokadturxaafygjp4
      react: 18.2.0
      react-dom: 18.2.0_react@18.2.0
    dev: false

  /next/13.0.3_pjwopsidmaokadturxaafygjp4:
    resolution: {integrity: sha512-rFQeepcenRxKzeKlh1CsmEnxsJwhIERtbUjmYnKZyDInZsU06lvaGw5DT44rlNp1Rv2MT/e9vffZ8vK+ytwXHA==}
    engines: {node: '>=14.6.0'}
    hasBin: true
    peerDependencies:
      fibers: '>= 3.1.0'
      node-sass: ^6.0.0 || ^7.0.0
      react: ^18.2.0
      react-dom: ^18.2.0
      sass: ^1.3.0
    peerDependenciesMeta:
      fibers:
        optional: true
      node-sass:
        optional: true
      sass:
        optional: true
    dependencies:
      '@next/env': 13.0.3
      '@swc/helpers': 0.4.11
      caniuse-lite: 1.0.30001431
      postcss: 8.4.14
      react: 18.2.0
      react-dom: 18.2.0_react@18.2.0
      styled-jsx: 5.1.0_2exiyaescjxorpwwmy4ejghgte
      use-sync-external-store: 1.2.0_react@18.2.0
    optionalDependencies:
      '@next/swc-android-arm-eabi': 13.0.3
      '@next/swc-android-arm64': 13.0.3
      '@next/swc-darwin-arm64': 13.0.3
      '@next/swc-darwin-x64': 13.0.3
      '@next/swc-freebsd-x64': 13.0.3
      '@next/swc-linux-arm-gnueabihf': 13.0.3
      '@next/swc-linux-arm64-gnu': 13.0.3
      '@next/swc-linux-arm64-musl': 13.0.3
      '@next/swc-linux-x64-gnu': 13.0.3
      '@next/swc-linux-x64-musl': 13.0.3
      '@next/swc-win32-arm64-msvc': 13.0.3
      '@next/swc-win32-ia32-msvc': 13.0.3
      '@next/swc-win32-x64-msvc': 13.0.3
    transitivePeerDependencies:
      - '@babel/core'
      - babel-plugin-macros
    dev: false

  /next/13.0.6_biqbaboplfbrettd7655fr4n2y:
    resolution: {integrity: sha512-COvigvms2LRt1rrzfBQcMQ2GZd86Mvk1z+LOLY5pniFtL4VrTmhZ9salrbKfSiXbhsD01TrDdD68ec3ABDyscA==}
    engines: {node: '>=14.6.0'}
    hasBin: true
    peerDependencies:
      fibers: '>= 3.1.0'
      node-sass: ^6.0.0 || ^7.0.0
      react: ^18.2.0
      react-dom: ^18.2.0
      sass: ^1.3.0
    peerDependenciesMeta:
      fibers:
        optional: true
      node-sass:
        optional: true
      sass:
        optional: true
    dependencies:
      '@next/env': 13.0.6
      '@swc/helpers': 0.4.14
      caniuse-lite: 1.0.30001439
      postcss: 8.4.14
      react: 18.2.0
      react-dom: 18.2.0_react@18.2.0
      styled-jsx: 5.1.0_react@18.2.0
    optionalDependencies:
      '@next/swc-android-arm-eabi': 13.0.6
      '@next/swc-android-arm64': 13.0.6
      '@next/swc-darwin-arm64': 13.0.6
      '@next/swc-darwin-x64': 13.0.6
      '@next/swc-freebsd-x64': 13.0.6
      '@next/swc-linux-arm-gnueabihf': 13.0.6
      '@next/swc-linux-arm64-gnu': 13.0.6
      '@next/swc-linux-arm64-musl': 13.0.6
      '@next/swc-linux-x64-gnu': 13.0.6
      '@next/swc-linux-x64-musl': 13.0.6
      '@next/swc-win32-arm64-msvc': 13.0.6
      '@next/swc-win32-ia32-msvc': 13.0.6
      '@next/swc-win32-x64-msvc': 13.0.6
    transitivePeerDependencies:
      - '@babel/core'
      - babel-plugin-macros

  /nextra-theme-docs/2.0.1_ogpkrxaz2lg6nectum6dl66tn4:
    resolution: {integrity: sha512-vrxSQjfG5hcWXd0foVUgRu1T9rD+dQdVnKzJhpEG+ncAIYTT/o7GajvYUEPPZMYvvZwehmNIUhSTDN9unnVsxw==}
    peerDependencies:
      next: '>=9.5.3'
      react: '>=16.13.1'
      react-dom: '>=16.13.1'
    dependencies:
      '@headlessui/react': 1.7.3_biqbaboplfbrettd7655fr4n2y
      '@mdx-js/react': 2.1.5_react@18.2.0
      '@popperjs/core': 2.11.6
      '@reach/skip-nav': 0.17.0_biqbaboplfbrettd7655fr4n2y
      clsx: 1.2.1
      flexsearch: 0.7.31
      focus-visible: 5.2.0
      git-url-parse: 13.1.0
      github-slugger: 1.4.0
      intersection-observer: 0.12.2
      match-sorter: 6.3.1
      next: 13.0.3_pjwopsidmaokadturxaafygjp4
      next-seo: 5.8.0_ogpkrxaz2lg6nectum6dl66tn4
      next-themes: 0.2.1_ogpkrxaz2lg6nectum6dl66tn4
      react: 18.2.0
      react-dom: 18.2.0_react@18.2.0
      scroll-into-view-if-needed: 2.2.29
    dev: false

  /nextra/2.0.1_ogpkrxaz2lg6nectum6dl66tn4:
    resolution: {integrity: sha512-IOBwqMREnadxGryNHvwr3sZuD90uyaTxCWi9yxDB56UndsLBTulKwXNIOdW1FV+vKTbSGpz89wNe665Moli7Kw==}
    peerDependencies:
      next: '>=9.5.3'
      react: '>=16.13.1'
      react-dom: '>=16.13.1'
    dependencies:
      '@mdx-js/mdx': 2.1.5
      '@napi-rs/simple-git': 0.1.8
      github-slugger: 1.4.0
      graceful-fs: 4.2.10
      gray-matter: 4.0.3
      next: 13.0.3_pjwopsidmaokadturxaafygjp4
      react: 18.2.0
      react-dom: 18.2.0_react@18.2.0
      rehype-mdx-title: 1.0.0
      rehype-pretty-code: 0.2.4_shiki@0.10.1
      remark-gfm: 3.0.1
      remark-reading-time: 2.0.1
      shiki: 0.10.1
      slash: 3.0.0
      title: 3.5.3
      unist-util-visit: 4.1.1
    transitivePeerDependencies:
      - supports-color
    dev: false

  /ngraph.events/1.2.2:
    resolution: {integrity: sha512-JsUbEOzANskax+WSYiAPETemLWYXmixuPAlmZmhIbIj6FH/WDgEGCGnRwUQBK0GjOnVm8Ui+e5IJ+5VZ4e32eQ==}
    dev: true

  /ngraph.generators/19.3.1:
    resolution: {integrity: sha512-fvWtbCDE5/6aJIEOXOD1cE0vVCWCsROVqXPxD5Pe4RspeFz6tdr37ZkwpT+nUEp80i3fQ7aAlYMMLhEpO/7jgg==}
    dependencies:
      ngraph.graph: 19.1.0
      ngraph.random: 1.1.0
    dev: true

  /ngraph.graph/19.1.0:
    resolution: {integrity: sha512-9cws84qfPkrYa7BaBtT+KgZfLXrd6pNL9Gl5Do+MBO/0Hm6rOM7qK78MZaO1uEoIK6p2pgUs6lu29zn/6tP59w==}
    dependencies:
      ngraph.events: 1.2.2
    dev: true

  /ngraph.random/1.1.0:
    resolution: {integrity: sha512-h25UdUN/g8U7y29TzQtRm/GvGr70lK37yQPvPKXXuVfs7gCm82WipYFZcksQfeKumtOemAzBIcT7lzzyK/edLw==}
    dev: true

  /nice-try/1.0.5:
    resolution: {integrity: sha512-1nh45deeb5olNY7eX82BkPO7SSxR5SSYJiPTrTdFUVYwAl8CKMA5N9PjTYkHiRjisVcxcQ1HXdLhx2qxxJzLNQ==}
    dev: true

  /no-case/3.0.4:
    resolution: {integrity: sha512-fgAN3jGAh+RoxUGZHTSOLJIqUc2wmoBwGR4tbpNAKmmovFoWq0OdRkb0VkldReO2a2iBT/OEulG9XSUc10r3zg==}
    dependencies:
      lower-case: 2.0.2
      tslib: 2.4.1
    dev: true

  /node-fetch/2.6.9:
    resolution: {integrity: sha512-DJm/CJkZkRjKKj4Zi4BsKVZh3ValV5IR5s7LVZnW+6YMh0W1BfNA8XSs6DLMGYlId5F3KnA70uu2qepcR08Qqg==}
    engines: {node: 4.x || >=6.0.0}
    peerDependencies:
      encoding: ^0.1.0
    peerDependenciesMeta:
      encoding:
        optional: true
    dependencies:
      whatwg-url: 5.0.0
    dev: false

  /node-int64/0.4.0:
    resolution: {integrity: sha512-O5lz91xSOeoXP6DulyHfllpq+Eg00MWitZIbtPfoSEvqIHdl5gfcY6hYzDWnj0qD5tz52PI08u9qUvSVeUBeHw==}
    dev: true

  /node-plop/0.31.0:
    resolution: {integrity: sha512-aKLPxiBoFTNUovvtK8j/Whc4PZREkYx6htw2HJPiU8wYquXmN8pkd9B3xlFo6AJ4ZlzFsQSf/NXR5xET8EqRYw==}
    engines: {node: ^12.20.0 || ^14.13.1 || >=16.0.0}
    dependencies:
      '@types/inquirer': 8.2.5
      change-case: 4.1.2
      del: 6.1.1
      globby: 13.1.2
      handlebars: 4.7.7
      inquirer: 8.2.4
      isbinaryfile: 4.0.10
      lodash.get: 4.4.2
      lower-case: 2.0.2
      mkdirp: 1.0.4
      resolve: 1.22.1
      title-case: 3.0.3
      upper-case: 2.0.2
    dev: true

  /node-releases/2.0.10:
    resolution: {integrity: sha512-5GFldHPXVG/YZmFzJvKK2zDSzPKhEp0+ZR5SVaoSag9fsL5YgHbUHDfnG5494ISANDcK4KwPXAx2xqVEydmd7w==}

  /noop2/2.0.0:
    resolution: {integrity: sha512-2bu7Pfpf6uNqashWV8P7yYeutQ3XkLY9MBSYI5sOAFZxuWcW/uJfLbKj5m6SvMDT9U1Y0C+7UFG+7VSiIdXjtA==}
    dev: true

  /normalize-package-data/2.5.0:
    resolution: {integrity: sha512-/5CMN3T0R4XTj4DcGaexo+roZSdSFW/0AOOTROrjxzCG1wrWXEsGbRKevjlIL+ZDE4sZlJr5ED4YW0yqmkK+eA==}
    dependencies:
      hosted-git-info: 2.8.9
      resolve: 1.22.1
      semver: 5.7.1
      validate-npm-package-license: 3.0.4

  /normalize-path/3.0.0:
    resolution: {integrity: sha512-6eZs5Ls3WtCisHWp9S2GUy8dqkpGi4BVSz3GaqiE6ezub0512ESztXUwUB6C6IKbQkY2Pnb/mD4WYojCRwcwLA==}
    engines: {node: '>=0.10.0'}

  /normalize-range/0.1.2:
    resolution: {integrity: sha512-bdok/XvKII3nUpklnV6P2hxtMNrCboOjAcyBuQnWEhO665FwrSNRxU+AqpsyvO6LgGYPspN+lu5CLtw4jPRKNA==}
    engines: {node: '>=0.10.0'}
    dev: true

  /npm-run-all/4.1.5:
    resolution: {integrity: sha512-Oo82gJDAVcaMdi3nuoKFavkIHBRVqQ1qvMb+9LHk/cF4P6B2m8aP04hGf7oL6wZ9BuGwX1onlLhpuoofSyoQDQ==}
    engines: {node: '>= 4'}
    hasBin: true
    dependencies:
      ansi-styles: 3.2.1
      chalk: 2.4.2
      cross-spawn: 6.0.5
      memorystream: 0.3.1
      minimatch: 3.1.2
      pidtree: 0.3.1
      read-pkg: 3.0.0
      shell-quote: 1.7.4
      string.prototype.padend: 3.1.4
    dev: true

  /npm-run-path/1.0.0:
    resolution: {integrity: sha512-PrGAi1SLlqNvKN5uGBjIgnrTb8fl0Jz0a3JJmeMcGnIBh7UE9Gc4zsAMlwDajOMg2b1OgP6UPvoLUboTmMZPFA==}
    engines: {node: '>=0.10.0'}
    dependencies:
      path-key: 1.0.0
    dev: false

  /npm-run-path/2.0.2:
    resolution: {integrity: sha512-lJxZYlT4DW/bRUtFh1MQIWqmLwQfAxnqWG4HhEdjMlkrJYnJn0Jrr2u3mgxqaWsdiBc76TYkTG/mhrnYTuzfHw==}
    engines: {node: '>=4'}
    dependencies:
      path-key: 2.0.1
    dev: false

  /npm-run-path/4.0.1:
    resolution: {integrity: sha512-S48WzZW777zhNIrn7gxOlISNAqi9ZC/uQFnRdbeIHhZhCA6UqpkOT8T1G7BvfdgP4Er8gF4sUbaS0i7QvIfCWw==}
    engines: {node: '>=8'}
    dependencies:
      path-key: 3.1.1

  /npm-run-path/5.1.0:
    resolution: {integrity: sha512-sJOdmRGrY2sjNTRMbSvluQqg+8X7ZK61yvzBEIDhz4f8z1TZFYABsqjjCBd/0PUNE9M6QDgHJXQkGUEm7Q+l9Q==}
    engines: {node: ^12.20.0 || ^14.13.1 || >=16.0.0}
    dependencies:
      path-key: 4.0.0
    dev: true

  /npmlog/4.1.2:
    resolution: {integrity: sha512-2uUqazuKlTaSI/dC8AzicUck7+IrEaOnN/e0jd3Xtt1KcGpwx30v50mL7oPyr/h9bL3E4aZccVwpwP+5W9Vjkg==}
    dependencies:
      are-we-there-yet: 1.1.7
      console-control-strings: 1.1.0
      gauge: 2.7.4
      set-blocking: 2.0.0
    dev: false

  /number-is-nan/1.0.1:
    resolution: {integrity: sha512-4jbtZXNAsfZbAHiiqjLPBiCl16dES1zI4Hpzzxw61Tk+loF+sBDBKx1ICKKKwIqQ7M0mFn1TmkN7euSncWgHiQ==}
    engines: {node: '>=0.10.0'}
    dev: false

  /nwsapi/2.2.1:
    resolution: {integrity: sha512-JYOWTeFoS0Z93587vRJgASD5Ut11fYl5NyihP3KrYBvMe1FRRs6RN7m20SA/16GM4P6hTnZjT+UmDOt38UeXNg==}
    dev: true

  /object-assign/4.1.1:
    resolution: {integrity: sha512-rJgTQnkUnH1sFw8yT6VSU3zD3sWmu6sZhIseY8VX+GRu3P6F7Fu+JNDoXfklElbLJSnc3FUQHVe4cU5hj+BcUg==}
    engines: {node: '>=0.10.0'}

  /object-copy/0.1.0:
    resolution: {integrity: sha512-79LYn6VAb63zgtmAteVOWo9Vdj71ZVBy3Pbse+VqxDpEP83XuujMrGqHIwAXJ5I/aM0zU7dIyIAhifVTPrNItQ==}
    engines: {node: '>=0.10.0'}
    dependencies:
      copy-descriptor: 0.1.1
      define-property: 0.2.5
      kind-of: 3.2.2
    dev: true

  /object-hash/3.0.0:
    resolution: {integrity: sha512-RSn9F68PjH9HqtltsSnqYC1XXoWe9Bju5+213R98cNGttag9q9yAOTzdbsqvIa7aNm5WffBZFpWYr2aWrklWAw==}
    engines: {node: '>= 6'}
    dev: true

  /object-inspect/1.12.2:
    resolution: {integrity: sha512-z+cPxW0QGUp0mcqcsgQyLVRDoXFQbXOwBaqyF7VIgI4TWNQsDHrBpUQslRmIfAoYWdYzs6UlKJtB2XJpTaNSpQ==}
    dev: true

  /object-keys/1.1.1:
    resolution: {integrity: sha512-NuAESUOUMrlIXOfHKzD6bpPu3tYt3xvjNdRIQ+FeT0lNb4K8WR70CaDxhuNguS2XG+GjkyMwOzsN5ZktImfhLA==}
    engines: {node: '>= 0.4'}
    dev: true

  /object-visit/1.0.1:
    resolution: {integrity: sha512-GBaMwwAVK9qbQN3Scdo0OyvgPW7l3lnaVMj84uTOZlswkX0KpF6fyDBJhtTthf7pymztoN36/KEr1DyhF96zEA==}
    engines: {node: '>=0.10.0'}
    dependencies:
      isobject: 3.0.1
    dev: true

  /object.assign/4.1.4:
    resolution: {integrity: sha512-1mxKf0e58bvyjSCtKYY4sRe9itRk3PJpquJOjeIkz885CczcI4IvJJDLPS72oowuSh+pBxUFROpX+TU++hxhZQ==}
    engines: {node: '>= 0.4'}
    dependencies:
      call-bind: 1.0.2
      define-properties: 1.1.4
      has-symbols: 1.0.3
      object-keys: 1.1.1
    dev: true

  /object.defaults/1.1.0:
    resolution: {integrity: sha512-c/K0mw/F11k4dEUBMW8naXUuBuhxRCfG7W+yFy8EcijU/rSmazOUd1XAEEe6bC0OuXY4HUKjTJv7xbxIMqdxrA==}
    engines: {node: '>=0.10.0'}
    dependencies:
      array-each: 1.0.1
      array-slice: 1.1.0
      for-own: 1.0.0
      isobject: 3.0.1
    dev: true

  /object.entries/1.1.5:
    resolution: {integrity: sha512-TyxmjUoZggd4OrrU1W66FMDG6CuqJxsFvymeyXI51+vQLN67zYfZseptRge703kKQdo4uccgAKebXFcRCzk4+g==}
    engines: {node: '>= 0.4'}
    dependencies:
      call-bind: 1.0.2
      define-properties: 1.1.4
      es-abstract: 1.20.5
    dev: true

  /object.entries/1.1.6:
    resolution: {integrity: sha512-leTPzo4Zvg3pmbQ3rDK69Rl8GQvIqMWubrkxONG9/ojtFE2rD9fjMKfSI5BxW3osRH1m6VdzmqK8oAY9aT4x5w==}
    engines: {node: '>= 0.4'}
    dependencies:
      call-bind: 1.0.2
      define-properties: 1.1.4
      es-abstract: 1.20.5
    dev: true

  /object.fromentries/2.0.5:
    resolution: {integrity: sha512-CAyG5mWQRRiBU57Re4FKoTBjXfDoNwdFVH2Y1tS9PqCsfUTymAohOkEMSG3aRNKmv4lV3O7p1et7c187q6bynw==}
    engines: {node: '>= 0.4'}
    dependencies:
      call-bind: 1.0.2
      define-properties: 1.1.4
      es-abstract: 1.20.5
    dev: true

  /object.fromentries/2.0.6:
    resolution: {integrity: sha512-VciD13dswC4j1Xt5394WR4MzmAQmlgN72phd/riNp9vtD7tp4QQWJ0R4wvclXcafgcYK8veHRed2W6XeGBvcfg==}
    engines: {node: '>= 0.4'}
    dependencies:
      call-bind: 1.0.2
      define-properties: 1.1.4
      es-abstract: 1.20.5
    dev: true

  /object.hasown/1.1.1:
    resolution: {integrity: sha512-LYLe4tivNQzq4JdaWW6WO3HMZZJWzkkH8fnI6EebWl0VZth2wL2Lovm74ep2/gZzlaTdV62JZHEqHQ2yVn8Q/A==}
    dependencies:
      define-properties: 1.1.4
      es-abstract: 1.20.5
    dev: true

  /object.hasown/1.1.2:
    resolution: {integrity: sha512-B5UIT3J1W+WuWIU55h0mjlwaqxiE5vYENJXIXZ4VFe05pNYrkKuK0U/6aFcb0pKywYJh7IhfoqUfKVmrJJHZHw==}
    dependencies:
      define-properties: 1.1.4
      es-abstract: 1.20.5
    dev: true

  /object.map/1.0.1:
    resolution: {integrity: sha512-3+mAJu2PLfnSVGHwIWubpOFLscJANBKuB/6A4CxBstc4aqwQY0FWcsppuy4jU5GSB95yES5JHSI+33AWuS4k6w==}
    engines: {node: '>=0.10.0'}
    dependencies:
      for-own: 1.0.0
      make-iterator: 1.0.1
    dev: true

  /object.pick/1.3.0:
    resolution: {integrity: sha512-tqa/UMy/CCoYmj+H5qc07qvSL9dqcs/WZENZ1JbtWBlATP+iVOe778gE6MSijnyCnORzDuX6hU+LA4SZ09YjFQ==}
    engines: {node: '>=0.10.0'}
    dependencies:
      isobject: 3.0.1
    dev: true

  /object.values/1.1.5:
    resolution: {integrity: sha512-QUZRW0ilQ3PnPpbNtgdNV1PDbEqLIiSFB3l+EnGtBQ/8SUTLj1PZwtQHABZtLgwpJZTSZhuGLOGk57Drx2IvYg==}
    engines: {node: '>= 0.4'}
    dependencies:
      call-bind: 1.0.2
      define-properties: 1.1.4
      es-abstract: 1.20.5
    dev: true

  /object.values/1.1.6:
    resolution: {integrity: sha512-FVVTkD1vENCsAcwNs9k6jea2uHC/X0+JcjG8YA60FN5CMaJmG95wT9jek/xX9nornqGRrBkKtzuAu2wuHpKqvw==}
    engines: {node: '>= 0.4'}
    dependencies:
      call-bind: 1.0.2
      define-properties: 1.1.4
      es-abstract: 1.20.5
    dev: true

  /once/1.4.0:
    resolution: {integrity: sha512-lNaJgI+2Q5URQBkccEKHTQOPaXdUxnZZElQTZY0MFUAuaEqe1E+Nyvgdz/aIyNi6Z9MzO5dv1H8n58/GELp3+w==}
    dependencies:
      wrappy: 1.0.2

  /onetime/5.1.2:
    resolution: {integrity: sha512-kbpaSSGJTWdAY5KPVeMOKXSrPtr8C8C7wodJbcsd51jRnmD+GZu8Y0VoU6Dm5Z4vWr0Ig/1NKuWRKf7j5aaYSg==}
    engines: {node: '>=6'}
    dependencies:
      mimic-fn: 2.1.0

  /onetime/6.0.0:
    resolution: {integrity: sha512-1FlR+gjXK7X+AsAHso35MnyN5KqGwJRi/31ft6x0M194ht7S+rWAvd7PHss9xSKMzE0asv1pyIHaJYq+BbacAQ==}
    engines: {node: '>=12'}
    dependencies:
      mimic-fn: 4.0.0
    dev: true

  /open/8.4.0:
    resolution: {integrity: sha512-XgFPPM+B28FtCCgSb9I+s9szOC1vZRSwgWsRUA5ylIxRTgKozqjOCrVOqGsYABPYK5qnfqClxZTFBa8PKt2v6Q==}
    engines: {node: '>=12'}
    dependencies:
      define-lazy-prop: 2.0.0
      is-docker: 2.2.1
      is-wsl: 2.2.0
    dev: true

  /optionator/0.8.3:
    resolution: {integrity: sha512-+IW9pACdk3XWmmTXG8m3upGUJst5XRGzxMRjXzAuJ1XnIFNvfhjjIuYkDvysnPQ7qzqVzLt78BCruntqRhWQbA==}
    engines: {node: '>= 0.8.0'}
    dependencies:
      deep-is: 0.1.4
      fast-levenshtein: 2.0.6
      levn: 0.3.0
      prelude-ls: 1.1.2
      type-check: 0.3.2
      word-wrap: 1.2.3
    dev: true

  /optionator/0.9.1:
    resolution: {integrity: sha512-74RlY5FCnhq4jRxVUPKDaRwrVNXMqsGsiW6AJw4XK8hmtm10wC0ypZBLw5IIp85NZMr91+qd1RvvENwg7jjRFw==}
    engines: {node: '>= 0.8.0'}
    dependencies:
      deep-is: 0.1.4
      fast-levenshtein: 2.0.6
      levn: 0.4.1
      prelude-ls: 1.2.1
      type-check: 0.4.0
      word-wrap: 1.2.3

  /ora/4.1.1:
    resolution: {integrity: sha512-sjYP8QyVWBpBZWD6Vr1M/KwknSw6kJOz41tvGMlwWeClHBtYKTbHMki1PsLZnxKpXMPbTKv9b3pjQu3REib96A==}
    engines: {node: '>=8'}
    dependencies:
      chalk: 3.0.0
      cli-cursor: 3.1.0
      cli-spinners: 2.7.0
      is-interactive: 1.0.0
      log-symbols: 3.0.0
      mute-stream: 0.0.8
      strip-ansi: 6.0.1
      wcwidth: 1.0.1
    dev: false

  /ora/5.4.1:
    resolution: {integrity: sha512-5b6Y85tPxZZ7QytO+BQzysW31HJku27cRIlkbAXaNx+BdcVi+LlRFmVXzeF6a7JCwJpyw5c4b+YSVImQIrBpuQ==}
    engines: {node: '>=10'}
    dependencies:
      bl: 4.1.0
      chalk: 4.1.2
      cli-cursor: 3.1.0
      cli-spinners: 2.7.0
      is-interactive: 1.0.0
      is-unicode-supported: 0.1.0
      log-symbols: 4.1.0
      strip-ansi: 6.0.1
      wcwidth: 1.0.1

  /ora/6.1.2:
    resolution: {integrity: sha512-EJQ3NiP5Xo94wJXIzAyOtSb0QEIAUu7m8t6UZ9krbz0vAJqr92JpcK/lEXg91q6B9pEGqrykkd2EQplnifDSBw==}
    engines: {node: ^12.20.0 || ^14.13.1 || >=16.0.0}
    dependencies:
      bl: 5.1.0
      chalk: 5.2.0
      cli-cursor: 4.0.0
      cli-spinners: 2.7.0
      is-interactive: 2.0.0
      is-unicode-supported: 1.3.0
      log-symbols: 5.1.0
      strip-ansi: 7.0.1
      wcwidth: 1.0.1
    dev: true

  /os-tmpdir/1.0.2:
    resolution: {integrity: sha512-D2FR03Vir7FIu45XBY20mTb+/ZSWB00sjU9jdQXt83gDrI4Ztz5Fs7/yy74g2N5SVQY4xY1qDr4rNddwYRVX0g==}
    engines: {node: '>=0.10.0'}

  /p-finally/1.0.0:
    resolution: {integrity: sha512-LICb2p9CB7FS+0eR1oqWnHhp0FljGLZCWBE9aix0Uye9W8LTQPwMTYVGWQWIw9RdQiDg4+epXQODwIYJtSJaow==}
    engines: {node: '>=4'}
    dev: false

  /p-limit/2.3.0:
    resolution: {integrity: sha512-//88mFWSJx8lxCzwdAABTJL2MyWB12+eIY7MDL2SqLmAkeKU9qxRvWuSyTjm3FUmpBEMuFfckAIqEaVGUDxb6w==}
    engines: {node: '>=6'}
    dependencies:
      p-try: 2.2.0

  /p-limit/3.1.0:
    resolution: {integrity: sha512-TYOanM3wGwNGsZN2cVTYPArw454xnXj5qmWF1bEoAc4+cU/ol7GVh7odevjp1FNHduHc3KZMcFduxU5Xc6uJRQ==}
    engines: {node: '>=10'}
    dependencies:
      yocto-queue: 0.1.0

  /p-locate/4.1.0:
    resolution: {integrity: sha512-R79ZZ/0wAxKGu3oYMlz8jy/kbhsNrS7SKZ7PxEHBgJ5+F2mtFW2fK2cOtBh1cHYkQsbzFV7I+EoRKe6Yt0oK7A==}
    engines: {node: '>=8'}
    dependencies:
      p-limit: 2.3.0

  /p-locate/5.0.0:
    resolution: {integrity: sha512-LaNjtRWUBY++zB5nE/NwcaoMylSPk+S+ZHNB1TzdbMJMny6dynpAGt7X/tl/QYq3TIeE6nxHppbo2LGymrG5Pw==}
    engines: {node: '>=10'}
    dependencies:
      p-limit: 3.1.0

  /p-map/4.0.0:
    resolution: {integrity: sha512-/bjOqmgETBYB5BoEeGVea8dmvHb2m9GLy1E9W43yeyfP6QQCZGFNa+XRceJEuDB6zqr+gKpIAmlLebMpykw/MQ==}
    engines: {node: '>=10'}
    dependencies:
      aggregate-error: 3.1.0
    dev: true

  /p-try/2.2.0:
    resolution: {integrity: sha512-R4nPAVTAU0B9D35/Gk3uJf/7XYbQcyohSKdvAxIRSNghFl4e71hVoGnBNQz9cWaXxO2I10KTC+3jMdvvoKw6dQ==}
    engines: {node: '>=6'}

  /param-case/3.0.4:
    resolution: {integrity: sha512-RXlj7zCYokReqWpOPH9oYivUzLYZ5vAPIfEmCTNViosC78F8F0H9y7T7gG2M39ymgutxF5gcFEsyZQSph9Bp3A==}
    dependencies:
      dot-case: 3.0.4
      tslib: 2.4.1
    dev: true

  /parent-module/1.0.1:
    resolution: {integrity: sha512-GQ2EWRpQV8/o+Aw8YqtfZZPfNRWZYkbidE9k5rpl/hC3vtHHBfGm2Ifi6qWV+coDGkrUKZAxE3Lot5kcsRlh+g==}
    engines: {node: '>=6'}
    dependencies:
      callsites: 3.1.0

  /parse-entities/4.0.0:
    resolution: {integrity: sha512-5nk9Fn03x3rEhGaX1FU6IDwG/k+GxLXlFAkgrbM1asuAFl3BhdQWvASaIsmwWypRNcZKHPYnIuOSfIWEyEQnPQ==}
    dependencies:
      '@types/unist': 2.0.6
      character-entities: 2.0.2
      character-entities-legacy: 3.0.0
      character-reference-invalid: 2.0.1
      decode-named-character-reference: 1.0.2
      is-alphanumerical: 2.0.1
      is-decimal: 2.0.1
      is-hexadecimal: 2.0.1
    dev: false

  /parse-filepath/1.0.2:
    resolution: {integrity: sha512-FwdRXKCohSVeXqwtYonZTXtbGJKrn+HNyWDYVcp5yuJlesTwNH4rsmRZ+GrKAPJ5bLpRxESMeS+Rl0VCHRvB2Q==}
    engines: {node: '>=0.8'}
    dependencies:
      is-absolute: 1.0.0
      map-cache: 0.2.2
      path-root: 0.1.1
    dev: true

  /parse-json/4.0.0:
    resolution: {integrity: sha512-aOIos8bujGN93/8Ox/jPLh7RwVnPEysynVFE+fQZyg6jKELEHwzgKdLRFHUgXJL6kylijVSBC4BvN9OmsB48Rw==}
    engines: {node: '>=4'}
    dependencies:
      error-ex: 1.3.2
      json-parse-better-errors: 1.0.2
    dev: true

  /parse-json/5.2.0:
    resolution: {integrity: sha512-ayCKvm/phCGxOkYRSCM82iDwct8/EonSEgCSxWxD7ve6jHggsFl4fZVQBPRNgQoKiuV/odhFrGzQXZwbifC8Rg==}
    engines: {node: '>=8'}
    dependencies:
      '@babel/code-frame': 7.18.6
      error-ex: 1.3.2
      json-parse-even-better-errors: 2.3.1
      lines-and-columns: 1.2.4

  /parse-numeric-range/1.3.0:
    resolution: {integrity: sha512-twN+njEipszzlMJd4ONUYgSfZPDxgHhT9Ahed5uTigpQn90FggW4SA/AIPq/6a149fTbE9qBEcSwE3FAEp6wQQ==}
    dev: false

  /parse-passwd/1.0.0:
    resolution: {integrity: sha512-1Y1A//QUXEZK7YKz+rD9WydcE1+EuPr6ZBgKecAB8tmoW6UFv0NREVJe1p+jRxtThkcbbKkfwIbWJe/IeE6m2Q==}
    engines: {node: '>=0.10.0'}
    dev: true

  /parse-path/7.0.0:
    resolution: {integrity: sha512-Euf9GG8WT9CdqwuWJGdf3RkUcTBArppHABkO7Lm8IzRQp0e2r/kkFnmhu4TSK30Wcu5rVAZLmfPKSBBi9tWFog==}
    dependencies:
      protocols: 2.0.1
    dev: false

  /parse-url/8.1.0:
    resolution: {integrity: sha512-xDvOoLU5XRrcOZvnI6b8zA6n9O9ejNk/GExuz1yBuWUGn9KA97GI6HTs6u02wKara1CeVmZhH+0TZFdWScR89w==}
    dependencies:
      parse-path: 7.0.0
    dev: false

  /parse5/6.0.1:
    resolution: {integrity: sha512-Ofn/CTFzRGTTxwpNEs9PP93gXShHcTq255nzRYSKe8AkVpZY7e1fpmTfOyoIvjP5HG7Z2ZM7VS9PPhQGW2pOpw==}
    dev: true

  /pascal-case/3.1.2:
    resolution: {integrity: sha512-uWlGT3YSnK9x3BQJaOdcZwrnV6hPpd8jFH1/ucpiLRPh/2zCVJKS19E4GvYHvaCcACn3foXZ0cLB9Wrx1KGe5g==}
    dependencies:
      no-case: 3.0.4
      tslib: 2.4.1
    dev: true

  /pascalcase/0.1.1:
    resolution: {integrity: sha512-XHXfu/yOQRy9vYOtUDVMN60OEJjW013GoObG1o+xwQTpB9eYJX/BjXMsdW13ZDPruFhYYn0AG22w0xgQMwl3Nw==}
    engines: {node: '>=0.10.0'}
    dev: true

  /path-case/3.0.4:
    resolution: {integrity: sha512-qO4qCFjXqVTrcbPt/hQfhTQ+VhFsqNKOPtytgNKkKxSoEp3XPUQ8ObFuePylOIok5gjn69ry8XiULxCwot3Wfg==}
    dependencies:
      dot-case: 3.0.4
      tslib: 2.4.1
    dev: true

  /path-exists/4.0.0:
    resolution: {integrity: sha512-ak9Qy5Q7jYb2Wwcey5Fpvg2KoAc/ZIhLSLOSBmRmygPsGwkVVt0fZa0qrtMz+m6tJTAHfZQ8FnmB4MG4LWy7/w==}
    engines: {node: '>=8'}

  /path-is-absolute/1.0.1:
    resolution: {integrity: sha512-AVbw3UJ2e9bq64vSaS9Am0fje1Pa8pbGqTTsmXfaIiMpnr5DlDhfJOuLj9Sf95ZPVDAUerDfEk88MPmPe7UCQg==}
    engines: {node: '>=0.10.0'}

  /path-key/1.0.0:
    resolution: {integrity: sha512-T3hWy7tyXlk3QvPFnT+o2tmXRzU4GkitkUWLp/WZ0S/FXd7XMx176tRurgTvHTNMJOQzTcesHNpBqetH86mQ9g==}
    engines: {node: '>=0.10.0'}
    dev: false

  /path-key/2.0.1:
    resolution: {integrity: sha512-fEHGKCSmUSDPv4uoj8AlD+joPlq3peND+HRYyxFz4KPw4z926S/b8rIuFs2FYJg3BwsxJf6A9/3eIdLaYC+9Dw==}
    engines: {node: '>=4'}

  /path-key/3.1.1:
    resolution: {integrity: sha512-ojmeN0qd+y0jszEtoY48r0Peq5dwMEkIlCOu6Q5f41lfkswXuKtYrhgoTpLnyIcHm24Uhqx+5Tqm2InSwLhE6Q==}
    engines: {node: '>=8'}

  /path-key/4.0.0:
    resolution: {integrity: sha512-haREypq7xkM7ErfgIyA0z+Bj4AGKlMSdlQE2jvJo6huWD1EdkKYV+G/T4nq0YEF2vgTT8kqMFKo1uHn950r4SQ==}
    engines: {node: '>=12'}
    dev: true

  /path-parse/1.0.7:
    resolution: {integrity: sha512-LDJzPVEEEPR+y48z93A0Ed0yXb8pAByGWo/k5YYdYgpY2/2EsOsksJrq7lOHxryrVOn1ejG6oAp8ahvOIQD8sw==}

  /path-root-regex/0.1.2:
    resolution: {integrity: sha512-4GlJ6rZDhQZFE0DPVKh0e9jmZ5egZfxTkp7bcRDuPlJXbAwhxcl2dINPUAsjLdejqaLsCeg8axcLjIbvBjN4pQ==}
    engines: {node: '>=0.10.0'}
    dev: true

  /path-root/0.1.1:
    resolution: {integrity: sha512-QLcPegTHF11axjfojBIoDygmS2E3Lf+8+jI6wOVmNVenrKSo3mFdSGiIgdSHenczw3wPtlVMQaFVwGmM7BJdtg==}
    engines: {node: '>=0.10.0'}
    dependencies:
      path-root-regex: 0.1.2
    dev: true

  /path-type/3.0.0:
    resolution: {integrity: sha512-T2ZUsdZFHgA3u4e5PfPbjd7HDDpxPnQb5jN0SrDsjNSuVXHJqtwTnWqG0B1jZrgmJ/7lj1EmVIByWt1gxGkWvg==}
    engines: {node: '>=4'}
    dependencies:
      pify: 3.0.0
    dev: true

  /path-type/4.0.0:
    resolution: {integrity: sha512-gDKb8aZMDeD/tZWs9P6+q0J9Mwkdl6xMV8TjnGP3qJVJ06bdMgkbBlLU8IdfOsIsFz2BW1rNVT3XuNEl8zPAvw==}
    engines: {node: '>=8'}

  /periscopic/3.0.4:
    resolution: {integrity: sha512-SFx68DxCv0Iyo6APZuw/AKewkkThGwssmU0QWtTlvov3VAtPX+QJ4CadwSaz8nrT5jPIuxdvJWB4PnD2KNDxQg==}
    dependencies:
      estree-walker: 3.0.1
      is-reference: 3.0.0
    dev: false

  /picocolors/1.0.0:
    resolution: {integrity: sha512-1fygroTLlHu66zi26VoTDv8yRgm0Fccecssto+MhsZ0D/DGW2sm8E8AjW7NU5VVTRt5GxbeZ5qBuJr+HyLYkjQ==}

  /picomatch/2.3.1:
    resolution: {integrity: sha512-JU3teHTNjmE2VCGFzuY8EXzCDVwEqB2a8fsIvwaStHhAWJEeVd1o1QD80CU6+ZdEXXSLbSsuLwJjkCBWqRQUVA==}
    engines: {node: '>=8.6'}

  /pidtree/0.3.1:
    resolution: {integrity: sha512-qQbW94hLHEqCg7nhby4yRC7G2+jYHY4Rguc2bjw7Uug4GIJuu1tvf2uHaZv5Q8zdt+WKJ6qK1FOI6amaWUo5FA==}
    engines: {node: '>=0.10'}
    hasBin: true
    dev: true

  /pidtree/0.6.0:
    resolution: {integrity: sha512-eG2dWTVw5bzqGRztnHExczNxt5VGsE6OwTeCG3fdUf9KBsZzO3R5OIIIzWR+iZA0NtZ+RDVdaoE2dK1cn6jH4g==}
    engines: {node: '>=0.10'}
    hasBin: true
    dev: true

  /pify/2.3.0:
    resolution: {integrity: sha512-udgsAY+fTnvv7kI7aaxbqwWNb0AHiB0qBO89PZKPkoTmGOgdbrHDKD+0B2X4uTfJ/FT1R09r9gTsjUjNJotuog==}
    engines: {node: '>=0.10.0'}
    dev: true

  /pify/3.0.0:
    resolution: {integrity: sha512-C3FsVNH1udSEX48gGX1xfvwTWfsYWj5U+8/uK15BGzIGrKoUpghX8hWZwa/OFnakBiiVNmBvemTJR5mcy7iPcg==}
    engines: {node: '>=4'}
    dev: true

  /pirates/4.0.5:
    resolution: {integrity: sha512-8V9+HQPupnaXMA23c5hvl69zXvTwTzyAYasnkb0Tts4XvO4CliqONMOnvlq26rkhLC3nWDFBJf73LU1e1VZLaQ==}
    engines: {node: '>= 6'}

  /pkg-dir/4.2.0:
    resolution: {integrity: sha512-HRDzbaKjC+AOWVXxAU/x54COGeIv9eb+6CkDSQoNTt4XyWoIJvuPsXizxu/Fr23EiekbtZwmh1IcIG/l/a10GQ==}
    engines: {node: '>=8'}
    dependencies:
      find-up: 4.1.0
    dev: true

  /plop/3.1.1:
    resolution: {integrity: sha512-NuctKmuNUACXBQn25bBr5oj/75nHxdKGwjA/+b7cVoj1sp+gTVqcc8eAr4QcNJgMPsZWRJBN2kMkgmsqbqV9gg==}
    engines: {node: ^12.20.0 || ^14.13.1 || >=16.0.0}
    hasBin: true
    dependencies:
      '@types/liftoff': 4.0.0
      chalk: 5.2.0
      interpret: 2.2.0
      liftoff: 4.0.0
      minimist: 1.2.7
      node-plop: 0.31.0
      ora: 6.1.2
      v8flags: 4.0.0
    dev: true

  /popmotion/11.0.5:
    resolution: {integrity: sha512-la8gPM1WYeFznb/JqF4GiTkRRPZsfaj2+kCxqQgr2MJylMmIKUwBfWW8Wa5fml/8gmtlD5yI01MP1QCZPWmppA==}
    dependencies:
      framesync: 6.1.2
      hey-listen: 1.0.8
      style-value-types: 5.1.2
      tslib: 2.4.0
    dev: false

  /posix-character-classes/0.1.1:
    resolution: {integrity: sha512-xTgYBc3fuo7Yt7JbiuFxSYGToMoz8fLoE6TC9Wx1P/u+LfeThMOAqmuyECnlBaaJb+u1m9hHiXUEtwW4OzfUJg==}
    engines: {node: '>=0.10.0'}
    dev: true

  /postcss-import/14.1.0_postcss@8.4.20:
    resolution: {integrity: sha512-flwI+Vgm4SElObFVPpTIT7SU7R3qk2L7PyduMcokiaVKuWv9d/U+Gm/QAd8NDLuykTWTkcrjOeD2Pp1rMeBTGw==}
    engines: {node: '>=10.0.0'}
    peerDependencies:
      postcss: ^8.0.0
    dependencies:
      postcss: 8.4.20
      postcss-value-parser: 4.2.0
      read-cache: 1.0.0
      resolve: 1.22.1
    dev: true

  /postcss-js/4.0.0_postcss@8.4.20:
    resolution: {integrity: sha512-77QESFBwgX4irogGVPgQ5s07vLvFqWr228qZY+w6lW599cRlK/HmnlivnnVUxkjHnCu4J16PDMHcH+e+2HbvTQ==}
    engines: {node: ^12 || ^14 || >= 16}
    peerDependencies:
      postcss: ^8.3.3
    dependencies:
      camelcase-css: 2.0.1
      postcss: 8.4.20
    dev: true

  /postcss-load-config/3.1.4:
    resolution: {integrity: sha512-6DiM4E7v4coTE4uzA8U//WhtPwyhiim3eyjEMFCnUpzbrkK9wJHgKDT2mR+HbtSrd/NubVaYTOpSpjUl8NQeRg==}
    engines: {node: '>= 10'}
    peerDependencies:
      postcss: '>=8.0.9'
      ts-node: '>=9.0.0'
    peerDependenciesMeta:
      postcss:
        optional: true
      ts-node:
        optional: true
    dependencies:
      lilconfig: 2.0.6
      yaml: 1.10.2
    dev: true

  /postcss-load-config/3.1.4_postcss@8.4.20:
    resolution: {integrity: sha512-6DiM4E7v4coTE4uzA8U//WhtPwyhiim3eyjEMFCnUpzbrkK9wJHgKDT2mR+HbtSrd/NubVaYTOpSpjUl8NQeRg==}
    engines: {node: '>= 10'}
    peerDependencies:
      postcss: '>=8.0.9'
      ts-node: '>=9.0.0'
    peerDependenciesMeta:
      postcss:
        optional: true
      ts-node:
        optional: true
    dependencies:
      lilconfig: 2.0.6
      postcss: 8.4.20
      yaml: 1.10.2
    dev: true

  /postcss-nested/5.0.6_postcss@8.4.20:
    resolution: {integrity: sha512-rKqm2Fk0KbA8Vt3AdGN0FB9OBOMDVajMG6ZCf/GoHgdxUJ4sBFp0A/uMIRm+MJUdo33YXEtjqIz8u7DAp8B7DA==}
    engines: {node: '>=12.0'}
    peerDependencies:
      postcss: ^8.2.14
    dependencies:
      postcss: 8.4.20
      postcss-selector-parser: 6.0.10
    dev: true

  /postcss-selector-parser/6.0.10:
    resolution: {integrity: sha512-IQ7TZdoaqbT+LCpShg46jnZVlhWD2w6iQYAcYXfHARZ7X1t/UGhhceQDs5X0cGqKvYlHNOuv7Oa1xmb0oQuA3w==}
    engines: {node: '>=4'}
    dependencies:
      cssesc: 3.0.0
      util-deprecate: 1.0.2
    dev: true

  /postcss-value-parser/4.2.0:
    resolution: {integrity: sha512-1NNCs6uurfkVbeXG4S8JFT9t19m45ICnif8zWLd5oPSZ50QnwMfK+H3jv408d4jw/7Bttv5axS5IiHoLaVNHeQ==}

  /postcss/8.4.14:
    resolution: {integrity: sha512-E398TUmfAYFPBSdzgeieK2Y1+1cpdxJx8yXbK/m57nRhKSmk1GB2tO4lbLBtlkfPQTDKfe4Xqv1ASWPpayPEig==}
    engines: {node: ^10 || ^12 || >=14}
    dependencies:
      nanoid: 3.3.4
      picocolors: 1.0.0
      source-map-js: 1.0.2

  /postcss/8.4.20:
    resolution: {integrity: sha512-6Q04AXR1212bXr5fh03u8aAwbLxAQNGQ/Q1LNa0VfOI06ZAlhPHtQvE4OIdpj4kLThXilalPnmDSOD65DcHt+g==}
    engines: {node: ^10 || ^12 || >=14}
    dependencies:
      nanoid: 3.3.4
      picocolors: 1.0.0
      source-map-js: 1.0.2
    dev: true

  /prelude-ls/1.1.2:
    resolution: {integrity: sha512-ESF23V4SKG6lVSGZgYNpbsiaAkdab6ZgOxe52p7+Kid3W3u3bxR4Vfd/o21dmN7jSt0IwgZ4v5MUd26FEtXE9w==}
    engines: {node: '>= 0.8.0'}
    dev: true

  /prelude-ls/1.2.1:
    resolution: {integrity: sha512-vkcDPrRZo1QZLbn5RLGPpg/WmIQ65qoWWhcGKf/b5eplkkarX0m9z8ppCat4mlOqUsWpyNuYgO3VRyrYHSzX5g==}
    engines: {node: '>= 0.8.0'}

  /prettier/2.8.1:
    resolution: {integrity: sha512-lqGoSJBQNJidqCHE80vqZJHWHRFoNYsSpP9AjFhlhi9ODCJA541svILes/+/1GM3VaL/abZi7cpFzOpdR9UPKg==}
    engines: {node: '>=10.13.0'}
    hasBin: true
    dev: true

  /pretty-format/27.5.1:
    resolution: {integrity: sha512-Qb1gy5OrP5+zDf2Bvnzdl3jsTf1qXVMazbvCoKhtKqVs4/YK4ozX4gKQJJVyNe+cajNPn0KoC0MC3FUmaHWEmQ==}
    engines: {node: ^10.13.0 || ^12.13.0 || ^14.15.0 || >=15.0.0}
    dependencies:
      ansi-regex: 5.0.1
      ansi-styles: 5.2.0
      react-is: 17.0.2
    dev: true

  /process-nextick-args/2.0.1:
    resolution: {integrity: sha512-3ouUOpQhtgrbOa17J7+uxOTpITYWaGP7/AhoR3+A+/1e9skrzelGi/dXzEYyvbxubEF6Wn2ypscTKiKJFFn1ag==}

  /progress/2.0.3:
    resolution: {integrity: sha512-7PiHtLll5LdnKIMw100I+8xJXR5gW2QwWYkT6iJva0bXitZKa/XMrSbdmg3r2Xnaidz9Qumd0VPaMrZlF9V9sA==}
    engines: {node: '>=0.4.0'}

  /prompts/2.4.2:
    resolution: {integrity: sha512-NxNv/kLguCA7p3jE8oL2aEBsrJWgAakBpgmgK6lpPWV+WuOmY6r2/zbAVnP+T8bQlA0nzHXSJSJW0Hq7ylaD2Q==}
    engines: {node: '>= 6'}
    dependencies:
      kleur: 3.0.3
      sisteransi: 1.0.5
    dev: true

  /prop-types/15.8.1:
    resolution: {integrity: sha512-oj87CgZICdulUohogVAR7AjlC0327U4el4L6eAvOqCeudMDVU0NThNaV+b9Df4dXgSP1gXMTnPdhfe/2qDH5cg==}
    dependencies:
      loose-envify: 1.4.0
      object-assign: 4.1.1
      react-is: 16.13.1
    dev: true

  /property-information/6.1.1:
    resolution: {integrity: sha512-hrzC564QIl0r0vy4l6MvRLhafmUowhO/O3KgVSoXIbbA2Sz4j8HGpJc6T2cubRVwMwpdiG/vKGfhT4IixmKN9w==}
    dev: false

  /protocols/2.0.1:
    resolution: {integrity: sha512-/XJ368cyBJ7fzLMwLKv1e4vLxOju2MNAIokcr7meSaNcVbWz/CPcW22cP04mwxOErdA5mwjA8Q6w/cdAQxVn7Q==}
    dev: false

  /proxy-from-env/1.1.0:
    resolution: {integrity: sha512-D+zkORCbA9f1tdWRK0RaCR3GPv50cMxcrz4X8k5LTSUD1Dkw47mKJEZQNunItRTkWwgtaUSo1RVFRIG9ZXiFYg==}
    dev: false

  /pseudomap/1.0.2:
    resolution: {integrity: sha512-b/YwNhb8lk1Zz2+bXXpS/LK9OisiZZ1SNsSLxN1x2OXVEhW2Ckr/7mWE5vrC1ZTiJlD9g19jWszTmJsB+oEpFQ==}
    dev: false

  /psl/1.9.0:
    resolution: {integrity: sha512-E/ZsdU4HLs/68gYzgGTkMicWTLPdAftJLfJFlLUAAKZGkStNU72sZjT66SnMDVOfOWY/YAoiD7Jxa9iHvngcag==}
    dev: true

  /pump/1.0.3:
    resolution: {integrity: sha512-8k0JupWme55+9tCVE+FS5ULT3K6AbgqrGa58lTT49RpyfwwcGedHqaC5LlQNdEAumn/wFsu6aPwkuPMioy8kqw==}
    dependencies:
      end-of-stream: 1.4.4
      once: 1.4.0
    dev: true

  /punycode/2.1.1:
    resolution: {integrity: sha512-XRsRjdf+j5ml+y/6GKHPZbrF/8p2Yga0JPtdqTIY2Xe5ohJPD9saDJJLPvp9+NSBprVvevdXZybnj2cv8OEd0A==}
    engines: {node: '>=6'}

  /querystringify/2.2.0:
    resolution: {integrity: sha512-FIqgj2EUvTa7R50u0rGsyTftzjYmv/a3hO345bZNrqabNqjtgiDMgmo4mkUjd+nzU5oF3dClKqFIPUKybUyqoQ==}
    dev: true

  /queue-microtask/1.2.3:
    resolution: {integrity: sha512-NuaNSa6flKT5JaSYQzJok04JzTL1CA6aGhv5rfLW3PgqA+M2ChpZQnAC8h8i4ZFkBS8X5RqkDBHA7r4hej3K9A==}

  /quick-lru/4.0.1:
    resolution: {integrity: sha512-ARhCpm70fzdcvNQfPoy49IaanKkTlRWF2JMzqhcJbhSFRZv7nPTvZJdcY7301IPmvW+/p0RgIWnQDLJxifsQ7g==}
    engines: {node: '>=8'}
    dev: false

  /quick-lru/5.1.1:
    resolution: {integrity: sha512-WuyALRjWPDGtt/wzJiadO5AXY+8hZ80hVpe6MyivgraREW751X3SbhRvG3eLKOYN+8VEvqLcf3wdnt44Z4S4SA==}
    engines: {node: '>=10'}
    dev: true

  /randombytes/2.1.0:
    resolution: {integrity: sha512-vYl3iOX+4CKUWuxGi9Ukhie6fsqXqS9FE2Zaic4tNFD2N2QQaXOMFbuKK4QmDHC0JO6B1Zp41J0LpT0oR68amQ==}
    dependencies:
      safe-buffer: 5.2.1
    dev: true

  /rc/1.2.8:
    resolution: {integrity: sha512-y3bGgqKj3QBdxLbLkomlohkvsA8gdAiUQlSBJnBhfn+BPxg4bc62d8TcBW15wavDfgexCgccckhcZvywyQYPOw==}
    hasBin: true
    dependencies:
      deep-extend: 0.6.0
      ini: 1.3.8
      minimist: 1.2.7
      strip-json-comments: 2.0.1
    dev: false

  /react-dom/18.2.0_react@18.2.0:
    resolution: {integrity: sha512-6IMTriUmvsjHUjNtEDudZfuDQUoWXVxKHhlEGSk81n4YFS+r/Kl99wXiwlVXtPBtJenozv2P+hxDsw9eA7Xo6g==}
    peerDependencies:
      react: ^18.2.0
    dependencies:
      loose-envify: 1.4.0
      react: 18.2.0
      scheduler: 0.23.0

  /react-is/16.13.1:
    resolution: {integrity: sha512-24e6ynE2H+OKt4kqsOvNd8kBpV65zoxbA4BVsEOB3ARVWQki/DHzaUoC5KuON/BiccDaCCTZBuOcfZs70kR8bQ==}

  /react-is/17.0.2:
    resolution: {integrity: sha512-w2GsyukL62IJnlaff/nRegPQR94C/XXamvMWmSHRJ4y7Ts/4ocGRmTHvOs8PSE6pB3dWOrD/nueuU5sduBsQ4w==}
    dev: true

  /react-refresh/0.12.0:
    resolution: {integrity: sha512-suLIhrU2IHKL5JEKR/fAwJv7bbeq4kJ+pJopf77jHwuR+HmJS/HbrPIGsTBUVfw7tXPOmYv7UJ7PCaN49e8x4A==}
    engines: {node: '>=0.10.0'}
    dev: false

  /react/18.2.0:
    resolution: {integrity: sha512-/3IjMdb2L9QbBdWiW5e3P2/npwMBaU9mHCSCUzNln0ZCYbcfTsGbTJrU/kGemdH2IWmB2ioZ+zkxtmq6g09fGQ==}
    engines: {node: '>=0.10.0'}
    dependencies:
      loose-envify: 1.4.0

  /read-cache/1.0.0:
    resolution: {integrity: sha512-Owdv/Ft7IjOgm/i0xvNDZ1LrRANRfew4b2prF3OWMQLxLfu3bS8FVhCsrSCMK4lR56Y9ya+AThoTpDCTxCmpRA==}
    dependencies:
      pify: 2.3.0
    dev: true

  /read-pkg-up/7.0.1:
    resolution: {integrity: sha512-zK0TB7Xd6JpCLmlLmufqykGE+/TlOePD6qKClNW7hHDKFh/J7/7gCWGR7joEQEW1bKq3a3yUZSObOoWLFQ4ohg==}
    engines: {node: '>=8'}
    dependencies:
      find-up: 4.1.0
      read-pkg: 5.2.0
      type-fest: 0.8.1
    dev: false

  /read-pkg/3.0.0:
    resolution: {integrity: sha512-BLq/cCO9two+lBgiTYNqD6GdtK8s4NpaWrl6/rCO9w0TUS8oJl7cmToOZfRYllKTISY6nt1U7jQ53brmKqY6BA==}
    engines: {node: '>=4'}
    dependencies:
      load-json-file: 4.0.0
      normalize-package-data: 2.5.0
      path-type: 3.0.0
    dev: true

  /read-pkg/5.2.0:
    resolution: {integrity: sha512-Ug69mNOpfvKDAc2Q8DRpMjjzdtrnv9HcSMX+4VsZxD1aZ6ZzrIE7rlzXBtWTyhULSMKg076AW6WR5iZpD0JiOg==}
    engines: {node: '>=8'}
    dependencies:
      '@types/normalize-package-data': 2.4.1
      normalize-package-data: 2.5.0
      parse-json: 5.2.0
      type-fest: 0.6.0
    dev: false

  /readable-stream/2.3.7:
    resolution: {integrity: sha512-Ebho8K4jIbHAxnuxi7o42OrZgF/ZTNcsZj6nRKyUmkhLFq8CHItp/fy6hQZuZmP/n3yZ9VBUbp4zz/mX8hmYPw==}
    dependencies:
      core-util-is: 1.0.3
      inherits: 2.0.4
      isarray: 1.0.0
      process-nextick-args: 2.0.1
      safe-buffer: 5.1.2
      string_decoder: 1.1.1
      util-deprecate: 1.0.2

  /readable-stream/3.6.0:
    resolution: {integrity: sha512-BViHy7LKeTz4oNnkcLJ+lVSL6vpiFeX6/d3oSH8zCW7UxP2onchk+vTGB143xuFjHS3deTgkKoXXymXqymiIdA==}
    engines: {node: '>= 6'}
    dependencies:
      inherits: 2.0.4
      string_decoder: 1.3.0
      util-deprecate: 1.0.2

  /readdirp/2.2.1:
    resolution: {integrity: sha512-1JU/8q+VgFZyxwrJ+SVIOsh+KywWGpds3NTqikiKpDMZWScmAYyKIgqkO+ARvNWJfXeXR1zxz7aHF4u4CyH6vQ==}
    engines: {node: '>=0.10'}
    dependencies:
      graceful-fs: 4.2.10
      micromatch: 3.1.10
      readable-stream: 2.3.7
    transitivePeerDependencies:
      - supports-color
    dev: true

  /readdirp/3.6.0:
    resolution: {integrity: sha512-hOS089on8RduqdbhvQ5Z37A0ESjsqz6qnRcffsMU3495FuTdqSm+7bhJ29JvIOsBDEEnan5DPu9t3To9VRlMzA==}
    engines: {node: '>=8.10.0'}
    dependencies:
      picomatch: 2.3.1
    dev: true

  /reading-time/1.5.0:
    resolution: {integrity: sha512-onYyVhBNr4CmAxFsKS7bz+uTLRakypIe4R+5A824vBSkQy/hB3fZepoVEf8OVAxzLvK+H/jm9TzpI3ETSm64Kg==}
    dev: false

  /rechoir/0.6.2:
    resolution: {integrity: sha512-HFM8rkZ+i3zrV+4LQjwQ0W+ez98pApMGM3HUrN04j3CqzPOzl9nmP15Y8YXNm8QHGv/eacOVEjqhmWpkRV0NAw==}
    engines: {node: '>= 0.10'}
    dependencies:
      resolve: 1.22.1
    dev: true

  /rechoir/0.8.0:
    resolution: {integrity: sha512-/vxpCXddiX8NGfGO/mTafwjq4aFa/71pvamip0++IQk3zG8cbCj0fifNPrjjF1XMXUne91jL9OoxmdykoEtifQ==}
    engines: {node: '>= 10.13.0'}
    dependencies:
      resolve: 1.22.1
    dev: true

  /redent/3.0.0:
    resolution: {integrity: sha512-6tDA8g98We0zd0GvVeMT9arEOnTw9qM03L9cJXaCjrip1OO764RDBLBfrB4cwzNGDj5OA5ioymC9GkizgWJDUg==}
    engines: {node: '>=8'}
    dependencies:
      indent-string: 4.0.0
      strip-indent: 3.0.0
    dev: false

  /regenerator-runtime/0.13.11:
    resolution: {integrity: sha512-kY1AZVr2Ra+t+piVaJ4gxaFaReZVH40AKNo7UCX6W+dEwBo/2oZJzqfuN1qLq1oL45o56cPaTXELwrTh8Fpggg==}
    dev: true

  /regenerator-runtime/0.13.9:
    resolution: {integrity: sha512-p3VT+cOEgxFsRRA9X4lkI1E+k2/CtnKtU4gcxyaCUreilL/vqI6CdZ3wxVUx3UOUg+gnUOQQcRI7BmSI656MYA==}

  /regex-not/1.0.2:
    resolution: {integrity: sha512-J6SDjUgDxQj5NusnOtdFxDwN/+HWykR8GELwctJ7mdqhcyy1xEc4SRFHUXvxTp661YaVKAjfRLZ9cCqS6tn32A==}
    engines: {node: '>=0.10.0'}
    dependencies:
      extend-shallow: 3.0.2
      safe-regex: 1.1.0
    dev: true

  /regexp.prototype.flags/1.4.3:
    resolution: {integrity: sha512-fjggEOO3slI6Wvgjwflkc4NFRCTZAu5CnNfBd5qOMYhWdn67nJBBu34/TkD++eeFmd8C9r9jfXJ27+nSiRkSUA==}
    engines: {node: '>= 0.4'}
    dependencies:
      call-bind: 1.0.2
      define-properties: 1.1.4
      functions-have-names: 1.2.3
    dev: true

  /regexpp/3.2.0:
    resolution: {integrity: sha512-pq2bWo9mVD43nbts2wGv17XLiNLya+GklZ8kaDLV2Z08gDCsGpnKn9BFMepvWuHCbyVvY7J5o5+BVvoQbmlJLg==}
    engines: {node: '>=8'}

  /registry-auth-token/3.3.2:
    resolution: {integrity: sha512-JL39c60XlzCVgNrO+qq68FoNb56w/m7JYvGR2jT5iR1xBrUA3Mfx5Twk5rqTThPmQKMWydGmq8oFtDlxfrmxnQ==}
    dependencies:
      rc: 1.2.8
      safe-buffer: 5.2.1
    dev: false

  /registry-url/3.1.0:
    resolution: {integrity: sha512-ZbgR5aZEdf4UKZVBPYIgaglBmSF2Hi94s2PcIHhRGFjKYu+chjJdYfHn4rt3hB6eCKLJ8giVIIfgMa1ehDfZKA==}
    engines: {node: '>=0.10.0'}
    dependencies:
      rc: 1.2.8
    dev: false

  /rehype-mdx-title/1.0.0:
    resolution: {integrity: sha512-5B/53Y+KQHm4/nrE6pIIPc9Ie2fbPMCLs8WwMGYWWHr+5g3TkmEijRkr8TGYHULtc+C7bOoPR8LIF5DpGROIDg==}
    engines: {node: '>=12.2.0'}
    dependencies:
      estree-util-is-identifier-name: 1.1.0
      hast-util-to-string: 1.0.4
      unist-util-visit: 2.0.3
    dev: false

  /rehype-pretty-code/0.2.4_shiki@0.10.1:
    resolution: {integrity: sha512-vbqwIa4cNwRaVur9caUw/b0jOQR88Svrs9c9RaQoogvbBxs5X9bWrSe5oFypaRTTq2cpZ45YzJQ7UUPO76LMKA==}
    engines: {node: ^12.16.0 || >=13.2.0}
    peerDependencies:
      shiki: '*'
    dependencies:
      parse-numeric-range: 1.3.0
      shiki: 0.10.1
    dev: false

  /remark-gfm/3.0.1:
    resolution: {integrity: sha512-lEFDoi2PICJyNrACFOfDD3JlLkuSbOa5Wd8EPt06HUdptv8Gn0bxYTdbU/XXQ3swAPkEaGxxPN9cbnMHvVu1Ig==}
    dependencies:
      '@types/mdast': 3.0.10
      mdast-util-gfm: 2.0.1
      micromark-extension-gfm: 2.0.1
      unified: 10.1.2
    transitivePeerDependencies:
      - supports-color
    dev: false

  /remark-mdx/2.1.5:
    resolution: {integrity: sha512-A8vw5s+BgOa968Irt8BO7DfWJTE0Fe7Ge3hX8zzDB1DnwMZTNdK6qF2IcFao+/7nzk1vSysKcFp+3ku4vhMpaQ==}
    dependencies:
      mdast-util-mdx: 2.0.0
      micromark-extension-mdxjs: 1.0.0
    transitivePeerDependencies:
      - supports-color
    dev: false

  /remark-parse/10.0.1:
    resolution: {integrity: sha512-1fUyHr2jLsVOkhbvPRBJ5zTKZZyD6yZzYaWCS6BPBdQ8vEMBCH+9zNCDA6tET/zHCi/jLqjCWtlJZUPk+DbnFw==}
    dependencies:
      '@types/mdast': 3.0.10
      mdast-util-from-markdown: 1.2.0
      unified: 10.1.2
    transitivePeerDependencies:
      - supports-color
    dev: false

  /remark-reading-time/2.0.1:
    resolution: {integrity: sha512-fy4BKy9SRhtYbEHvp6AItbRTnrhiDGbqLQTSYVbQPGuRCncU1ubSsh9p/W5QZSxtYcUXv8KGL0xBgPLyNJA1xw==}
    dependencies:
      estree-util-is-identifier-name: 2.0.1
      estree-util-value-to-estree: 1.3.0
      reading-time: 1.5.0
      unist-util-visit: 3.1.0
    dev: false

  /remark-rehype/10.1.0:
    resolution: {integrity: sha512-EFmR5zppdBp0WQeDVZ/b66CWJipB2q2VLNFMabzDSGR66Z2fQii83G5gTBbgGEnEEA0QRussvrFHxk1HWGJskw==}
    dependencies:
      '@types/hast': 2.3.4
      '@types/mdast': 3.0.10
      mdast-util-to-hast: 12.2.4
      unified: 10.1.2
    dev: false

  /remove-accents/0.4.2:
    resolution: {integrity: sha512-7pXIJqJOq5tFgG1A2Zxti3Ht8jJF337m4sowbuHsW30ZnkQFnDzy9qBNhgzX8ZLW4+UBcXiiR7SwR6pokHsxiA==}
    dev: false

  /repeat-element/1.1.4:
    resolution: {integrity: sha512-LFiNfRcSu7KK3evMyYOuCzv3L10TW7yC1G2/+StMjK8Y6Vqd2MG7r/Qjw4ghtuCOjFvlnms/iMmLqpvW/ES/WQ==}
    engines: {node: '>=0.10.0'}
    dev: true

  /repeat-string/1.6.1:
    resolution: {integrity: sha512-PV0dzCYDNfRi1jCDbJzpW7jNNDRuCOG/jI5ctQcGKt/clZD+YcPS3yIlWuTJMmESC8aevCFmWJy5wjAFgNqN6w==}
    engines: {node: '>=0.10'}
    dev: true

  /require-directory/2.1.1:
    resolution: {integrity: sha512-fGxEI7+wsG9xrvdjsrlmL22OMTTiHRwAMroiEeMgq8gzoLC/PQr7RsRDSTLUg/bZAZtF+TVIkHc6/4RIKrui+Q==}
    engines: {node: '>=0.10.0'}
    dev: true

  /require-from-string/2.0.2:
    resolution: {integrity: sha512-Xf0nWe6RseziFMu+Ap9biiUbmplq6S9/p+7w7YXP/JBHhrUDDUhwa+vANyubuqfZWTveU//DYVGsDG7RKL/vEw==}
    engines: {node: '>=0.10.0'}
    dev: true

  /requires-port/1.0.0:
    resolution: {integrity: sha512-KigOCHcocU3XODJxsu8i/j8T9tzT4adHiecwORRQ0ZZFcp7ahwXuRU1m+yuO90C5ZUyGeGfocHDI14M3L3yDAQ==}
    dev: true

  /resolve-cwd/3.0.0:
    resolution: {integrity: sha512-OrZaX2Mb+rJCpH/6CpSqt9xFVpN++x01XnN2ie9g6P5/3xelLAkXWVADpdz1IHD/KFfEXyE6V0U01OQ3UO2rEg==}
    engines: {node: '>=8'}
    dependencies:
      resolve-from: 5.0.0
    dev: true

  /resolve-dir/1.0.1:
    resolution: {integrity: sha512-R7uiTjECzvOsWSfdM0QKFNBVFcK27aHOUwdvK53BcW8zqnGdYp0Fbj82cy54+2A4P2tFM22J5kRfe1R+lM/1yg==}
    engines: {node: '>=0.10.0'}
    dependencies:
      expand-tilde: 2.0.2
      global-modules: 1.0.0
    dev: true

  /resolve-from/4.0.0:
    resolution: {integrity: sha512-pb/MYmXstAkysRFx8piNI1tGFNQIFA3vkE3Gq4EuA1dF6gHp/+vgZqsCGJapvy8N3Q+4o7FwvquPJcnZ7RYy4g==}
    engines: {node: '>=4'}

  /resolve-from/5.0.0:
    resolution: {integrity: sha512-qYg9KP24dD5qka9J47d0aVky0N+b4fTU89LN9iDnjB5waksiC49rvMB0PrUJQGoTmH50XPiqOvAjDfaijGxYZw==}
    engines: {node: '>=8'}
    dev: true

  /resolve-url/0.2.1:
    resolution: {integrity: sha512-ZuF55hVUQaaczgOIwqWzkEcEidmlD/xl44x1UZnhOXcYuFN2S6+rcxpG+C1N3So0wvNI3DmJICUFfu2SxhBmvg==}
    deprecated: https://github.com/lydell/resolve-url#deprecated
    dev: true

  /resolve.exports/1.1.1:
    resolution: {integrity: sha512-/NtpHNDN7jWhAaQ9BvBUYZ6YTXsRBgfqWFWP7BZBaoMJO/I3G5OFzvTuWNlZC3aPjins1F+TNrLKsGbH4rfsRQ==}
    engines: {node: '>=10'}
    dev: true

  /resolve/1.22.1:
    resolution: {integrity: sha512-nBpuuYuY5jFsli/JIs1oldw6fOQCBioohqWZg/2hiaOybXOft4lonv85uDOKXdf8rhyK159cxU5cDcK/NKk8zw==}
    hasBin: true
    dependencies:
      is-core-module: 2.11.0
      path-parse: 1.0.7
      supports-preserve-symlinks-flag: 1.0.0

  /resolve/2.0.0-next.4:
    resolution: {integrity: sha512-iMDbmAWtfU+MHpxt/I5iWI7cY6YVEZUQ3MBgPQ++XD1PELuJHIl82xBmObyP2KyQmkNB2dsqF7seoQQiAn5yDQ==}
    hasBin: true
    dependencies:
      is-core-module: 2.11.0
      path-parse: 1.0.7
      supports-preserve-symlinks-flag: 1.0.0
    dev: true

  /restore-cursor/3.1.0:
    resolution: {integrity: sha512-l+sSefzHpj5qimhFSE5a8nufZYAM3sBSVMAPtYkmC+4EH2anSGaEMXSD0izRQbu9nfyQ9y5JrVmp7E8oZrUjvA==}
    engines: {node: '>=8'}
    dependencies:
      onetime: 5.1.2
      signal-exit: 3.0.7

  /restore-cursor/4.0.0:
    resolution: {integrity: sha512-I9fPXU9geO9bHOt9pHHOhOkYerIMsmVaWB0rA2AI9ERh/+x/i7MV5HKBNrg+ljO5eoPVgCcnFuRjJ9uH6I/3eg==}
    engines: {node: ^12.20.0 || ^14.13.1 || >=16.0.0}
    dependencies:
      onetime: 5.1.2
      signal-exit: 3.0.7
    dev: true

  /ret/0.1.15:
    resolution: {integrity: sha512-TTlYpa+OL+vMMNG24xSlQGEJ3B/RzEfUlLct7b5G/ytav+wPrplCpVMFuwzXbkecJrb6IYo1iFb0S9v37754mg==}
    engines: {node: '>=0.12'}
    dev: true

  /reusify/1.0.4:
    resolution: {integrity: sha512-U9nH88a3fc/ekCF1l0/UP1IosiuIjyTh7hBvXVMHYgVcfGvt897Xguj2UOLDeI5BG2m7/uwyaLVT6fbtCwTyzw==}
    engines: {iojs: '>=1.0.0', node: '>=0.10.0'}

  /rfdc/1.3.0:
    resolution: {integrity: sha512-V2hovdzFbOi77/WajaSMXk2OLm+xNIeQdMMuB7icj7bk6zi2F8GGAxigcnDFpJHbNyNcgyJDiP+8nOrY5cZGrA==}
    dev: true

  /rimraf/3.0.2:
    resolution: {integrity: sha512-JZkJMZkAGFFPP2YqXZXPbMlMBgsxzE8ILs4lMIX/2o0L9UBw9O/Y3o6wFw/i9YLapcUJWwqbi3kdxIPdC62TIA==}
    hasBin: true
    dependencies:
      glob: 7.2.3

  /rollup/2.77.0:
    resolution: {integrity: sha512-vL8xjY4yOQEw79DvyXLijhnhh+R/O9zpF/LEgkCebZFtb6ELeN9H3/2T0r8+mp+fFTBHZ5qGpOpW2ela2zRt3g==}
    engines: {node: '>=10.0.0'}
    hasBin: true
    optionalDependencies:
      fsevents: 2.3.2
    dev: true

  /rollup/2.78.0:
    resolution: {integrity: sha512-4+YfbQC9QEVvKTanHhIAFVUFSRsezvQF8vFOJwtGfb9Bb+r014S+qryr9PSmw8x6sMnPkmFBGAvIFVQxvJxjtg==}
    engines: {node: '>=10.0.0'}
    hasBin: true
    optionalDependencies:
      fsevents: 2.3.2

  /rss/1.2.2:
    resolution: {integrity: sha512-xUhRTgslHeCBeHAqaWSbOYTydN2f0tAzNXvzh3stjz7QDhQMzdgHf3pfgNIngeytQflrFPfy6axHilTETr6gDg==}
    dependencies:
      mime-types: 2.1.13
      xml: 1.0.1
    dev: true

  /run-async/2.4.1:
    resolution: {integrity: sha512-tvVnVv01b8c1RrA6Ep7JkStj85Guv/YrMcwqYQnwjsAS2cTmmPGBBjAjpCW7RrSodNSoE2/qg9O4bceNvUuDgQ==}
    engines: {node: '>=0.12.0'}

  /run-parallel/1.2.0:
    resolution: {integrity: sha512-5l4VyZR86LZ/lDxZTR6jqL8AFE2S0IFLMP26AbjsLVADxHdhB/c0GUsH+y39UfCi3dzz8OlQuPmnaJOMoDHQBA==}
    dependencies:
      queue-microtask: 1.2.3

  /rxjs/6.6.7:
    resolution: {integrity: sha512-hTdwr+7yYNIT5n4AMYp85KA6yw2Va0FLa3Rguvbpa4W3I5xynaBZo41cM3XM+4Q6fRMj3sBYIR1VAmZMXYJvRQ==}
    engines: {npm: '>=2.0.0'}
    dependencies:
      tslib: 1.14.1
    dev: true

  /rxjs/7.5.6:
    resolution: {integrity: sha512-dnyv2/YsXhnm461G+R/Pe5bWP41Nm6LBXEYWI6eiFP4fiwx6WRI/CD0zbdVAudd9xwLEF2IDcKXLHit0FYjUzw==}
    dependencies:
      tslib: 2.4.1

  /rxjs/7.6.0:
    resolution: {integrity: sha512-DDa7d8TFNUalGC9VqXvQ1euWNN7sc63TrUCuM9J998+ViviahMIjKSOU7rfcgFOF+FCD71BhDRv4hrFz+ImDLQ==}
    dependencies:
      tslib: 2.4.1

  /sade/1.8.1:
    resolution: {integrity: sha512-xal3CZX1Xlo/k4ApwCFrHVACi9fBqJ7V+mwhBsuf/1IOKbBy098Fex+Wa/5QMubw09pSZ/u8EY8PWgevJsXp1A==}
    engines: {node: '>=6'}
    dependencies:
      mri: 1.2.0

  /safe-buffer/5.1.2:
    resolution: {integrity: sha512-Gd2UZBJDkXlY7GbJxfsE8/nvKkUEU1G38c1siN6QP6a9PT9MmHB8GnpscSmMJSoF8LOIrt8ud/wPtojys4G6+g==}

  /safe-buffer/5.2.1:
    resolution: {integrity: sha512-rp3So07KcdmmKbGvgaNxQSJr7bGVSVk5S9Eq1F+ppbRo70+YeaDxkw5Dd8NPN+GD6bjnYm2VuPuCXmpuYvmCXQ==}

  /safe-regex-test/1.0.0:
    resolution: {integrity: sha512-JBUUzyOgEwXQY1NuPtvcj/qcBDbDmEvWufhlnXZIm75DEHp+afM1r1ujJpJsV/gSM4t59tpDyPi1sd6ZaPFfsA==}
    dependencies:
      call-bind: 1.0.2
      get-intrinsic: 1.1.3
      is-regex: 1.1.4
    dev: true

  /safe-regex/1.1.0:
    resolution: {integrity: sha512-aJXcif4xnaNUzvUuC5gcb46oTS7zvg4jpMTnuqtrEPlR3vFr4pxtdTwaF1Qs3Enjn9HK+ZlwQui+a7z0SywIzg==}
    dependencies:
      ret: 0.1.15
    dev: true

  /safe-stable-stringify/2.4.0:
    resolution: {integrity: sha512-eehKHKpab6E741ud7ZIMcXhKcP6TSIezPkNZhy5U8xC6+VvrRdUA2tMgxGxaGl4cz7c2Ew5+mg5+wNB16KQqrA==}
    engines: {node: '>=10'}
    dev: false

  /safer-buffer/2.1.2:
    resolution: {integrity: sha512-YZo3K82SD7Riyi0E1EQPojLz7kpepnSQI9IyPbHHg1XXXevb5dJI7tpyN2ADxGcQbHG7vcyRHk0cbwqcQriUtg==}

  /saslprep/1.0.3:
    resolution: {integrity: sha512-/MY/PEMbk2SuY5sScONwhUDsV2p77Znkb/q3nSVstq/yQzYJOH/Azh29p9oJLsl3LnQwSvZDKagDGBsBwSooag==}
    engines: {node: '>=6'}
    requiresBuild: true
    dependencies:
      sparse-bitfield: 3.0.3
    dev: false
    optional: true

  /satori/0.0.43:
    resolution: {integrity: sha512-SzYwr+LsELWRJU9KMviEOE9TdShry+R5AdS54YQvgAVKFDN4yniAIzwQk1/z2TtIx0ceUT9zTeosWAoWvJBEtQ==}
    engines: {node: '>=16'}
    dependencies:
      '@shuding/opentype.js': 1.4.0-beta.0
      css-background-parser: 0.1.0
      css-box-shadow: 1.0.0-3
      css-to-react-native: 3.0.0
      emoji-regex: 10.2.1
      postcss-value-parser: 4.2.0
      yoga-layout-prebuilt: 1.10.0
    dev: false

  /saxes/5.0.1:
    resolution: {integrity: sha512-5LBh1Tls8c9xgGjw3QrMwETmTMVk0oFgvrFSvWx62llR2hcEInrKNZ2GZCCuuy2lvWrdl5jhbpeqc5hRYKFOcw==}
    engines: {node: '>=10'}
    dependencies:
      xmlchars: 2.2.0
    dev: true

  /scheduler/0.23.0:
    resolution: {integrity: sha512-CtuThmgHNg7zIZWAXi3AsyIzA3n4xx7aNyjwC2VJldO2LMVDhFK+63xGqq6CsJH4rTAt6/M+N4GhZiDYPx9eUw==}
    dependencies:
      loose-envify: 1.4.0

  /schema-utils/3.1.1:
    resolution: {integrity: sha512-Y5PQxS4ITlC+EahLuXaY86TXfR7Dc5lw294alXOq86JAHCihAIZfqv8nNCWvaEJvaC51uN9hbLGeV0cFBdH+Fw==}
    engines: {node: '>= 10.13.0'}
    dependencies:
      '@types/json-schema': 7.0.11
      ajv: 6.12.6
      ajv-keywords: 3.5.2_ajv@6.12.6
    dev: true

  /scroll-into-view-if-needed/2.2.29:
    resolution: {integrity: sha512-hxpAR6AN+Gh53AdAimHM6C8oTN1ppwVZITihix+WqalywBeFcQ6LdQP5ABNl26nX8GTEL7VT+b8lKpdqq65wXg==}
    dependencies:
      compute-scroll-into-view: 1.0.17
    dev: false

  /section-matter/1.0.0:
    resolution: {integrity: sha512-vfD3pmTzGpufjScBh50YHKzEu2lxBWhVEHsNGoEXmCmn2hKGfeNLYMzCJpe8cD7gqX7TJluOVpBkAequ6dgMmA==}
    engines: {node: '>=4'}
    dependencies:
      extend-shallow: 2.0.1
      kind-of: 6.0.3

  /semver/5.7.1:
    resolution: {integrity: sha512-sauaDf/PZdVgrLTNYHRtpXa1iRiKcaebiKQ1BJdpQlWH2lCvexQdX55snPFyK7QzpudqbCI0qXFfOasHdyNDGQ==}
    hasBin: true

  /semver/6.3.0:
    resolution: {integrity: sha512-b39TBaTSfV6yBrapU89p5fKekE2m/NwnDocOVruQFS1/veMgdzuPcnOM34M6CwxW8jH/lxEa5rBoDeUwu5HHTw==}
    hasBin: true

  /semver/7.3.7:
    resolution: {integrity: sha512-QlYTucUYOews+WeEujDoEGziz4K6c47V/Bd+LjSSYcA94p+DmINdf7ncaUinThfvZyu13lN9OY1XDxt8C0Tw0g==}
    engines: {node: '>=10'}
    hasBin: true
    dependencies:
      lru-cache: 6.0.0
    dev: false

  /semver/7.3.8:
    resolution: {integrity: sha512-NB1ctGL5rlHrPJtFDVIVzTyQylMLu9N9VICA6HSFJo8MCGVTMW6gfpicwKmmK/dAjTOrqu5l63JJOpDSrAis3A==}
    engines: {node: '>=10'}
    hasBin: true
    dependencies:
      lru-cache: 6.0.0

  /sentence-case/3.0.4:
    resolution: {integrity: sha512-8LS0JInaQMCRoQ7YUytAo/xUu5W2XnQxV2HI/6uM6U7CITS1RqPElr30V6uIqyMKM9lJGRVFy5/4CuzcixNYSg==}
    dependencies:
      no-case: 3.0.4
      tslib: 2.4.1
      upper-case-first: 2.0.2
    dev: true

  /serialize-javascript/6.0.0:
    resolution: {integrity: sha512-Qr3TosvguFt8ePWqsvRfrKyQXIiW+nGbYpy8XK24NQHE83caxWt+mIymTT19DGFbNWNLfEwsrkSmN64lVWB9ag==}
    dependencies:
      randombytes: 2.1.0
    dev: true

  /set-blocking/2.0.0:
    resolution: {integrity: sha512-KiKBS8AnWGEyLzofFfmvKwpdPzqiy16LvQfK3yv/fVH7Bj13/wl3JSR1J+rfgRE9q7xUJK4qvgS8raSOeLUehw==}
    dev: false

  /set-value/2.0.1:
    resolution: {integrity: sha512-JxHc1weCN68wRY0fhCoXpyK55m/XPHafOmK4UWD7m2CI14GMcFypt4w/0+NV5f/ZMby2F6S2wwA7fgynh9gWSw==}
    engines: {node: '>=0.10.0'}
    dependencies:
      extend-shallow: 2.0.1
      is-extendable: 0.1.1
      is-plain-object: 2.0.4
      split-string: 3.1.0
    dev: true

  /shebang-command/1.2.0:
    resolution: {integrity: sha512-EV3L1+UQWGor21OmnvojK36mhg+TyIKDh3iFBKBohr5xeXIhNBcx8oWdgkTEEQ+BEFFYdLRuqMfd5L84N1V5Vg==}
    engines: {node: '>=0.10.0'}
    dependencies:
      shebang-regex: 1.0.0

  /shebang-command/2.0.0:
    resolution: {integrity: sha512-kHxr2zZpYtdmrN1qDjrrX/Z1rR1kG8Dx+gkpK1G4eXmvXswmcE1hTWBWYUzlraYw1/yZp6YuDY77YtvbN0dmDA==}
    engines: {node: '>=8'}
    dependencies:
      shebang-regex: 3.0.0

  /shebang-regex/1.0.0:
    resolution: {integrity: sha512-wpoSFAxys6b2a2wHZ1XpDSgD7N9iVjg29Ph9uV/uaP9Ex/KXlkTZTeddxDPSYQpgvzKLGJke2UU0AzoGCjNIvQ==}
    engines: {node: '>=0.10.0'}

  /shebang-regex/3.0.0:
    resolution: {integrity: sha512-7++dFhtcx3353uBaq8DDR4NuxBetBzC7ZQOhmTQInHEd6bSrXdiEyzCvG07Z44UYdLShWUyXt5M/yhz8ekcb1A==}
    engines: {node: '>=8'}

  /shell-quote/1.7.4:
    resolution: {integrity: sha512-8o/QEhSSRb1a5i7TFR0iM4G16Z0vYB2OQVs4G3aAFXjn3T6yEx8AZxy1PgDF7I00LZHYA3WxaSYIf5e5sAX8Rw==}
    dev: true

  /shelljs/0.8.5:
    resolution: {integrity: sha512-TiwcRcrkhHvbrZbnRcFYMLl30Dfov3HKqzp5tO5b4pt6G/SezKcYhmDg15zXVBswHmctSAQKznqNW2LO5tTDow==}
    engines: {node: '>=4'}
    hasBin: true
    dependencies:
      glob: 7.2.3
      interpret: 1.4.0
      rechoir: 0.6.2
    dev: true

  /shiki/0.10.1:
    resolution: {integrity: sha512-VsY7QJVzU51j5o1+DguUd+6vmCmZ5v/6gYu4vyYAhzjuNQU6P/vmSy4uQaOhvje031qQMiW0d2BwgMH52vqMng==}
    dependencies:
      jsonc-parser: 3.2.0
      vscode-oniguruma: 1.6.2
      vscode-textmate: 5.2.0
    dev: false

  /side-channel/1.0.4:
    resolution: {integrity: sha512-q5XPytqFEIKHkGdiMIrY10mvLRvnQh42/+GoBlFW3b2LXLE2xxJpZFdm94we0BaoV3RwJyGqg5wS7epxTv0Zvw==}
    dependencies:
      call-bind: 1.0.2
      get-intrinsic: 1.1.3
      object-inspect: 1.12.2
    dev: true

  /sift/16.0.0:
    resolution: {integrity: sha512-ILTjdP2Mv9V1kIxWMXeMTIRbOBrqKc4JAXmFMnFq3fKeyQ2Qwa3Dw1ubcye3vR+Y6ofA0b9gNDr/y2t6eUeIzQ==}
    dev: false

  /signal-exit/3.0.7:
    resolution: {integrity: sha512-wnD2ZE+l+SPC/uoS0vXeE9L1+0wuaMqKlfz9AMUo38JsyLSBWSFcHR1Rri62LZc12vLr1gb3jl7iwQhgwpAbGQ==}

  /sisteransi/1.0.5:
    resolution: {integrity: sha512-bLGGlR1QxBcynn2d5YmDX4MGjlZvy2MRBDRNHLJ8VI6l6+9FUiyTFNJ0IveOSP0bcXgVDPRcfGqA0pjaqUpfVg==}
    dev: true

  /slash/3.0.0:
    resolution: {integrity: sha512-g9Q1haeby36OSStwb4ntCGGGaKsaVSjQ68fBxoQcutl5fS1vuY18H3wSt3jFyFtrkx+Kz0V1G85A4MyAdDMi2Q==}
    engines: {node: '>=8'}

  /slash/4.0.0:
    resolution: {integrity: sha512-3dOsAHXXUkQTpOYcoAxLIorMTp4gIQr5IW3iVb7A7lFIp0VHhnynm9izx6TssdrIcVIESAlVjtnO2K8bg+Coew==}
    engines: {node: '>=12'}
    dev: true

  /slice-ansi/3.0.0:
    resolution: {integrity: sha512-pSyv7bSTC7ig9Dcgbw9AuRNUb5k5V6oDudjZoMBSr13qpLBG7tB+zgCkARjq7xIUgdz5P1Qe8u+rSGdouOOIyQ==}
    engines: {node: '>=8'}
    dependencies:
      ansi-styles: 4.3.0
      astral-regex: 2.0.0
      is-fullwidth-code-point: 3.0.0
    dev: true

  /slice-ansi/4.0.0:
    resolution: {integrity: sha512-qMCMfhY040cVHT43K9BFygqYbUPFZKHOg7K73mtTWJRb8pyP3fzf4Ixd5SzdEJQ6MRUg/WBnOLxghZtKKurENQ==}
    engines: {node: '>=10'}
    dependencies:
      ansi-styles: 4.3.0
      astral-regex: 2.0.0
      is-fullwidth-code-point: 3.0.0
    dev: true

  /slice-ansi/5.0.0:
    resolution: {integrity: sha512-FC+lgizVPfie0kkhqUScwRu1O/lF6NOgJmlCgK+/LYxDCTk8sGelYaHDhFcDN+Sn3Cv+3VSa4Byeo+IMCzpMgQ==}
    engines: {node: '>=12'}
    dependencies:
      ansi-styles: 6.2.1
      is-fullwidth-code-point: 4.0.0
    dev: true

  /smart-buffer/4.2.0:
    resolution: {integrity: sha512-94hK0Hh8rPqQl2xXc3HsaBoOXKV20MToPkcXvwbISWLEs+64sBq5kFgn2kJDHb1Pry9yrP0dxrCI9RRci7RXKg==}
    engines: {node: '>= 6.0.0', npm: '>= 3.0.0'}
    dev: false

  /snake-case/3.0.4:
    resolution: {integrity: sha512-LAOh4z89bGQvl9pFfNF8V146i7o7/CqFPbqzYgP+yYzDIDeS9HaNFtXABamRW+AQzEVODcvE79ljJ+8a9YSdMg==}
    dependencies:
      dot-case: 3.0.4
      tslib: 2.4.1
    dev: true

  /snapdragon-node/2.1.1:
    resolution: {integrity: sha512-O27l4xaMYt/RSQ5TR3vpWCAB5Kb/czIcqUFOM/C4fYcLnbZUc1PkjTAMjof2pBWaSTwOUd6qUHcFGVGj7aIwnw==}
    engines: {node: '>=0.10.0'}
    dependencies:
      define-property: 1.0.0
      isobject: 3.0.1
      snapdragon-util: 3.0.1
    dev: true

  /snapdragon-util/3.0.1:
    resolution: {integrity: sha512-mbKkMdQKsjX4BAL4bRYTj21edOf8cN7XHdYUJEe+Zn99hVEYcMvKPct1IqNe7+AZPirn8BCDOQBHQZknqmKlZQ==}
    engines: {node: '>=0.10.0'}
    dependencies:
      kind-of: 3.2.2
    dev: true

  /snapdragon/0.8.2:
    resolution: {integrity: sha512-FtyOnWN/wCHTVXOMwvSv26d+ko5vWlIDD6zoUJ7LW8vh+ZBC8QdljveRP+crNrtBwioEUWy/4dMtbBjA4ioNlg==}
    engines: {node: '>=0.10.0'}
    dependencies:
      base: 0.11.2
      debug: 2.6.9
      define-property: 0.2.5
      extend-shallow: 2.0.1
      map-cache: 0.2.2
      source-map: 0.5.7
      source-map-resolve: 0.5.3
      use: 3.1.1
    transitivePeerDependencies:
      - supports-color
    dev: true

  /socks/2.7.1:
    resolution: {integrity: sha512-7maUZy1N7uo6+WVEX6psASxtNlKaNVMlGQKkG/63nEDdLOWNbiUMoLK7X4uYoLhQstau72mLgfEWcXcwsaHbYQ==}
    engines: {node: '>= 10.13.0', npm: '>= 3.0.0'}
    dependencies:
      ip: 2.0.0
      smart-buffer: 4.2.0
    dev: false

  /source-map-js/1.0.2:
    resolution: {integrity: sha512-R0XvVJ9WusLiqTCEiGCmICCMplcCkIwwR11mOSD9CR5u+IXYdiseeEuXCVAjS54zqwkLcPNnmU4OeJ6tUrWhDw==}
    engines: {node: '>=0.10.0'}

  /source-map-resolve/0.5.3:
    resolution: {integrity: sha512-Htz+RnsXWk5+P2slx5Jh3Q66vhQj1Cllm0zvnaY98+NFx+Dv2CF/f5O/t8x+KaNdrdIAsruNzoh/KpialbqAnw==}
    deprecated: See https://github.com/lydell/source-map-resolve#deprecated
    dependencies:
      atob: 2.1.2
      decode-uri-component: 0.2.2
      resolve-url: 0.2.1
      source-map-url: 0.4.1
      urix: 0.1.0
    dev: true

  /source-map-support/0.5.21:
    resolution: {integrity: sha512-uBHU3L3czsIyYXKX88fdrGovxdSCoTGDRZ6SYXtSRxLZUzHg5P/66Ht6uoUlHu9EZod+inXhKo3qQgwXUT/y1w==}
    dependencies:
      buffer-from: 1.1.2
      source-map: 0.6.1
    dev: true

  /source-map-url/0.4.1:
    resolution: {integrity: sha512-cPiFOTLUKvJFIg4SKVScy4ilPPW6rFgMgfuZJPNoDuMs3nC1HbMUycBoJw77xFIp6z1UJQJOfx6C9GMH80DiTw==}
    deprecated: See https://github.com/lydell/source-map-url#deprecated
    dev: true

  /source-map/0.5.7:
    resolution: {integrity: sha512-LbrmJOMUSdEVxIKvdcJzQC+nQhe8FUZQTXQy6+I75skNgn3OoQ0DZA8YnFa7gp8tqtL3KPf1kmo0R5DoApeSGQ==}
    engines: {node: '>=0.10.0'}
    dev: true

  /source-map/0.6.1:
    resolution: {integrity: sha512-UjgapumWlbMhkBgzT7Ykc5YXUT46F0iKu8SGXq0bcwP5dz/h0Plj6enJqjz1Zbq2l5WaqYnrVbwWOWMyF3F47g==}
    engines: {node: '>=0.10.0'}
    dev: true

  /source-map/0.7.4:
    resolution: {integrity: sha512-l3BikUxvPOcn5E74dZiq5BGsTb5yEwhaTSzccU6t4sDOH8NWJCstKO5QT2CvtFoK6F0saL7p9xHAqHOlCPJygA==}
    engines: {node: '>= 8'}

  /source-map/0.8.0-beta.0:
    resolution: {integrity: sha512-2ymg6oRBpebeZi9UUNsgQ89bhx01TcTkmNTGnNO88imTmbSgy4nfujrgVEFKWpMTEGA11EDkTt7mqObTPdigIA==}
    engines: {node: '>= 8'}
    dependencies:
      whatwg-url: 7.1.0
    dev: true

  /space-separated-tokens/2.0.1:
    resolution: {integrity: sha512-ekwEbFp5aqSPKaqeY1PGrlGQxPNaq+Cnx4+bE2D8sciBQrHpbwoBbawqTN2+6jPs9IdWxxiUcN0K2pkczD3zmw==}
    dev: false

  /sparse-bitfield/3.0.3:
    resolution: {integrity: sha512-kvzhi7vqKTfkh0PZU+2D2PIllw2ymqJKujUcyPMd9Y75Nv4nPbGJZXNhxsgdQab2BmlDct1YnfQCguEvHr7VsQ==}
    dependencies:
      memory-pager: 1.5.0
    dev: false
    optional: true

  /spdx-correct/3.1.1:
    resolution: {integrity: sha512-cOYcUWwhCuHCXi49RhFRCyJEK3iPj1Ziz9DpViV3tbZOwXD49QzIN3MpOLJNxh2qwq2lJJZaKMVw9qNi4jTC0w==}
    dependencies:
      spdx-expression-parse: 3.0.1
      spdx-license-ids: 3.0.12

  /spdx-exceptions/2.3.0:
    resolution: {integrity: sha512-/tTrYOC7PPI1nUAgx34hUpqXuyJG+DTHJTnIULG4rDygi4xu/tfgmq1e1cIRwRzwZgo4NLySi+ricLkZkw4i5A==}

  /spdx-expression-parse/3.0.1:
    resolution: {integrity: sha512-cbqHunsQWnJNE6KhVSMsMeH5H/L9EpymbzqTQ3uLwNCLZ1Q481oWaofqH7nO6V07xlXwY6PhQdQ2IedWx/ZK4Q==}
    dependencies:
      spdx-exceptions: 2.3.0
      spdx-license-ids: 3.0.12

  /spdx-license-ids/3.0.12:
    resolution: {integrity: sha512-rr+VVSXtRhO4OHbXUiAF7xW3Bo9DuuF6C5jH+q/x15j2jniycgKbxU09Hr0WqlSLUs4i4ltHGXqTe7VHclYWyA==}

  /split-string/3.1.0:
    resolution: {integrity: sha512-NzNVhJDYpwceVVii8/Hu6DKfD2G+NrQHlS/V/qgv763EYudVwEcMQNxd2lh+0VrUByXN/oJkl5grOhYWvQUYiw==}
    engines: {node: '>=0.10.0'}
    dependencies:
      extend-shallow: 3.0.2
    dev: true

  /split2/1.1.1:
    resolution: {integrity: sha512-cfurE2q8LamExY+lJ9Ex3ZfBwqAPduzOKVscPDXNCLLMvyaeD3DTz1yk7fVIs6Chco+12XeD0BB6HEoYzPYbXA==}
    dependencies:
      through2: 2.0.5
    dev: true

  /split2/3.2.2:
    resolution: {integrity: sha512-9NThjpgZnifTkJpzTZ7Eue85S49QwpNhZTq6GRJwObb6jnLFNGB7Qm73V5HewTROPyxD0C29xqmaI68bQtV+hg==}
    dependencies:
      readable-stream: 3.6.0
    dev: false

  /sprintf-js/1.0.3:
    resolution: {integrity: sha512-D9cPgkvLlV3t3IzL0D0YLvGA9Ahk4PcvVwUbN0dSGr1aP0Nrt4AEnTUbuGvquEC0mA64Gqt1fzirlRs5ibXx8g==}

  /stack-utils/2.0.6:
    resolution: {integrity: sha512-XlkWvfIm6RmsWtNJx+uqtKLS8eqFbxUg0ZzLXqY0caEy9l7hruX8IpiDnjsLavoBgqCCR71TqWO8MaXYheJ3RQ==}
    engines: {node: '>=10'}
    dependencies:
      escape-string-regexp: 2.0.0
    dev: true

  /static-extend/0.1.2:
    resolution: {integrity: sha512-72E9+uLc27Mt718pMHt9VMNiAL4LMsmDbBva8mxWUCkT07fSzEGMYUCk0XWY6lp0j6RBAG4cJ3mWuZv2OE3s0g==}
    engines: {node: '>=0.10.0'}
    dependencies:
      define-property: 0.2.5
      object-copy: 0.1.0
    dev: true

  /string-argv/0.3.1:
    resolution: {integrity: sha512-a1uQGz7IyVy9YwhqjZIZu1c8JO8dNIe20xBmSS6qu9kv++k3JGzCVmprbNN5Kn+BgzD5E7YYwg1CcjuJMRNsvg==}
    engines: {node: '>=0.6.19'}
    dev: true

  /string-length/4.0.2:
    resolution: {integrity: sha512-+l6rNN5fYHNhZZy41RXsYptCjA2Igmq4EG7kZAYFQI1E1VTXarr6ZPXBg6eq7Y6eK4FEhY6AJlyuFIb/v/S0VQ==}
    engines: {node: '>=10'}
    dependencies:
      char-regex: 1.0.2
      strip-ansi: 6.0.1
    dev: true

  /string-width/1.0.2:
    resolution: {integrity: sha512-0XsVpQLnVCXHJfyEs8tC0zpTVIr5PKKsQtkT29IwupnPTjtPmQ3xT/4yCREF9hYkV/3M3kzcUTSAZT6a6h81tw==}
    engines: {node: '>=0.10.0'}
    dependencies:
      code-point-at: 1.1.0
      is-fullwidth-code-point: 1.0.0
      strip-ansi: 3.0.1
    dev: false

  /string-width/4.2.3:
    resolution: {integrity: sha512-wKyQRQpjJ0sIp62ErSZdGsjMJWsap5oRNihHhu6G7JVO/9jIB6UyevL+tXuOqrng8j/cxKTWyWUwvSTriiZz/g==}
    engines: {node: '>=8'}
    dependencies:
      emoji-regex: 8.0.0
      is-fullwidth-code-point: 3.0.0
      strip-ansi: 6.0.1

  /string-width/5.1.2:
    resolution: {integrity: sha512-HnLOCR3vjcY8beoNLtcjZ5/nxn2afmME6lhrDrebokqMap+XbeW8n9TXpPDOqdGK5qcI3oT0GKTW6wC7EMiVqA==}
    engines: {node: '>=12'}
    dependencies:
      eastasianwidth: 0.2.0
      emoji-regex: 9.2.2
      strip-ansi: 7.0.1
    dev: true

  /string.prototype.codepointat/0.2.1:
    resolution: {integrity: sha512-2cBVCj6I4IOvEnjgO/hWqXjqBGsY+zwPmHl12Srk9IXSZ56Jwwmy+66XO5Iut/oQVR7t5ihYdLB0GMa4alEUcg==}
    dev: false

  /string.prototype.matchall/4.0.7:
    resolution: {integrity: sha512-f48okCX7JiwVi1NXCVWcFnZgADDC/n2vePlQ/KUCNqCikLLilQvwjMO8+BHVKvgzH0JB0J9LEPgxOGT02RoETg==}
    dependencies:
      call-bind: 1.0.2
      define-properties: 1.1.4
      es-abstract: 1.20.5
      get-intrinsic: 1.1.3
      has-symbols: 1.0.3
      internal-slot: 1.0.3
      regexp.prototype.flags: 1.4.3
      side-channel: 1.0.4
    dev: true

  /string.prototype.matchall/4.0.8:
    resolution: {integrity: sha512-6zOCOcJ+RJAQshcTvXPHoxoQGONa3e/Lqx90wUA+wEzX78sg5Bo+1tQo4N0pohS0erG9qtCqJDjNCQBjeWVxyg==}
    dependencies:
      call-bind: 1.0.2
      define-properties: 1.1.4
      es-abstract: 1.20.5
      get-intrinsic: 1.1.3
      has-symbols: 1.0.3
      internal-slot: 1.0.3
      regexp.prototype.flags: 1.4.3
      side-channel: 1.0.4
    dev: true

  /string.prototype.padend/3.1.4:
    resolution: {integrity: sha512-67otBXoksdjsnXXRUq+KMVTdlVRZ2af422Y0aTyTjVaoQkGr3mxl2Bc5emi7dOQ3OGVVQQskmLEWwFXwommpNw==}
    engines: {node: '>= 0.4'}
    dependencies:
      call-bind: 1.0.2
      define-properties: 1.1.4
      es-abstract: 1.20.5
    dev: true

  /string.prototype.trimend/1.0.6:
    resolution: {integrity: sha512-JySq+4mrPf9EsDBEDYMOb/lM7XQLulwg5R/m1r0PXEFqrV0qHvl58sdTilSXtKOflCsK2E8jxf+GKC0T07RWwQ==}
    dependencies:
      call-bind: 1.0.2
      define-properties: 1.1.4
      es-abstract: 1.20.5
    dev: true

  /string.prototype.trimstart/1.0.6:
    resolution: {integrity: sha512-omqjMDaY92pbn5HOX7f9IccLA+U1tA9GvtU4JrodiXFfYB7jPzzHpRzpglLAjtUV6bB557zwClJezTqnAiYnQA==}
    dependencies:
      call-bind: 1.0.2
      define-properties: 1.1.4
      es-abstract: 1.20.5
    dev: true

  /string_decoder/1.1.1:
    resolution: {integrity: sha512-n/ShnvDi6FHbbVfviro+WojiFzv+s8MPMHBczVePfUpDJLwoLT0ht1l4YwBCbi8pJAveEEdnkHyPyTP/mzRfwg==}
    dependencies:
      safe-buffer: 5.1.2

  /string_decoder/1.3.0:
    resolution: {integrity: sha512-hkRX8U1WjJFd8LsDJ2yQ/wWWxaopEsABU1XfkM8A+j0+85JAGppt16cr1Whg6KIbb4okU6Mql6BOj+uup/wKeA==}
    dependencies:
      safe-buffer: 5.2.1

  /stringify-entities/4.0.3:
    resolution: {integrity: sha512-BP9nNHMhhfcMbiuQKCqMjhDP5yBCAxsPu4pHFFzJ6Alo9dZgY4VLDPutXqIjpRiMoKdp7Av85Gr73Q5uH9k7+g==}
    dependencies:
      character-entities-html4: 2.1.0
      character-entities-legacy: 3.0.0
    dev: false

  /strip-ansi/3.0.1:
    resolution: {integrity: sha512-VhumSSbBqDTP8p2ZLKj40UjBCV4+v8bUSEpUb4KjRgWk9pbqGF4REFj6KEagidb2f/M6AzC0EmFyDNGaw9OCzg==}
    engines: {node: '>=0.10.0'}
    dependencies:
      ansi-regex: 2.1.1
    dev: false

  /strip-ansi/6.0.1:
    resolution: {integrity: sha512-Y38VPSHcqkFrCpFnQ9vuSXmquuv5oXOKpGeT6aGrr3o3Gc9AlVa6JBfUSOCnbxGGZF+/0ooI7KrPuUSztUdU5A==}
    engines: {node: '>=8'}
    dependencies:
      ansi-regex: 5.0.1

  /strip-ansi/7.0.1:
    resolution: {integrity: sha512-cXNxvT8dFNRVfhVME3JAe98mkXDYN2O1l7jmcwMnOslDeESg1rF/OZMtK0nRAhiari1unG5cD4jG3rapUAkLbw==}
    engines: {node: '>=12'}
    dependencies:
      ansi-regex: 6.0.1
    dev: true

  /strip-bom-string/1.0.0:
    resolution: {integrity: sha512-uCC2VHvQRYu+lMh4My/sFNmF2klFymLX1wHJeXnbEJERpV/ZsVuonzerjfrGpIGF7LBVa1O7i9kjiWvJiFck8g==}
    engines: {node: '>=0.10.0'}

  /strip-bom/3.0.0:
    resolution: {integrity: sha512-vavAMRXOgBVNF6nyEEmL3DBK19iRpDcoIwW+swQ+CbGiu7lju6t+JklA1MHweoWtadgt4ISVUsXLyDq34ddcwA==}
    engines: {node: '>=4'}
    dev: true

  /strip-bom/4.0.0:
    resolution: {integrity: sha512-3xurFv5tEgii33Zi8Jtp55wEIILR9eh34FAW00PZf+JnSsTmV/ioewSgQl97JHvgjoRGwPShsWm+IdrxB35d0w==}
    engines: {node: '>=8'}
    dev: true

  /strip-eof/1.0.0:
    resolution: {integrity: sha512-7FCwGGmx8mD5xQd3RPUvnSpUXHM3BWuzjtpD4TXsfcZ9EL4azvVVUscFYwD9nx8Kh+uCBC00XBtAykoMHwTh8Q==}
    engines: {node: '>=0.10.0'}
    dev: false

  /strip-final-newline/2.0.0:
    resolution: {integrity: sha512-BrpvfNAE3dcvq7ll3xVumzjKjZQ5tI1sEUIKr3Uoks0XUl45St3FlatVqef9prk4jRDzhW6WZg+3bk93y6pLjA==}
    engines: {node: '>=6'}

  /strip-final-newline/3.0.0:
    resolution: {integrity: sha512-dOESqjYr96iWYylGObzd39EuNTa5VJxyvVAEm5Jnh7KGo75V43Hk1odPQkNDyXNmUR6k+gEiDVXnjB8HJ3crXw==}
    engines: {node: '>=12'}
    dev: true

  /strip-indent/3.0.0:
    resolution: {integrity: sha512-laJTa3Jb+VQpaC6DseHhF7dXVqHTfJPCRDaEbid/drOhgitgYku/letMUqOXFoWV0zIIUbjpdH2t+tYj4bQMRQ==}
    engines: {node: '>=8'}
    dependencies:
      min-indent: 1.0.1
    dev: false

  /strip-json-comments/2.0.1:
    resolution: {integrity: sha512-4gB8na07fecVVkOI6Rs4e7T6NOTki5EmL7TUduTs6bu3EdnSycntVJ4re8kgZA+wx9IueI2Y11bfbgwtzuE0KQ==}
    engines: {node: '>=0.10.0'}
    dev: false

  /strip-json-comments/3.1.1:
    resolution: {integrity: sha512-6fPc+R4ihwqP6N/aIv2f1gMH8lOVtWQHoqC4yK6oSDVVocumAsfCqjkXnqiYMhmMwS/mEHLp7Vehlt3ql6lEig==}
    engines: {node: '>=8'}

  /style-to-object/0.3.0:
    resolution: {integrity: sha512-CzFnRRXhzWIdItT3OmF8SQfWyahHhjq3HwcMNCNLn+N7klOOqPjMeG/4JSu77D7ypZdGvSzvkrbyeTMizz2VrA==}
    dependencies:
      inline-style-parser: 0.1.1
    dev: false

  /style-value-types/5.1.2:
    resolution: {integrity: sha512-Vs9fNreYF9j6W2VvuDTP7kepALi7sk0xtk2Tu8Yxi9UoajJdEVpNpCov0HsLTqXvNGKX+Uv09pkozVITi1jf3Q==}
    dependencies:
      hey-listen: 1.0.8
      tslib: 2.4.0
    dev: false

  /styled-jsx/5.1.0_2exiyaescjxorpwwmy4ejghgte:
    resolution: {integrity: sha512-/iHaRJt9U7T+5tp6TRelLnqBqiaIT0HsO0+vgyj8hK2KUk7aejFqRrumqPUlAqDwAj8IbS/1hk3IhBAAK/FCUQ==}
    engines: {node: '>= 12.0.0'}
    peerDependencies:
      '@babel/core': '*'
      babel-plugin-macros: '*'
      react: '>= 16.8.0 || 17.x.x || ^18.0.0-0'
    peerDependenciesMeta:
      '@babel/core':
        optional: true
      babel-plugin-macros:
        optional: true
    dependencies:
      '@babel/core': 7.20.12
      client-only: 0.0.1
      react: 18.2.0
    dev: false

  /styled-jsx/5.1.0_react@18.2.0:
    resolution: {integrity: sha512-/iHaRJt9U7T+5tp6TRelLnqBqiaIT0HsO0+vgyj8hK2KUk7aejFqRrumqPUlAqDwAj8IbS/1hk3IhBAAK/FCUQ==}
    engines: {node: '>= 12.0.0'}
    peerDependencies:
      '@babel/core': '*'
      babel-plugin-macros: '*'
      react: '>= 16.8.0 || 17.x.x || ^18.0.0-0'
    peerDependenciesMeta:
      '@babel/core':
        optional: true
      babel-plugin-macros:
        optional: true
    dependencies:
      client-only: 0.0.1
      react: 18.2.0

  /sucrase/3.24.0:
    resolution: {integrity: sha512-SevqflhW356TKEyWjFHg2e5f3eH+5rzmsMJxrVMDvZIEHh/goYrpzDGA6APEj4ME9MdGm8oNgIzi1eF3c3dDQA==}
    engines: {node: '>=8'}
    hasBin: true
    dependencies:
      commander: 4.1.1
      glob: 7.1.6
      lines-and-columns: 1.2.4
      mz: 2.7.0
      pirates: 4.0.5
      ts-interface-checker: 0.1.13

  /supports-color/4.5.0:
    resolution: {integrity: sha512-ycQR/UbvI9xIlEdQT1TQqwoXtEldExbCEAJgRo5YXlmSKjv6ThHnP9/vwGa1gr19Gfw+LkFd7KqYMhzrRC5JYw==}
    engines: {node: '>=4'}
    dependencies:
      has-flag: 2.0.0
    dev: false

  /supports-color/5.5.0:
    resolution: {integrity: sha512-QjVjwdXIt408MIiAqCX4oUKsgU2EqAGzs2Ppkm4aQYbjm+ZEWEcW4SfFNTr4uMNZma0ey4f5lgLrkB0aX0QMow==}
    engines: {node: '>=4'}
    dependencies:
      has-flag: 3.0.0

  /supports-color/7.2.0:
    resolution: {integrity: sha512-qpCAvRl9stuOHveKsn7HncJRvv501qIacKzQlO/+Lwxc9+0q2wLyv4Dfvt80/DPn2pqOBsJdDiogXGR9+OvwRw==}
    engines: {node: '>=8'}
    dependencies:
      has-flag: 4.0.0

  /supports-color/8.1.1:
    resolution: {integrity: sha512-MpUEN2OodtUzxvKQl72cUF7RQ5EiHsGvSsVG0ia9c5RbWGL2CI4C7EpPS8UTBIplnlzZiNuV56w+FuNxy3ty2Q==}
    engines: {node: '>=10'}
    dependencies:
      has-flag: 4.0.0
    dev: true

  /supports-hyperlinks/2.2.0:
    resolution: {integrity: sha512-6sXEzV5+I5j8Bmq9/vUphGRM/RJNT9SCURJLjwfOg51heRtguGWDzcaBlgAzKhQa0EVNpPEKzQuBwZ8S8WaCeQ==}
    engines: {node: '>=8'}
    dependencies:
      has-flag: 4.0.0
      supports-color: 7.2.0
    dev: true

  /supports-preserve-symlinks-flag/1.0.0:
    resolution: {integrity: sha512-ot0WnXS9fgdkgIcePe6RHNk1WA8+muPa6cSjeR3V8K27q9BB1rTE3R1p7Hv0z1ZyAc8s6Vvv8DIyWf681MAt0w==}
    engines: {node: '>= 0.4'}

  /swr/1.3.0_react@18.2.0:
    resolution: {integrity: sha512-dkghQrOl2ORX9HYrMDtPa7LTVHJjCTeZoB1dqTbnnEDlSvN8JEKpYIYurDfvbQFUUS8Cg8PceFVZNkW0KNNYPw==}
    peerDependencies:
      react: ^16.11.0 || ^17.0.0 || ^18.0.0
    dependencies:
      react: 18.2.0
    dev: false

  /symbol-tree/3.2.4:
    resolution: {integrity: sha512-9QNk5KwDF+Bvz+PyObkmSYjI5ksVUYtjW7AU22r2NKcfLJcXp96hkDWU3+XndOsUb+AQ9QhfzfCT2O+CNWT5Tw==}
    dev: true

  /synckit/0.8.4:
    resolution: {integrity: sha512-Dn2ZkzMdSX827QbowGbU/4yjWuvNaCoScLLoMo/yKbu+P4GBR6cRGKZH27k6a9bRzdqcyd1DE96pQtQ6uNkmyw==}
    engines: {node: ^14.18.0 || >=16.0.0}
    dependencies:
      '@pkgr/utils': 2.3.1
      tslib: 2.4.1
    dev: true

  /table/6.8.0:
    resolution: {integrity: sha512-s/fitrbVeEyHKFa7mFdkuQMWlH1Wgw/yEXMt5xACT4ZpzWFluehAxRtUUQKPuWhaLAWhFcVx6w3oC8VKaUfPGA==}
    engines: {node: '>=10.0.0'}
    dependencies:
      ajv: 8.11.0
      lodash.truncate: 4.4.2
      slice-ansi: 4.0.0
      string-width: 4.2.3
      strip-ansi: 6.0.1
    dev: true

  /tailwindcss/3.1.8_postcss@8.4.20:
    resolution: {integrity: sha512-YSneUCZSFDYMwk+TGq8qYFdCA3yfBRdBlS7txSq0LUmzyeqRe3a8fBQzbz9M3WS/iFT4BNf/nmw9mEzrnSaC0g==}
    engines: {node: '>=12.13.0'}
    hasBin: true
    peerDependencies:
      postcss: ^8.0.9
    dependencies:
      arg: 5.0.2
      chokidar: 3.5.3
      color-name: 1.1.4
      detective: 5.2.1
      didyoumean: 1.2.2
      dlv: 1.1.3
      fast-glob: 3.2.11
      glob-parent: 6.0.2
      is-glob: 4.0.3
      lilconfig: 2.0.6
      normalize-path: 3.0.0
      object-hash: 3.0.0
      picocolors: 1.0.0
      postcss: 8.4.20
      postcss-import: 14.1.0_postcss@8.4.20
      postcss-js: 4.0.0_postcss@8.4.20
      postcss-load-config: 3.1.4_postcss@8.4.20
      postcss-nested: 5.0.6_postcss@8.4.20
      postcss-selector-parser: 6.0.10
      postcss-value-parser: 4.2.0
      quick-lru: 5.1.1
      resolve: 1.22.1
    transitivePeerDependencies:
      - ts-node
    dev: true

  /tapable/2.2.1:
    resolution: {integrity: sha512-GNzQvQTOIP6RyTfE2Qxb8ZVlNmw0n88vp1szwWRimP02mnTsx3Wtn5qRdqY9w2XduFNUgvOwhNnQsjwCp+kqaQ==}
    engines: {node: '>=6'}
    dev: true

  /tar/6.1.13:
    resolution: {integrity: sha512-jdIBIN6LTIe2jqzay/2vtYLlBHa3JF42ot3h1dW8Q0PaAG4v8rm0cvpVePtau5C6OKXGGcgO9q2AMNSWxiLqKw==}
    engines: {node: '>=10'}
    dependencies:
      chownr: 2.0.0
      fs-minipass: 2.1.0
      minipass: 4.0.0
      minizlib: 2.1.2
      mkdirp: 1.0.4
      yallist: 4.0.0
    dev: true

  /terminal-link/2.1.1:
    resolution: {integrity: sha512-un0FmiRUQNr5PJqy9kP7c40F5BOfpGlYTrxonDChEZB7pzZxRNp/bt+ymiy9/npwXya9KH99nJ/GXFIiUkYGFQ==}
    engines: {node: '>=8'}
    dependencies:
      ansi-escapes: 4.3.2
      supports-hyperlinks: 2.2.0
    dev: true

  /terser-webpack-plugin/5.3.6_webpack@5.75.0:
    resolution: {integrity: sha512-kfLFk+PoLUQIbLmB1+PZDMRSZS99Mp+/MHqDNmMA6tOItzRt+Npe3E+fsMs5mfcM0wCtrrdU387UnV+vnSffXQ==}
    engines: {node: '>= 10.13.0'}
    peerDependencies:
      '@swc/core': '*'
      esbuild: '*'
      uglify-js: '*'
      webpack: ^5.1.0
    peerDependenciesMeta:
      '@swc/core':
        optional: true
      esbuild:
        optional: true
      uglify-js:
        optional: true
    dependencies:
      '@jridgewell/trace-mapping': 0.3.17
      jest-worker: 27.5.1
      schema-utils: 3.1.1
      serialize-javascript: 6.0.0
      terser: 5.15.1
      webpack: 5.75.0
    dev: true

  /terser/5.15.1:
    resolution: {integrity: sha512-K1faMUvpm/FBxjBXud0LWVAGxmvoPbZbfTCYbSgaaYQaIXI3/TdI7a7ZGA73Zrou6Q8Zmz3oeUTsp/dj+ag2Xw==}
    engines: {node: '>=10'}
    hasBin: true
    dependencies:
      '@jridgewell/source-map': 0.3.2
      acorn: 8.8.1
      commander: 2.20.3
      source-map-support: 0.5.21
    dev: true

  /test-exclude/6.0.0:
    resolution: {integrity: sha512-cAGWPIyOHU6zlmg88jwm7VRyXnMN7iV68OGAbYDk/Mh/xC/pzVPlQtY6ngoIH/5/tciuhGfvESU8GrHrcxD56w==}
    engines: {node: '>=8'}
    dependencies:
      '@istanbuljs/schema': 0.1.3
      glob: 7.2.3
      minimatch: 3.1.2
    dev: true

  /text-table/0.2.0:
    resolution: {integrity: sha512-N+8UisAXDGk8PFXP4HAzVR9nbfmVJ3zYLAWiTIoqC5v5isinhr+r5uaO8+7r3BMfuNIufIsA7RdpVgacC2cSpw==}

  /thenify-all/1.6.0:
    resolution: {integrity: sha512-RNxQH/qI8/t3thXJDwcstUO4zeqo64+Uy/+sNVRBx4Xn2OX+OZ9oP+iJnNFqplFra2ZUVeKCSa2oVWi3T4uVmA==}
    engines: {node: '>=0.8'}
    dependencies:
      thenify: 3.3.1

  /thenify/3.3.1:
    resolution: {integrity: sha512-RVZSIV5IG10Hk3enotrhvz0T9em6cyHBLkH/YAZuKqd8hRkKhSfCGIcP2KUY0EPxndzANBmNllzWPwak+bheSw==}
    dependencies:
      any-promise: 1.3.0

  /throat/6.0.1:
    resolution: {integrity: sha512-8hmiGIJMDlwjg7dlJ4yKGLK8EsYqKgPWbG3b4wjJddKNwc7N7Dpn08Df4szr/sZdMVeOstrdYSsqzX6BYbcB+w==}
    dev: true

  /through/2.3.8:
    resolution: {integrity: sha512-w89qg7PI8wAdvX60bMDP+bFoD5Dvhm9oLheFp5O4a2QF0cSBGsBX4qZmadPMvVqlLJBBci+WqGGOAPvcDeNSVg==}

  /through2/2.0.5:
    resolution: {integrity: sha512-/mrRod8xqpA+IHSLyGCQ2s8SPHiCDEeQJSep1jqLYeEUClOFG2Qsh+4FU6G9VeqpZnGW/Su8LQGc4YKni5rYSQ==}
    dependencies:
      readable-stream: 2.3.7
      xtend: 4.0.2
    dev: true

  /through2/4.0.2:
    resolution: {integrity: sha512-iOqSav00cVxEEICeD7TjLB1sueEL+81Wpzp2bY17uZjZN0pWZPuo4suZ/61VujxmqSGFfgOcNuTZ85QJwNZQpw==}
    dependencies:
      readable-stream: 3.6.0
    dev: false

  /tiny-glob/0.2.9:
    resolution: {integrity: sha512-g/55ssRPUjShh+xkfx9UPDXqhckHEsHr4Vd9zX55oSdGZc/MD0m3sferOkwWtp98bv+kcVfEHtRJgBVJzelrzg==}
    dependencies:
      globalyzer: 0.1.0
      globrex: 0.1.2
    dev: true

  /tiny-warning/1.0.3:
    resolution: {integrity: sha512-lBN9zLN/oAf68o3zNXYrdCt1kP8WsiGW8Oo2ka41b2IM5JL/S1CTyX1rW0mb/zSuJun0ZUrDxx4sqvYS2FWzPA==}
    dev: false

  /tinycolor2/1.4.2:
    resolution: {integrity: sha512-vJhccZPs965sV/L2sU4oRQVAos0pQXwsvTLkWYdqJ+a8Q5kPFzJTuOFwy7UniPli44NKQGAglksjvOcpo95aZA==}
    dev: false

  /tinygradient/1.1.5:
    resolution: {integrity: sha512-8nIfc2vgQ4TeLnk2lFj4tRLvvJwEfQuabdsmvDdQPT0xlk9TaNtpGd6nNRxXoK6vQhN6RSzj+Cnp5tTQmpxmbw==}
    dependencies:
      '@types/tinycolor2': 1.4.3
      tinycolor2: 1.4.2
    dev: false

  /title-case/3.0.3:
    resolution: {integrity: sha512-e1zGYRvbffpcHIrnuqT0Dh+gEJtDaxDSoG4JAIpq4oDFyooziLBIiYQv0GBT4FUAnUop5uZ1hiIAj7oAF6sOCA==}
    dependencies:
      tslib: 2.4.1
    dev: true

  /title/3.5.3:
    resolution: {integrity: sha512-20JyowYglSEeCvZv3EZ0nZ046vLarO37prvV0mbtQV7C8DJPGgN967r8SJkqd3XK3K3lD3/Iyfp3avjfil8Q2Q==}
    hasBin: true
    dependencies:
      arg: 1.0.0
      chalk: 2.3.0
      clipboardy: 1.2.2
      titleize: 1.0.0
    dev: false

  /titleize/1.0.0:
    resolution: {integrity: sha512-TARUb7z1pGvlLxgPk++7wJ6aycXF3GJ0sNSBTAsTuJrQG5QuZlkUQP+zl+nbjAh4gMX9yDw9ZYklMd7vAfJKEw==}
    engines: {node: '>=0.10.0'}
    dev: false

  /tmp/0.0.33:
    resolution: {integrity: sha512-jRCJlojKnZ3addtTOjdIqoRuPEKBvNXcGYqzO6zWZX8KfKEpnGY5jfggJQ3EjKuu8D4bJRr0y+cYJFmYbImXGw==}
    engines: {node: '>=0.6.0'}
    dependencies:
      os-tmpdir: 1.0.2

  /tmpl/1.0.5:
    resolution: {integrity: sha512-3f0uOEAQwIqGuWW2MVzYg8fV/QNnc/IpuJNG837rLuczAaLVHslWHZQj4IGiEl5Hs3kkbhwL9Ab7Hrsmuj+Smw==}
    dev: true

  /to-fast-properties/2.0.0:
    resolution: {integrity: sha512-/OaKK0xYrs3DmxRYqL/yDc+FxFUVYhDlXMhRmv3z915w2HF1tnN1omB354j8VUGO/hbRzyD6Y3sA7v7GS/ceog==}
    engines: {node: '>=4'}

  /to-object-path/0.3.0:
    resolution: {integrity: sha512-9mWHdnGRuh3onocaHzukyvCZhzvr6tiflAy/JRFXcJX0TjgfWA9pk9t8CMbzmBE4Jfw58pXbkngtBtqYxzNEyg==}
    engines: {node: '>=0.10.0'}
    dependencies:
      kind-of: 3.2.2
    dev: true

  /to-regex-range/2.1.1:
    resolution: {integrity: sha512-ZZWNfCjUokXXDGXFpZehJIkZqq91BcULFq/Pi7M5i4JnxXdhMKAK682z8bCW3o8Hj1wuuzoKcW3DfVzaP6VuNg==}
    engines: {node: '>=0.10.0'}
    dependencies:
      is-number: 3.0.0
      repeat-string: 1.6.1
    dev: true

  /to-regex-range/5.0.1:
    resolution: {integrity: sha512-65P7iz6X5yEr1cwcgvQxbbIw7Uk3gOy5dIdtZ4rDveLqhrdJP+Li/Hx6tyK0NEb+2GCyneCMJiGqrADCSNk8sQ==}
    engines: {node: '>=8.0'}
    dependencies:
      is-number: 7.0.0

  /to-regex/3.0.2:
    resolution: {integrity: sha512-FWtleNAtZ/Ki2qtqej2CXTOayOH9bHDQF+Q48VpWyDXjbYxA4Yz8iDB31zXOBUlOHHKidDbqGVrTUvQMPmBGBw==}
    engines: {node: '>=0.10.0'}
    dependencies:
      define-property: 2.0.2
      extend-shallow: 3.0.2
      regex-not: 1.0.2
      safe-regex: 1.1.0
    dev: true

  /tough-cookie/4.1.2:
    resolution: {integrity: sha512-G9fqXWoYFZgTc2z8Q5zaHy/vJMjm+WV0AkAeHxVCQiEB1b+dGvWzFW6QV07cY5jQ5gRkeid2qIkzkxUnmoQZUQ==}
    engines: {node: '>=6'}
    dependencies:
      psl: 1.9.0
      punycode: 2.1.1
      universalify: 0.2.0
      url-parse: 1.5.10
    dev: true

  /tr46/0.0.3:
    resolution: {integrity: sha512-N3WMsuqV66lT30CrXNbEjx4GEwlow3v6rr4mCcv6prnfwhS01rkgyFdjPNBYd9br7LpXV1+Emh01fHnq2Gdgrw==}
    dev: false

  /tr46/1.0.1:
    resolution: {integrity: sha512-dTpowEjclQ7Kgx5SdBkqRzVhERQXov8/l9Ft9dVM9fmg0W0KQSVaXX9T4i6twCPNtYiZM53lpSSUAwJbFPOHxA==}
    dependencies:
      punycode: 2.1.1
    dev: true

  /tr46/2.1.0:
    resolution: {integrity: sha512-15Ih7phfcdP5YxqiB+iDtLoaTz4Nd35+IiAv0kQ5FNKHzXgdWqPoTIqEDDJmXceQt4JZk6lVPT8lnDlPpGDppw==}
    engines: {node: '>=8'}
    dependencies:
      punycode: 2.1.1
    dev: true

  /tr46/3.0.0:
    resolution: {integrity: sha512-l7FvfAHlcmulp8kr+flpQZmVwtu7nfRV7NZujtN0OqES8EL4O4e0qqzL0DC5gAvx/ZC/9lk6rhcUwYvkBnBnYA==}
    engines: {node: '>=12'}
    dependencies:
      punycode: 2.1.1
    dev: false

  /tree-kill/1.2.2:
    resolution: {integrity: sha512-L0Orpi8qGpRG//Nd+H90vFB+3iHnue1zSSGmNOOCh1GLJ7rUKVwV2HvijphGQS2UmhUZewS9VgvxYIdgr+fG1A==}
    hasBin: true
    dev: true

  /trim-lines/3.0.1:
    resolution: {integrity: sha512-kRj8B+YHZCc9kQYdWfJB2/oUl9rA99qbowYYBtr4ui4mZyAQ2JpvVBd/6U2YloATfqBhBTSMhTpgBHtU0Mf3Rg==}
    dev: false

  /trim-newlines/3.0.1:
    resolution: {integrity: sha512-c1PTsA3tYrIsLGkJkzHF+w9F2EyxfXGo4UyJc4pFL++FMjnq0HJS69T3M7d//gKrFKwy429bouPescbjecU+Zw==}
    engines: {node: '>=8'}
    dev: false

  /trough/2.1.0:
    resolution: {integrity: sha512-AqTiAOLcj85xS7vQ8QkAV41hPDIJ71XJB4RCUrzo/1GM2CQwhkJGaf9Hgr7BOugMRpgGUrqRg/DrBDl4H40+8g==}
    dev: false

  /ts-interface-checker/0.1.13:
    resolution: {integrity: sha512-Y/arvbn+rrz3JCKl9C4kVNfTfSm2/mEp5FSz5EsZSANGPSlQrpRI5M4PKF+mJnE52jOO90PnPSc3Ur3bTQw0gA==}

  /ts-jest/27.1.5_33teeovbg7qyb2atewgc6tchgq:
    resolution: {integrity: sha512-Xv6jBQPoBEvBq/5i2TeSG9tt/nqkbpcurrEG1b+2yfBrcJelOZF9Ml6dmyMh7bcW9JyFbRYpR5rxROSlBLTZHA==}
    engines: {node: ^10.13.0 || ^12.13.0 || ^14.15.0 || >=15.0.0}
    hasBin: true
    peerDependencies:
      '@babel/core': '>=7.0.0-beta.0 <8'
      '@types/jest': ^27.0.0
      babel-jest: '>=27.0.0 <28'
      esbuild: '*'
      jest: ^27.0.0
      typescript: '>=3.8 <5.0'
    peerDependenciesMeta:
      '@babel/core':
        optional: true
      '@types/jest':
        optional: true
      babel-jest:
        optional: true
      esbuild:
        optional: true
    dependencies:
      '@babel/core': 7.20.12
      '@types/jest': 27.5.2
      bs-logger: 0.2.6
      esbuild: 0.14.49
      fast-json-stable-stringify: 2.1.0
      jest: 27.5.1
      jest-util: 27.5.1
      json5: 2.2.3
      lodash.memoize: 4.1.2
      make-error: 1.3.6
      semver: 7.3.8
      typescript: 4.7.4
      yargs-parser: 20.2.9
    dev: true

  /ts-jest/27.1.5_ndeyfkjscoamnbcpt4q6qsiybu:
    resolution: {integrity: sha512-Xv6jBQPoBEvBq/5i2TeSG9tt/nqkbpcurrEG1b+2yfBrcJelOZF9Ml6dmyMh7bcW9JyFbRYpR5rxROSlBLTZHA==}
    engines: {node: ^10.13.0 || ^12.13.0 || ^14.15.0 || >=15.0.0}
    hasBin: true
    peerDependencies:
      '@babel/core': '>=7.0.0-beta.0 <8'
      '@types/jest': ^27.0.0
      babel-jest: '>=27.0.0 <28'
      esbuild: '*'
      jest: ^27.0.0
      typescript: '>=3.8 <5.0'
    peerDependenciesMeta:
      '@babel/core':
        optional: true
      '@types/jest':
        optional: true
      babel-jest:
        optional: true
      esbuild:
        optional: true
    dependencies:
      '@babel/core': 7.20.12
      '@types/jest': 27.5.2
      bs-logger: 0.2.6
      fast-json-stable-stringify: 2.1.0
      jest: 27.5.1
      jest-util: 27.5.1
      json5: 2.2.3
      lodash.memoize: 4.1.2
      make-error: 1.3.6
      semver: 7.3.8
      typescript: 4.9.4
      yargs-parser: 20.2.9
    dev: true

  /ts-jest/27.1.5_vwbkq6iekkdgzr33wjcnr3wuaq:
    resolution: {integrity: sha512-Xv6jBQPoBEvBq/5i2TeSG9tt/nqkbpcurrEG1b+2yfBrcJelOZF9Ml6dmyMh7bcW9JyFbRYpR5rxROSlBLTZHA==}
    engines: {node: ^10.13.0 || ^12.13.0 || ^14.15.0 || >=15.0.0}
    hasBin: true
    peerDependencies:
      '@babel/core': '>=7.0.0-beta.0 <8'
      '@types/jest': ^27.0.0
      babel-jest: '>=27.0.0 <28'
      esbuild: '*'
      jest: ^27.0.0
      typescript: '>=3.8 <5.0'
    peerDependenciesMeta:
      '@babel/core':
        optional: true
      '@types/jest':
        optional: true
      babel-jest:
        optional: true
      esbuild:
        optional: true
    dependencies:
      '@babel/core': 7.20.12
      '@types/jest': 27.5.2
      bs-logger: 0.2.6
      esbuild: 0.15.11
      fast-json-stable-stringify: 2.1.0
      jest: 27.5.1
      jest-util: 27.5.1
      json5: 2.2.3
      lodash.memoize: 4.1.2
      make-error: 1.3.6
      semver: 7.3.8
      typescript: 4.7.4
      yargs-parser: 20.2.9
    dev: true

  /ts-jest/27.1.5_zlm4upq2etzozjdcmm6nf7lnf4:
    resolution: {integrity: sha512-Xv6jBQPoBEvBq/5i2TeSG9tt/nqkbpcurrEG1b+2yfBrcJelOZF9Ml6dmyMh7bcW9JyFbRYpR5rxROSlBLTZHA==}
    engines: {node: ^10.13.0 || ^12.13.0 || ^14.15.0 || >=15.0.0}
    hasBin: true
    peerDependencies:
      '@babel/core': '>=7.0.0-beta.0 <8'
      '@types/jest': ^27.0.0
      babel-jest: '>=27.0.0 <28'
      esbuild: '*'
      jest: ^27.0.0
      typescript: '>=3.8 <5.0'
    peerDependenciesMeta:
      '@babel/core':
        optional: true
      '@types/jest':
        optional: true
      babel-jest:
        optional: true
      esbuild:
        optional: true
    dependencies:
      '@babel/core': 7.20.12
      '@types/jest': 27.5.2
      bs-logger: 0.2.6
      esbuild: 0.14.49
      fast-json-stable-stringify: 2.1.0
      jest: 27.5.1
      jest-util: 27.5.1
      json5: 2.2.3
      lodash.memoize: 4.1.2
      make-error: 1.3.6
      semver: 7.3.8
      typescript: 4.9.4
      yargs-parser: 20.2.9
    dev: true

  /ts-json-schema-generator/1.1.2:
    resolution: {integrity: sha512-XMnxvndJFJEYv3NBmW7Po5bGajKdK2qH8Q078eDy60srK9+nEvbT9nLCRKd2IV/RQ7a+oc5FNylvZWveqh7jeQ==}
    engines: {node: '>=10.0.0'}
    hasBin: true
    dependencies:
      '@types/json-schema': 7.0.11
      commander: 9.5.0
      glob: 8.0.3
      json5: 2.2.3
      normalize-path: 3.0.0
      safe-stable-stringify: 2.4.0
      typescript: 4.8.4
    dev: false

  /tsconfig-paths/3.14.1:
    resolution: {integrity: sha512-fxDhWnFSLt3VuTwtvJt5fpwxBHg5AdKWMsgcPOOIilyjymcYVZoCQF8fvFRezCNfblEXmi+PcM1eYHeOAgXCOQ==}
    dependencies:
      '@types/json5': 0.0.29
      json5: 1.0.2
      minimist: 1.2.7
      strip-bom: 3.0.0
    dev: true

  /tslib/1.14.1:
    resolution: {integrity: sha512-Xni35NKzjgMrwevysHTCArtLDpPvye8zV/0E4EyYn43P7/7qvQwPh9BGkHewbMulVntbigmcT7rdX3BNo9wRJg==}

  /tslib/2.4.0:
    resolution: {integrity: sha512-d6xOpEDfsi2CZVlPQzGeux8XMwLT9hssAsaPYExaQMuYskwb+x1x7J371tWlbBdWHroy99KnVB6qIkUbs5X3UQ==}
    dev: false

  /tslib/2.4.1:
    resolution: {integrity: sha512-tGyy4dAjRIEwI7BzsB0lynWgOpfqjUdq91XXAlIWD2OwKBH7oCl/GZG/HT4BOHrTlPMOASlMQ7veyTqpmRcrNA==}

  /tsup/5.12.9_typescript@4.7.4:
    resolution: {integrity: sha512-dUpuouWZYe40lLufo64qEhDpIDsWhRbr2expv5dHEMjwqeKJS2aXA/FPqs1dxO4T6mBojo7rvo3jP9NNzaKyDg==}
    hasBin: true
    peerDependencies:
      '@swc/core': ^1
      postcss: ^8.4.12
      typescript: ^4.1.0
    peerDependenciesMeta:
      '@swc/core':
        optional: true
      postcss:
        optional: true
      typescript:
        optional: true
    dependencies:
      bundle-require: 3.1.0_esbuild@0.14.49
      cac: 6.7.12
      chokidar: 3.5.3
      debug: 4.3.4
      esbuild: 0.14.49
      execa: 5.1.1
      globby: 11.1.0
      joycon: 3.1.1
      postcss-load-config: 3.1.4
      resolve-from: 5.0.0
      rollup: 2.78.0
      source-map: 0.8.0-beta.0
      sucrase: 3.24.0
      tree-kill: 1.2.2
      typescript: 4.7.4
    transitivePeerDependencies:
      - supports-color
      - ts-node
    dev: true

  /tsup/5.12.9_typescript@4.9.4:
    resolution: {integrity: sha512-dUpuouWZYe40lLufo64qEhDpIDsWhRbr2expv5dHEMjwqeKJS2aXA/FPqs1dxO4T6mBojo7rvo3jP9NNzaKyDg==}
    hasBin: true
    peerDependencies:
      '@swc/core': ^1
      postcss: ^8.4.12
      typescript: ^4.1.0
    peerDependenciesMeta:
      '@swc/core':
        optional: true
      postcss:
        optional: true
      typescript:
        optional: true
    dependencies:
      bundle-require: 3.1.0_esbuild@0.14.49
      cac: 6.7.12
      chokidar: 3.5.3
      debug: 4.3.4
      esbuild: 0.14.49
      execa: 5.1.1
      globby: 11.1.0
      joycon: 3.1.1
      postcss-load-config: 3.1.4
      resolve-from: 5.0.0
      rollup: 2.78.0
      source-map: 0.8.0-beta.0
      sucrase: 3.24.0
      tree-kill: 1.2.2
      typescript: 4.9.4
    transitivePeerDependencies:
      - supports-color
      - ts-node
    dev: true

  /tsup/6.2.3_typescript@4.7.4:
    resolution: {integrity: sha512-J5Pu2Dx0E1wlpIEsVFv9ryzP1pZ1OYsJ2cBHZ7GrKteytNdzaSz5hmLX7/nAxtypq+jVkVvA79d7S83ETgHQ5w==}
    engines: {node: '>=14'}
    hasBin: true
    peerDependencies:
      '@swc/core': ^1
      postcss: ^8.4.12
      typescript: ^4.1.0
    peerDependenciesMeta:
      '@swc/core':
        optional: true
      postcss:
        optional: true
      typescript:
        optional: true
    dependencies:
      bundle-require: 3.1.0_esbuild@0.15.11
      cac: 6.7.12
      chokidar: 3.5.3
      debug: 4.3.4
      esbuild: 0.15.11
      execa: 5.1.1
      globby: 11.1.0
      joycon: 3.1.1
      postcss-load-config: 3.1.4
      resolve-from: 5.0.0
      rollup: 2.77.0
      source-map: 0.8.0-beta.0
      sucrase: 3.24.0
      tree-kill: 1.2.2
      typescript: 4.7.4
    transitivePeerDependencies:
      - supports-color
      - ts-node
    dev: true

  /tsutils/3.21.0_typescript@4.8.4:
    resolution: {integrity: sha512-mHKK3iUXL+3UF6xL5k0PEhKRUBKPBCv/+RkEOpjRWxxx27KKRBmmA60A9pgOUvMi8GKhRMPEmjBRPzs2W7O1OA==}
    engines: {node: '>= 6'}
    peerDependencies:
      typescript: '>=2.8.0 || >= 3.2.0-dev || >= 3.3.0-dev || >= 3.4.0-dev || >= 3.5.0-dev || >= 3.6.0-dev || >= 3.6.0-beta || >= 3.7.0-dev || >= 3.7.0-beta'
    dependencies:
      tslib: 1.14.1
      typescript: 4.8.4
    dev: true

  /tsutils/3.21.0_typescript@4.9.4:
    resolution: {integrity: sha512-mHKK3iUXL+3UF6xL5k0PEhKRUBKPBCv/+RkEOpjRWxxx27KKRBmmA60A9pgOUvMi8GKhRMPEmjBRPzs2W7O1OA==}
    engines: {node: '>= 6'}
    peerDependencies:
      typescript: '>=2.8.0 || >= 3.2.0-dev || >= 3.3.0-dev || >= 3.4.0-dev || >= 3.5.0-dev || >= 3.6.0-dev || >= 3.6.0-beta || >= 3.7.0-dev || >= 3.7.0-beta'
    dependencies:
      tslib: 1.14.1
      typescript: 4.9.4
    dev: true

  /tunnel/0.0.6:
    resolution: {integrity: sha512-1h/Lnq9yajKY2PEbBadPXj3VxsDDu844OnaAo52UVmIzIvwwtBPIuNvkjuzBlTWpfJyUbG3ez0KSBibQkj4ojg==}
    engines: {node: '>=0.6.11 <=0.7.0 || >=0.7.3'}
    dev: false

  /type-check/0.3.2:
    resolution: {integrity: sha512-ZCmOJdvOWDBYJlzAoFkC+Q0+bUyEOS1ltgp1MGU03fqHG+dbi9tBFU2Rd9QKiDZFAYrhPh2JUf7rZRIuHRKtOg==}
    engines: {node: '>= 0.8.0'}
    dependencies:
      prelude-ls: 1.1.2
    dev: true

  /type-check/0.4.0:
    resolution: {integrity: sha512-XleUoc9uwGXqjWwXaUTZAmzMcFZ5858QA2vvx1Ur5xIcixXIP+8LnFDgRplU30us6teqdlskFfu+ae4K79Ooew==}
    engines: {node: '>= 0.8.0'}
    dependencies:
      prelude-ls: 1.2.1

  /type-detect/4.0.8:
    resolution: {integrity: sha512-0fr/mIH1dlO+x7TlcMy+bIDqKPsw/70tVyeHW787goQjhmqaZe10uwLujubK9q9Lg6Fiho1KUKDYz0Z7k7g5/g==}
    engines: {node: '>=4'}
    dev: true

  /type-fest/0.13.1:
    resolution: {integrity: sha512-34R7HTnG0XIJcBSn5XhDd7nNFPRcXYRZrBB2O2jdKqYODldSzBAqzsWoZYYvduky73toYS/ESqxPvkDf/F0XMg==}
    engines: {node: '>=10'}
    dev: false

  /type-fest/0.20.2:
    resolution: {integrity: sha512-Ne+eE4r0/iWnpAxD852z3A+N0Bt5RN//NjJwRd2VFHEmrywxf5vsZlh4R6lixl6B+wz/8d+maTSAkN1FIkI3LQ==}
    engines: {node: '>=10'}

  /type-fest/0.21.3:
    resolution: {integrity: sha512-t0rzBq87m3fVcduHDUFhKmyyX+9eo6WQjZvf51Ea/M0Q7+T374Jp1aUiyUl0GKxp8M/OETVHSDvmkyPgvX+X2w==}
    engines: {node: '>=10'}

  /type-fest/0.6.0:
    resolution: {integrity: sha512-q+MB8nYR1KDLrgr4G5yemftpMC7/QLqVndBmEEdqzmNj5dcFOO4Oo8qlwZE3ULT3+Zim1F8Kq4cBnikNhlCMlg==}
    engines: {node: '>=8'}
    dev: false

  /type-fest/0.8.1:
    resolution: {integrity: sha512-4dbzIzqvjtgiM5rw1k5rEHtBANKmdudhGyBEajN01fEyhaAIhsoKNy6y7+IN93IfpFtwY9iqi7kD+xwKhQsNJA==}
    engines: {node: '>=8'}
    dev: false

  /typedarray-to-buffer/3.1.5:
    resolution: {integrity: sha512-zdu8XMNEDepKKR+XYOXAVPtWui0ly0NtohUscw+UmaHiAWT8hrV1rr//H6V+0DvJ3OQ19S979M0laLfX8rm82Q==}
    dependencies:
      is-typedarray: 1.0.0
    dev: true

  /typescript/4.7.4:
    resolution: {integrity: sha512-C0WQT0gezHuw6AdY1M2jxUO83Rjf0HP7Sk1DtXj6j1EwkQNZrHAg2XPWlq62oqEhYvONq5pkC2Y9oPljWToLmQ==}
    engines: {node: '>=4.2.0'}
    hasBin: true
    dev: true

  /typescript/4.8.4:
    resolution: {integrity: sha512-QCh+85mCy+h0IGff8r5XWzOVSbBO+KfeYrMQh7NJ58QujwcE22u+NUSmUxqF+un70P9GXKxa2HCNiTTMJknyjQ==}
    engines: {node: '>=4.2.0'}
    hasBin: true

  /typescript/4.9.4:
    resolution: {integrity: sha512-Uz+dTXYzxXXbsFpM86Wh3dKCxrQqUcVMxwU54orwlJjOpO3ao8L7j5lH+dWfTwgCwIuM9GQ2kvVotzYJMXTBZg==}
    engines: {node: '>=4.2.0'}
    hasBin: true
    dev: true

  /uglify-js/3.17.4:
    resolution: {integrity: sha512-T9q82TJI9e/C1TAxYvfb16xO120tMVFZrGA3f9/P4424DNu6ypK103y0GPFVa17yotwSyZW5iYXgjYHkGrJW/g==}
    engines: {node: '>=0.8.0'}
    hasBin: true
    requiresBuild: true
    dev: true
    optional: true

  /unbox-primitive/1.0.2:
    resolution: {integrity: sha512-61pPlCD9h51VoreyJ0BReideM3MDKMKnh6+V9L08331ipq6Q8OFXZYiqP6n/tbHx4s5I9uRhcye6BrbkizkBDw==}
    dependencies:
      call-bind: 1.0.2
      has-bigints: 1.0.2
      has-symbols: 1.0.3
      which-boxed-primitive: 1.0.2
    dev: true

  /unc-path-regex/0.1.2:
    resolution: {integrity: sha512-eXL4nmJT7oCpkZsHZUOJo8hcX3GbsiDOa0Qu9F646fi8dT3XuSVopVqAcEiVzSKKH7UoDti23wNX3qGFxcW5Qg==}
    engines: {node: '>=0.10.0'}
    dev: true

  /unified/10.1.2:
    resolution: {integrity: sha512-pUSWAi/RAnVy1Pif2kAoeWNBa3JVrx0MId2LASj8G+7AiHWoKZNTomq6LG326T68U7/e263X6fTdcXIy7XnF7Q==}
    dependencies:
      '@types/unist': 2.0.6
      bail: 2.0.2
      extend: 3.0.2
      is-buffer: 2.0.5
      is-plain-obj: 4.1.0
      trough: 2.1.0
      vfile: 5.3.4
    dev: false

  /union-value/1.0.1:
    resolution: {integrity: sha512-tJfXmxMeWYnczCVs7XAEvIV7ieppALdyepWMkHkwciRpZraG/xwT+s2JN8+pr1+8jCRf80FFzvr+MpQeeoF4Xg==}
    engines: {node: '>=0.10.0'}
    dependencies:
      arr-union: 3.1.0
      get-value: 2.0.6
      is-extendable: 0.1.1
      set-value: 2.0.1
    dev: true

  /unist-builder/3.0.0:
    resolution: {integrity: sha512-GFxmfEAa0vi9i5sd0R2kcrI9ks0r82NasRq5QHh2ysGngrc6GiqD5CDf1FjPenY4vApmFASBIIlk/jj5J5YbmQ==}
    dependencies:
      '@types/unist': 2.0.6
    dev: false

  /unist-util-generated/2.0.0:
    resolution: {integrity: sha512-TiWE6DVtVe7Ye2QxOVW9kqybs6cZexNwTwSMVgkfjEReqy/xwGpAXb99OxktoWwmL+Z+Epb0Dn8/GNDYP1wnUw==}
    dev: false

  /unist-util-is/4.1.0:
    resolution: {integrity: sha512-ZOQSsnce92GrxSqlnEEseX0gi7GH9zTJZ0p9dtu87WRb/37mMPO2Ilx1s/t9vBHrFhbgweUwb+t7cIn5dxPhZg==}
    dev: false

  /unist-util-is/5.1.1:
    resolution: {integrity: sha512-F5CZ68eYzuSvJjGhCLPL3cYx45IxkqXSetCcRgUXtbcm50X2L9oOWQlfUfDdAf+6Pd27YDblBfdtmsThXmwpbQ==}
    dev: false

  /unist-util-position-from-estree/1.1.1:
    resolution: {integrity: sha512-xtoY50b5+7IH8tFbkw64gisG9tMSpxDjhX9TmaJJae/XuxQ9R/Kc8Nv1eOsf43Gt4KV/LkriMy9mptDr7XLcaw==}
    dependencies:
      '@types/unist': 2.0.6
    dev: false

  /unist-util-position/4.0.3:
    resolution: {integrity: sha512-p/5EMGIa1qwbXjA+QgcBXaPWjSnZfQ2Sc3yBEEfgPwsEmJd8Qh+DSk3LGnmOM4S1bY2C0AjmMnB8RuEYxpPwXQ==}
    dependencies:
      '@types/unist': 2.0.6
    dev: false

  /unist-util-remove-position/4.0.1:
    resolution: {integrity: sha512-0yDkppiIhDlPrfHELgB+NLQD5mfjup3a8UYclHruTJWmY74je8g+CIFr79x5f6AkmzSwlvKLbs63hC0meOMowQ==}
    dependencies:
      '@types/unist': 2.0.6
      unist-util-visit: 4.1.1
    dev: false

  /unist-util-stringify-position/3.0.2:
    resolution: {integrity: sha512-7A6eiDCs9UtjcwZOcCpM4aPII3bAAGv13E96IkawkOAW0OhH+yRxtY0lzo8KiHpzEMfH7Q+FizUmwp8Iqy5EWg==}
    dependencies:
      '@types/unist': 2.0.6
    dev: false

  /unist-util-visit-parents/3.1.1:
    resolution: {integrity: sha512-1KROIZWo6bcMrZEwiH2UrXDyalAa0uqzWCxCJj6lPOvTve2WkfgCytoDTPaMnodXh1WrXOq0haVYHj99ynJlsg==}
    dependencies:
      '@types/unist': 2.0.6
      unist-util-is: 4.1.0
    dev: false

  /unist-util-visit-parents/4.1.1:
    resolution: {integrity: sha512-1xAFJXAKpnnJl8G7K5KgU7FY55y3GcLIXqkzUj5QF/QVP7biUm0K0O2oqVkYsdjzJKifYeWn9+o6piAK2hGSHw==}
    dependencies:
      '@types/unist': 2.0.6
      unist-util-is: 5.1.1
    dev: false

  /unist-util-visit-parents/5.1.1:
    resolution: {integrity: sha512-gks4baapT/kNRaWxuGkl5BIhoanZo7sC/cUT/JToSRNL1dYoXRFl75d++NkjYk4TAu2uv2Px+l8guMajogeuiw==}
    dependencies:
      '@types/unist': 2.0.6
      unist-util-is: 5.1.1
    dev: false

  /unist-util-visit/2.0.3:
    resolution: {integrity: sha512-iJ4/RczbJMkD0712mGktuGpm/U4By4FfDonL7N/9tATGIF4imikjOuagyMY53tnZq3NP6BcmlrHhEKAfGWjh7Q==}
    dependencies:
      '@types/unist': 2.0.6
      unist-util-is: 4.1.0
      unist-util-visit-parents: 3.1.1
    dev: false

  /unist-util-visit/3.1.0:
    resolution: {integrity: sha512-Szoh+R/Ll68QWAyQyZZpQzZQm2UPbxibDvaY8Xc9SUtYgPsDzx5AWSk++UUt2hJuow8mvwR+rG+LQLw+KsuAKA==}
    dependencies:
      '@types/unist': 2.0.6
      unist-util-is: 5.1.1
      unist-util-visit-parents: 4.1.1
    dev: false

  /unist-util-visit/4.1.1:
    resolution: {integrity: sha512-n9KN3WV9k4h1DxYR1LoajgN93wpEi/7ZplVe02IoB4gH5ctI1AaF2670BLHQYbwj+pY83gFtyeySFiyMHJklrg==}
    dependencies:
      '@types/unist': 2.0.6
      unist-util-is: 5.1.1
      unist-util-visit-parents: 5.1.1
    dev: false

  /universal-user-agent/6.0.0:
    resolution: {integrity: sha512-isyNax3wXoKaulPDZWHQqbmIx1k2tb9fb3GGDBRxCscfYV2Ch7WxPArBsFEG8s/safwXTT7H4QGhaIkTp9447w==}
    dev: false

  /universalify/0.1.2:
    resolution: {integrity: sha512-rBJeI5CXAlmy1pV+617WB9J63U6XcazHHF2f2dbJix4XzpUF0RS3Zbj0FGIOCAva5P/d/GBOYaACQ1w+0azUkg==}
    engines: {node: '>= 4.0.0'}
    dev: true

  /universalify/0.2.0:
    resolution: {integrity: sha512-CJ1QgKmNg3CwvAv/kOFmtnEN05f0D/cn9QntgNOQlQF9dgvVTHj3t+8JPdjqawCHk7V/KA+fbUqzZ9XWhcqPUg==}
    engines: {node: '>= 4.0.0'}
    dev: true

  /universalify/2.0.0:
    resolution: {integrity: sha512-hAZsKq7Yy11Zu1DE0OzWjw7nnLZmJZYTDZZyEFHZdUhV8FkH5MCfoU1XMaxXovpyW5nq5scPqq0ZDP9Zyl04oQ==}
    engines: {node: '>= 10.0.0'}

  /unset-value/1.0.0:
    resolution: {integrity: sha512-PcA2tsuGSF9cnySLHTLSh2qrQiJ70mn+r+Glzxv2TWZblxsxCC52BDlZoPCsz7STd9pN7EZetkWZBAvk4cgZdQ==}
    engines: {node: '>=0.10.0'}
    dependencies:
      has-value: 0.3.1
      isobject: 3.0.1
    dev: true

  /update-browserslist-db/1.0.10_browserslist@4.21.4:
    resolution: {integrity: sha512-OztqDenkfFkbSG+tRxBeAnCVPckDBcvibKd35yDONx6OU8N7sqgwc7rCbkJ/WcYtVRZ4ba68d6byhC21GFh7sQ==}
    hasBin: true
    peerDependencies:
      browserslist: '>= 4.21.0'
    dependencies:
      browserslist: 4.21.4
      escalade: 3.1.1
      picocolors: 1.0.0
    dev: true

  /update-browserslist-db/1.0.10_browserslist@4.21.5:
    resolution: {integrity: sha512-OztqDenkfFkbSG+tRxBeAnCVPckDBcvibKd35yDONx6OU8N7sqgwc7rCbkJ/WcYtVRZ4ba68d6byhC21GFh7sQ==}
    hasBin: true
    peerDependencies:
      browserslist: '>= 4.21.0'
    dependencies:
      browserslist: 4.21.5
      escalade: 3.1.1
      picocolors: 1.0.0

  /update-check/1.5.4:
    resolution: {integrity: sha512-5YHsflzHP4t1G+8WGPlvKbJEbAJGCgw+Em+dGR1KmBUbr1J36SJBqlHLjR7oob7sco5hWHGQVcr9B2poIVDDTQ==}
    dependencies:
      registry-auth-token: 3.3.2
      registry-url: 3.1.0
    dev: false

  /upper-case-first/2.0.2:
    resolution: {integrity: sha512-514ppYHBaKwfJRK/pNC6c/OxfGa0obSnAl106u97Ed0I625Nin96KAjttZF6ZL3e1XLtphxnqrOi9iWgm+u+bg==}
    dependencies:
      tslib: 2.4.1
    dev: true

  /upper-case/2.0.2:
    resolution: {integrity: sha512-KgdgDGJt2TpuwBUIjgG6lzw2GWFRCW9Qkfkiv0DxqHHLYJHmtmdUIKcZd8rHgFSjopVTlw6ggzCm1b8MFQwikg==}
    dependencies:
      tslib: 2.4.1
    dev: true

  /uri-js/4.4.1:
    resolution: {integrity: sha512-7rKUyy33Q1yc98pQ1DAmLtwX109F7TIfWlW1Ydo8Wl1ii1SeHieeh0HHfPeL2fMXK6z0s8ecKs9frCuLJvndBg==}
    dependencies:
      punycode: 2.1.1

  /urix/0.1.0:
    resolution: {integrity: sha512-Am1ousAhSLBeB9cG/7k7r2R0zj50uDRlZHPGbazid5s9rlF1F/QKYObEKSIunSjIOkJZqwRRLpvewjEkM7pSqg==}
    deprecated: Please see https://github.com/lydell/urix#deprecated
    dev: true

  /url-parse/1.5.10:
    resolution: {integrity: sha512-WypcfiRhfeUP9vvF0j6rw0J3hrWrw6iZv3+22h6iRMJ/8z1Tj6XfLP4DsUix5MhMPnXpiHDoKyoZ/bdCkwBCiQ==}
    dependencies:
      querystringify: 2.2.0
      requires-port: 1.0.0
    dev: true

  /use-sync-external-store/1.2.0_react@18.2.0:
    resolution: {integrity: sha512-eEgnFxGQ1Ife9bzYs6VLi8/4X6CObHMw9Qr9tPY43iKwsPw8xE8+EFsf/2cFZ5S3esXgpWgtSCtLNS41F+sKPA==}
    peerDependencies:
      react: ^16.8.0 || ^17.0.0 || ^18.0.0
    dependencies:
      react: 18.2.0
    dev: false

  /use/3.1.1:
    resolution: {integrity: sha512-cwESVXlO3url9YWlFW/TA9cshCEhtu7IKJ/p5soJ/gGpj7vbvFrAY/eIioQ6Dw23KjZhYgiIo8HOs1nQ2vr/oQ==}
    engines: {node: '>=0.10.0'}
    dev: true

  /util-deprecate/1.0.2:
    resolution: {integrity: sha512-EPD5q1uXyFxJpCrLnCc1nHnq3gOa6DZBocAIiI2TaSCA7VCJ1UJDMagCzIkXNsUYfD1daK//LTEQ8xiIbrHtcw==}

  /uuid/8.3.2:
    resolution: {integrity: sha512-+NYs2QeMWy+GWFOEm9xnn6HCDp0l7QBD7ml8zLUmJ+93Q5NF0NocErnwkTkXVFNiX3/fpC6afS8Dhb/gz7R7eg==}
    hasBin: true
    dev: false

  /uuid/9.0.0:
    resolution: {integrity: sha512-MXcSTerfPa4uqyzStbRoTgt5XIe3x5+42+q1sDuy3R5MDk66URdLMOZe5aPX/SQd+kuYAh0FdP/pO28IkQyTeg==}
    hasBin: true
    dev: false

  /uvu/0.5.6:
    resolution: {integrity: sha512-+g8ENReyr8YsOc6fv/NVJs2vFdHBnBNdfE49rshrTzDWOlUx4Gq7KOS2GD8eqhy2j+Ejq29+SbKH8yjkAqXqoA==}
    engines: {node: '>=8'}
    hasBin: true
    dependencies:
      dequal: 2.0.3
      diff: 5.1.0
      kleur: 4.1.5
      sade: 1.8.1

  /v8-compile-cache/2.3.0:
    resolution: {integrity: sha512-l8lCEmLcLYZh4nbunNZvQCJc5pv7+RCwa8q/LdUx8u7lsWvPDKmpodJAJNwkAhJC//dFY48KuIEmjtd4RViDrA==}
    dev: true

  /v8-to-istanbul/8.1.1:
    resolution: {integrity: sha512-FGtKtv3xIpR6BYhvgH8MI/y78oT7d8Au3ww4QIxymrCtZEh5b8gCw2siywE+puhEmuWKDtmfrvF5UlB298ut3w==}
    engines: {node: '>=10.12.0'}
    dependencies:
      '@types/istanbul-lib-coverage': 2.0.4
      convert-source-map: 1.9.0
      source-map: 0.7.4
    dev: true

  /v8flags/4.0.0:
    resolution: {integrity: sha512-83N0OkTbn6gOjJ2awNuzuK4czeGxwEwBoTqlhBZhnp8o0IJ72mXRQKphj/azwRf3acbDJZYZhbOPEJHd884ELg==}
    engines: {node: '>= 10.13.0'}
    dev: true

  /validate-npm-package-license/3.0.4:
    resolution: {integrity: sha512-DpKm2Ui/xN7/HQKCtpZxoRWBhZ9Z0kqtygG8XCgNQ8ZlDnxuQmWhj566j8fN4Cu3/JmbhsDo7fcAJq4s9h27Ew==}
    dependencies:
      spdx-correct: 3.1.1
      spdx-expression-parse: 3.0.1

  /vfile-location/4.0.1:
    resolution: {integrity: sha512-JDxPlTbZrZCQXogGheBHjbRWjESSPEak770XwWPfw5mTc1v1nWGLB/apzZxsx8a0SJVfF8HK8ql8RD308vXRUw==}
    dependencies:
      '@types/unist': 2.0.6
      vfile: 5.3.4
    dev: false

  /vfile-message/3.1.2:
    resolution: {integrity: sha512-QjSNP6Yxzyycd4SVOtmKKyTsSvClqBPJcd00Z0zuPj3hOIjg0rUPG6DbFGPvUKRgYyaIWLPKpuEclcuvb3H8qA==}
    dependencies:
      '@types/unist': 2.0.6
      unist-util-stringify-position: 3.0.2
    dev: false

  /vfile/5.3.4:
    resolution: {integrity: sha512-KI+7cnst03KbEyN1+JE504zF5bJBZa+J+CrevLeyIMq0aPU681I2rQ5p4PlnQ6exFtWiUrg26QUdFMnAKR6PIw==}
    dependencies:
      '@types/unist': 2.0.6
      is-buffer: 2.0.5
      unist-util-stringify-position: 3.0.2
      vfile-message: 3.1.2
    dev: false

  /vscode-oniguruma/1.6.2:
    resolution: {integrity: sha512-KH8+KKov5eS/9WhofZR8M8dMHWN2gTxjMsG4jd04YhpbPR91fUj7rYQ2/XjeHCJWbg7X++ApRIU9NUwM2vTvLA==}
    dev: false

  /vscode-textmate/5.2.0:
    resolution: {integrity: sha512-Uw5ooOQxRASHgu6C7GVvUxisKXfSgW4oFlO+aa+PAkgmH89O3CXxEEzNRNtHSqtXFTl0nAC1uYj0GMSH27uwtQ==}
    dev: false

  /w3c-hr-time/1.0.2:
    resolution: {integrity: sha512-z8P5DvDNjKDoFIHK7q8r8lackT6l+jo/Ye3HOle7l9nICP9lf1Ci25fy9vHd0JOWewkIFzXIEig3TdKT7JQ5fQ==}
    deprecated: Use your platform's native performance.now() and performance.timeOrigin.
    dependencies:
      browser-process-hrtime: 1.0.0
    dev: true

  /w3c-xmlserializer/2.0.0:
    resolution: {integrity: sha512-4tzD0mF8iSiMiNs30BiLO3EpfGLZUT2MSX/G+o7ZywDzliWQ3OPtTZ0PTC3B3ca1UAf4cJMHB+2Bf56EriJuRA==}
    engines: {node: '>=10'}
    dependencies:
      xml-name-validator: 3.0.0
    dev: true

  /walker/1.0.8:
    resolution: {integrity: sha512-ts/8E8l5b7kY0vlWLewOkDXMmPdLcVV4GmOQLyxuSswIJsweeFZtAsMF7k1Nszz+TYBQrlYRmzOnr398y1JemQ==}
    dependencies:
      makeerror: 1.0.12
    dev: true

  /watchpack/2.4.0:
    resolution: {integrity: sha512-Lcvm7MGST/4fup+ifyKi2hjyIAwcdI4HRgtvTpIUxBRhB+RFtUh8XtDOxUfctVCnhVi+QQj49i91OyvzkJl6cg==}
    engines: {node: '>=10.13.0'}
    dependencies:
      glob-to-regexp: 0.4.1
      graceful-fs: 4.2.10
    dev: true

  /wcwidth/1.0.1:
    resolution: {integrity: sha512-XHPEwS0q6TaxcvG85+8EYkbiCux2XtWG2mkc47Ng2A77BQu9+DqIOJldST4HgPkuea7dvKSj5VgX3P1d4rW8Tg==}
    dependencies:
      defaults: 1.0.3

  /webidl-conversions/3.0.1:
    resolution: {integrity: sha512-2JAn3z8AR6rjK8Sm8orRC0h/bcl/DqL7tRPdGZ4I1CjdF+EaMLmYxBHyXuKL849eucPFhvBoxMsflfOb8kxaeQ==}
    dev: false

  /webidl-conversions/4.0.2:
    resolution: {integrity: sha512-YQ+BmxuTgd6UXZW3+ICGfyqRyHXVlD5GtQr5+qjiNW7bF0cqrzX500HVXPBOvgXb5YnzDd+h0zqyv61KUD7+Sg==}
    dev: true

  /webidl-conversions/5.0.0:
    resolution: {integrity: sha512-VlZwKPCkYKxQgeSbH5EyngOmRp7Ww7I9rQLERETtf5ofd9pGeswWiOtogpEO850jziPRarreGxn5QIiTqpb2wA==}
    engines: {node: '>=8'}
    dev: true

  /webidl-conversions/6.1.0:
    resolution: {integrity: sha512-qBIvFLGiBpLjfwmYAaHPXsn+ho5xZnGvyGvsarywGNc8VyQJUMHJ8OBKGGrPER0okBeMDaan4mNBlgBROxuI8w==}
    engines: {node: '>=10.4'}
    dev: true

  /webidl-conversions/7.0.0:
    resolution: {integrity: sha512-VwddBukDzu71offAQR975unBIGqfKZpM+8ZX6ySk8nYhVoo5CYaZyzt3YBvYtRtO+aoGlqxPg/B87NGVZ/fu6g==}
    engines: {node: '>=12'}
    dev: false

  /webpack-sources/3.2.3:
    resolution: {integrity: sha512-/DyMEOrDgLKKIG0fmvtz+4dUX/3Ghozwgm6iPp8KRhvn+eQf9+Q7GWxVNMk3+uCPWfdXYC4ExGBckIXdFEfH1w==}
    engines: {node: '>=10.13.0'}
    dev: true

  /webpack/5.75.0:
    resolution: {integrity: sha512-piaIaoVJlqMsPtX/+3KTTO6jfvrSYgauFVdt8cr9LTHKmcq/AMd4mhzsiP7ZF/PGRNPGA8336jldh9l2Kt2ogQ==}
    engines: {node: '>=10.13.0'}
    hasBin: true
    peerDependencies:
      webpack-cli: '*'
    peerDependenciesMeta:
      webpack-cli:
        optional: true
    dependencies:
      '@types/eslint-scope': 3.7.4
      '@types/estree': 0.0.51
      '@webassemblyjs/ast': 1.11.1
      '@webassemblyjs/wasm-edit': 1.11.1
      '@webassemblyjs/wasm-parser': 1.11.1
      acorn: 8.8.1
      acorn-import-assertions: 1.8.0_acorn@8.8.1
      browserslist: 4.21.4
      chrome-trace-event: 1.0.3
      enhanced-resolve: 5.12.0
      es-module-lexer: 0.9.3
      eslint-scope: 5.1.1
      events: 3.3.0
      glob-to-regexp: 0.4.1
      graceful-fs: 4.2.10
      json-parse-even-better-errors: 2.3.1
      loader-runner: 4.3.0
      mime-types: 2.1.35
      neo-async: 2.6.2
      schema-utils: 3.1.1
      tapable: 2.2.1
      terser-webpack-plugin: 5.3.6_webpack@5.75.0
      watchpack: 2.4.0
      webpack-sources: 3.2.3
    transitivePeerDependencies:
      - '@swc/core'
      - esbuild
      - uglify-js
    dev: true

  /whatwg-encoding/1.0.5:
    resolution: {integrity: sha512-b5lim54JOPN9HtzvK9HFXvBma/rnfFeqsic0hSpjtDbVxR3dJKLc+KB4V6GgiGOvl7CY/KNh8rxSo9DKQrnUEw==}
    dependencies:
      iconv-lite: 0.4.24
    dev: true

  /whatwg-mimetype/2.3.0:
    resolution: {integrity: sha512-M4yMwr6mAnQz76TbJm914+gPpB/nCwvZbJU28cUD6dR004SAxDLOOSUaB1JDRqLtaOV/vi0IC5lEAGFgrjGv/g==}
    dev: true

  /whatwg-url/11.0.0:
    resolution: {integrity: sha512-RKT8HExMpoYx4igMiVMY83lN6UeITKJlBQ+vR/8ZJ8OCdSiN3RwCq+9gH0+Xzj0+5IrM6i4j/6LuvzbZIQgEcQ==}
    engines: {node: '>=12'}
    dependencies:
      tr46: 3.0.0
      webidl-conversions: 7.0.0
    dev: false

  /whatwg-url/5.0.0:
    resolution: {integrity: sha512-saE57nupxk6v3HY35+jzBwYa0rKSy0XR8JSxZPwgLr7ys0IBzhGviA1/TUGJLmSVqs8pb9AnvICXEuOHLprYTw==}
    dependencies:
      tr46: 0.0.3
      webidl-conversions: 3.0.1
    dev: false

  /whatwg-url/7.1.0:
    resolution: {integrity: sha512-WUu7Rg1DroM7oQvGWfOiAK21n74Gg+T4elXEQYkOhtyLeWiJFoOGLXPKI/9gzIie9CtwVLm8wtw6YJdKyxSjeg==}
    dependencies:
      lodash.sortby: 4.7.0
      tr46: 1.0.1
      webidl-conversions: 4.0.2
    dev: true

  /whatwg-url/8.7.0:
    resolution: {integrity: sha512-gAojqb/m9Q8a5IV96E3fHJM70AzCkgt4uXYX2O7EmuyOnLrViCQlsEBmF9UQIu3/aeAIp2U17rtbpZWNntQqdg==}
    engines: {node: '>=10'}
    dependencies:
      lodash: 4.17.21
      tr46: 2.1.0
      webidl-conversions: 6.1.0
    dev: true

  /which-boxed-primitive/1.0.2:
    resolution: {integrity: sha512-bwZdv0AKLpplFY2KZRX6TvyuN7ojjr7lwkg6ml0roIy9YeuSr7JS372qlNW18UQYzgYK9ziGcerWqZOmEn9VNg==}
    dependencies:
      is-bigint: 1.0.4
      is-boolean-object: 1.1.2
      is-number-object: 1.0.7
      is-string: 1.0.7
      is-symbol: 1.0.4
    dev: true

  /which/1.3.1:
    resolution: {integrity: sha512-HxJdYWq1MTIQbJ3nw0cqssHoTNU267KlrDuGZ1WYlxDStUtKUhOaJmh112/TZmHxxUfuJqPXSOm7tDyas0OSIQ==}
    hasBin: true
    dependencies:
      isexe: 2.0.0

  /which/2.0.2:
    resolution: {integrity: sha512-BLI3Tl1TW3Pvl70l3yq3Y64i+awpwXqsGBYWkkqMtnbXgrMD+yj7rhW0kuEDxzJaYXGjEW5ogapKNMEKNMjibA==}
    engines: {node: '>= 8'}
    hasBin: true
    dependencies:
      isexe: 2.0.0

  /wide-align/1.1.5:
    resolution: {integrity: sha512-eDMORYaPNZ4sQIuuYPDHdQvf4gyCF9rEEV/yPxGfwPkRodwEgiMUUXTx/dex+Me0wxx53S+NgUHaP7y3MGlDmg==}
    dependencies:
      string-width: 4.2.3
    dev: false

  /word-wrap/1.2.3:
    resolution: {integrity: sha512-Hz/mrNwitNRh/HUAtM/VT/5VH+ygD6DV7mYKZAtHOrbs8U7lvPS6xf7EJKMF0uW1KJCl0H701g3ZGus+muE5vQ==}
    engines: {node: '>=0.10.0'}

  /wordwrap/1.0.0:
    resolution: {integrity: sha512-gvVzJFlPycKc5dZN4yPkP8w7Dc37BtP1yczEneOb4uq34pXZcvrtRTmWV8W+Ume+XCxKgbjM+nevkyFPMybd4Q==}
    dev: true

  /wrap-ansi/6.2.0:
    resolution: {integrity: sha512-r6lPcBGxZXlIcymEu7InxDMhdW0KDxpLgoFLcguasxCaJ/SOIZwINatK9KY/tf+ZrlywOKU0UDj3ATXUBfxJXA==}
    engines: {node: '>=8'}
    dependencies:
      ansi-styles: 4.3.0
      string-width: 4.2.3
      strip-ansi: 6.0.1
    dev: true

  /wrap-ansi/7.0.0:
    resolution: {integrity: sha512-YVGIj2kamLSTxw6NsZjoBxfSwsn0ycdesmc4p+Q21c5zPuZ1pl+NfxVdxPtdHvmNVOQ6XSYG4AUtyt/Fi7D16Q==}
    engines: {node: '>=10'}
    dependencies:
      ansi-styles: 4.3.0
      string-width: 4.2.3
      strip-ansi: 6.0.1

  /wrappy/1.0.2:
    resolution: {integrity: sha512-l4Sp/DRseor9wL6EvV2+TuQn63dMkPjZ/sp9XkghTEbV9KlPS1xUsZ3u7/IQO4wxtcFB4bgpQPRcR3QCvezPcQ==}

  /write-file-atomic/3.0.3:
    resolution: {integrity: sha512-AvHcyZ5JnSfq3ioSyjrBkH9yW4m7Ayk8/9My/DD9onKeu/94fwrMocemO2QAJFAlnnDN+ZDS+ZjAR5ua1/PV/Q==}
    dependencies:
      imurmurhash: 0.1.4
      is-typedarray: 1.0.0
      signal-exit: 3.0.7
      typedarray-to-buffer: 3.1.5
    dev: true

  /ws/7.5.9:
    resolution: {integrity: sha512-F+P9Jil7UiSKSkppIiD94dN07AwvFixvLIj1Og1Rl9GGMuNipJnV9JzjD6XuqmAeiswGvUmNLjr5cFuXwNS77Q==}
    engines: {node: '>=8.3.0'}
    peerDependencies:
      bufferutil: ^4.0.1
      utf-8-validate: ^5.0.2
    peerDependenciesMeta:
      bufferutil:
        optional: true
      utf-8-validate:
        optional: true
    dev: true

  /xml-name-validator/3.0.0:
    resolution: {integrity: sha512-A5CUptxDsvxKJEU3yO6DuWBSJz/qizqzJKOMIfUJHETbBw/sFaDxgd6fxm1ewUaM0jZ444Fc5vC5ROYurg/4Pw==}
    dev: true

  /xml/1.0.1:
    resolution: {integrity: sha512-huCv9IH9Tcf95zuYCsQraZtWnJvBtLVE0QHMOs8bWyZAFZNDcYjsPq1nEx8jKA9y+Beo9v+7OBPRisQTjinQMw==}
    dev: true

  /xmlchars/2.2.0:
    resolution: {integrity: sha512-JZnDKK8B0RCDw84FNdDAIpZK+JuJw+s7Lz8nksI7SIuU3UXJJslUthsi+uWBUYOwPFwW7W7PRLRfUKpxjtjFCw==}
    dev: true

  /xtend/4.0.2:
    resolution: {integrity: sha512-LKYU1iAXJXUgAXn9URjiu+MWhyUXHsvfp7mcuYm9dSUKK0/CjtrUwFAxD82/mCWbtLsGjFIad0wIsod4zrTAEQ==}
    engines: {node: '>=0.4'}
    dev: true

  /y18n/5.0.8:
    resolution: {integrity: sha512-0pfFzegeDWJHJIAmTLRP2DwHjdF5s7jo9tuztdQxAhINCdvS+3nGINqPd00AphqJR/0LhANUS6/+7SCb98YOfA==}
    engines: {node: '>=10'}
    dev: true

  /yallist/2.1.2:
    resolution: {integrity: sha512-ncTzHV7NvsQZkYe1DW7cbDLm0YpzHmZF5r/iyP3ZnQtMiJ+pjzisCiMNI+Sj+xQF5pXhSHxSB3uDbsBTzY/c2A==}
    dev: false

  /yallist/3.1.1:
    resolution: {integrity: sha512-a4UGQaWPH59mOXUYnAG2ewncQS4i4F43Tv3JoAM+s2VDAmS9NsK8GpDMLrCHPksFT7h3K6TOoUNn2pb7RoXx4g==}

  /yallist/4.0.0:
    resolution: {integrity: sha512-3wdGidZyq5PB084XLES5TpOSRA3wjXAlIWMhum2kRcv/41Sn2emQ0dycQW4uZXLejwKvg6EsvbdlVL+FYEct7A==}

  /yaml/1.10.2:
    resolution: {integrity: sha512-r3vXyErRCYJ7wg28yvBY5VSoAF8ZvlcW9/BwUzEtUsjvX/DKs24dIkuwjtuprwJJHsbyUbLApepYTR1BN4uHrg==}
    engines: {node: '>= 6'}
    dev: true

  /yaml/2.1.3:
    resolution: {integrity: sha512-AacA8nRULjKMX2DvWvOAdBZMOfQlypSFkjcOcu9FalllIDJ1kvlREzcdIZmidQUqqeMv7jorHjq2HlLv/+c2lg==}
    engines: {node: '>= 14'}
    dev: true

  /yargs-parser/18.1.3:
    resolution: {integrity: sha512-o50j0JeToy/4K6OZcaQmW6lyXXKhq7csREXcDwk2omFPJEwUNOVtJKvmDr9EI1fAJZUyZcRF7kxGBWmRXudrCQ==}
    engines: {node: '>=6'}
    dependencies:
      camelcase: 5.3.1
      decamelize: 1.2.0
    dev: false

  /yargs-parser/20.2.9:
    resolution: {integrity: sha512-y11nGElTIV+CT3Zv9t7VKl+Q3hTQoT9a1Qzezhhl6Rp21gJ/IVTW7Z3y9EWXhuUBC2Shnf+DX0antecpAwSP8w==}
    engines: {node: '>=10'}
    dev: true

  /yargs/16.2.0:
    resolution: {integrity: sha512-D1mvvtDG0L5ft/jGWkLpG1+m0eQxOfaBvTNELraWj22wSVUMWxZUvYgJYcKh6jGGIkJFhH4IZPQhR4TKpc8mBw==}
    engines: {node: '>=10'}
    dependencies:
      cliui: 7.0.4
      escalade: 3.1.1
      get-caller-file: 2.0.5
      require-directory: 2.1.1
      string-width: 4.2.3
      y18n: 5.0.8
      yargs-parser: 20.2.9
    dev: true

  /yocto-queue/0.1.0:
    resolution: {integrity: sha512-rVksvsnNCdJ/ohGc6xgPwyN8eheCxsiLM8mxuE/t/mOVqJewPuO1miLpTHQiRgTKCLexL4MeAFVagts7HmNZ2Q==}
    engines: {node: '>=10'}

  /yoga-layout-prebuilt/1.10.0:
    resolution: {integrity: sha512-YnOmtSbv4MTf7RGJMK0FvZ+KD8OEe/J5BNnR0GHhD8J/XcG/Qvxgszm0Un6FTHWW4uHlTgP0IztiXQnGyIR45g==}
    engines: {node: '>=8'}
    dependencies:
      '@types/yoga-layout': 1.9.2
    dev: false

  /yoga-wasm-web/0.1.2:
    resolution: {integrity: sha512-8SkgawHcA0RUbMrnhxbaQkZDBi8rMed8pQHixkFF9w32zGhAwZ9/cOHWlpYfr6RCx42Yp3siV45/jPEkJxsk6w==}
    dev: false

  /zstd-codec/0.1.4:
    resolution: {integrity: sha512-KYnWoFWgGtWyQEKNnUcb3u8ZtKO8dn5d8u+oGpxPlopqsPyv60U8suDyfk7Z7UtAO6Sk5i1aVcAs9RbaB1n36A==}
    dev: true

  /zwitch/2.0.2:
    resolution: {integrity: sha512-JZxotl7SxAJH0j7dN4pxsTV6ZLXoLdGME+PsjkL/DaBrVryK9kTGq06GfKrwcSOqypP+fdXGoCHE36b99fWVoA==}
    dev: false<|MERGE_RESOLUTION|>--- conflicted
+++ resolved
@@ -955,17 +955,6 @@
 
   /@babel/types/7.21.0:
     resolution: {integrity: sha512-uR7NWq2VNFnDi7EYqiRz2Jv/VQIu38tu64Zy8TX2nQFQ6etJ9V/Rr2msW8BS132mum2rL645qpDrLtAJtVpuow==}
-<<<<<<< HEAD
-=======
-    engines: {node: '>=6.9.0'}
-    dependencies:
-      '@babel/helper-string-parser': 7.19.4
-      '@babel/helper-validator-identifier': 7.19.1
-      to-fast-properties: 2.0.0
-
-  /@babel/types/7.21.2:
-    resolution: {integrity: sha512-3wRZSs7jiFaB8AjxiiD+VqN5DTG2iRvJGQ+qYFrs/654lg6kGTQWIOFjlBo5RaXuAZjBmP3+OQH4dmhqiiyYxw==}
->>>>>>> 46a7663c
     engines: {node: '>=6.9.0'}
     dependencies:
       '@babel/helper-string-parser': 7.19.4
