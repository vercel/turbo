mod commands;
mod ffi;
mod package_manager;

use std::{
    env,
    env::current_exe,
    ffi::CString,
    fs, io, mem,
    path::{Path, PathBuf},
    process,
    process::Stdio,
};

use anyhow::{anyhow, Context, Result};
use clap::CommandFactory;
use clap_complete::generate;
use serde::Serialize;
use tiny_gradient::{GradientStr, RGB};
use turbo_updater::check_for_updates;

use crate::{
    commands::{Args, Command, RunArgs},
    ffi::{nativeRunWithTurboState, GoString},
    package_manager::PackageManager,
};

static TURBO_JSON: &str = "turbo.json";

#[derive(Debug, Clone, Serialize)]
struct RepoState {
    root: PathBuf,
    mode: RepoMode,
}

#[derive(Debug, Clone, Serialize)]
enum RepoMode {
    SinglePackage,
    MultiPackage,
}

/// The entire state of the execution, including args, repo state, etc.
#[derive(Debug, Serialize)]
struct TurboState {
    /// The repo_state is not required for the `link`, `unlink`, `login`,
    /// `logout` commands
    repo_state: Option<RepoState>,
    parsed_args: Args,
}

impl TryInto<GoString> for TurboState {
    type Error = anyhow::Error;

    fn try_into(self) -> std::result::Result<GoString, Self::Error> {
        let json = serde_json::to_string(&self)?;
        let cstring = CString::new(json)?;
        let n = cstring.as_bytes().len() as isize;

        Ok(GoString {
            p: cstring.into_raw(),
            n,
        })
    }
}

impl TurboState {
    /// Runs the Go code linked in current binary.
    ///
    /// # Arguments
    ///
    /// * `args`: Arguments for turbo
    ///
    /// returns: Result<i32, Error>
    fn run_current_turbo(self) -> Result<i32> {
        match self.parsed_args.command {
            Some(Command::Bin { .. }) => {
                commands::bin::run()?;
                Ok(0)
            }
            Some(Command::Completion { .. }) => {
                unreachable!("shell completion should be handled by clap_complete")
            }
            Some(Command::Link { .. })
            | Some(Command::Login { .. })
            | Some(Command::Logout { .. })
            | Some(Command::Unlink { .. })
            | Some(Command::Daemon { .. })
            | Some(Command::Run(_))
            | Some(Command::Prune { .. })
            | None => self.native_run(),
        }
    }

    fn native_run(self) -> Result<i32> {
        let serialized_state = self.try_into()?;
        let exit_code = unsafe { nativeRunWithTurboState(serialized_state) };
        Ok(exit_code.try_into()?)
    }

    /// Attempts to run correct turbo by finding nearest package.json,
    /// then finding local turbo installation. If the current binary is the
    /// local turbo installation, then we run current turbo. Otherwise we
    /// kick over to the local turbo installation.
    ///
    /// # Arguments
    ///
    /// * `turbo_state`: state for current execution
    ///
    /// returns: Result<i32, Error>
    fn run_correct_turbo(mut self, current_dir: &Path) -> Result<i32> {
        let repo_state = RepoState::infer(current_dir)?;
        let local_turbo_path = repo_state.root.join("node_modules").join(".bin").join({
            #[cfg(windows)]
            {
                "turbo.cmd"
            }
            #[cfg(not(windows))]
            {
                "turbo"
            }
        });

        self.repo_state = Some(repo_state);
        let current_turbo_is_local_turbo = local_turbo_path == current_exe()?;
        // If the local turbo path doesn't exist or if we are local turbo, then we go
        // ahead and run the Go code linked in the current binary.
        if current_turbo_is_local_turbo || !local_turbo_path.try_exists()? {
            self.run_current_turbo()
        } else {
            // Otherwise we spawn the local turbo process.
            self.spawn_local_turbo(&local_turbo_path)
        }
    }

    fn spawn_local_turbo(&self, local_turbo_path: &Path) -> Result<i32> {
        let mut raw_args: Vec<_> = env::args().skip(1).collect();
        let has_single_package_flag = self
            .parsed_args
            .run_args
            .as_ref()
            .map_or(false, |run_args| run_args.single_package)
            || matches!(
                self.parsed_args.command,
                Some(Command::Run(RunArgs {
                    single_package: true,
                    ..
                }))
            );

        if matches!(
            self.repo_state,
            Some(RepoState {
                mode: RepoMode::SinglePackage,
                ..
            })
        ) && self.parsed_args.is_run_command()
            && !has_single_package_flag
        {
            raw_args.push("--single-package".to_string());
        }

        // Otherwise, we spawn a process that executes the local turbo
        // that we've found in node_modules/.bin/turbo.
        let mut command = process::Command::new(local_turbo_path)
            .args(&raw_args)
            .stdout(Stdio::inherit())
            .stderr(Stdio::inherit())
            .spawn()
            .expect("Failed to execute turbo.");

        Ok(command.wait()?.code().unwrap_or(2))
    }
}

impl RepoState {
    /// Infers `RepoState` from current directory.
    ///
    /// # Arguments
    ///
    /// * `current_dir`: Current working directory
    ///
    /// returns: Result<RepoState, Error>
    pub fn infer(current_dir: &Path) -> Result<Self> {
        // First we look for a `turbo.json`. This iterator returns the first ancestor
        // that contains a `turbo.json` file.
        let root_path = current_dir
            .ancestors()
            .find(|p| fs::metadata(p.join(TURBO_JSON)).is_ok());

        // If that directory exists, then we figure out if there are workspaces defined
        // in it NOTE: This may change with multiple `turbo.json` files
        if let Some(root_path) = root_path {
            let pnpm = PackageManager::Pnpm;
            let npm = PackageManager::Npm;
            let is_workspace = pnpm.get_workspace_globs(root_path).is_ok()
                || npm.get_workspace_globs(root_path).is_ok();

            let mode = if is_workspace {
                RepoMode::MultiPackage
            } else {
                RepoMode::SinglePackage
            };

            return Ok(Self {
                root: root_path.to_path_buf(),
                mode,
            });
        }

        // What we look for next is a directory that contains a `package.json`.
        let potential_roots = current_dir
            .ancestors()
            .filter(|path| fs::metadata(path.join("package.json")).is_ok());

        let mut first_package_json_dir = None;
        // We loop through these directories and see if there are workspaces defined in
        // them, either in the `package.json` or `pnm-workspaces.yml`
        for dir in potential_roots {
            if first_package_json_dir.is_none() {
                first_package_json_dir = Some(dir)
            }

            let pnpm = PackageManager::Pnpm;
            let npm = PackageManager::Npm;
            let is_workspace =
                pnpm.get_workspace_globs(dir).is_ok() || npm.get_workspace_globs(dir).is_ok();

            if is_workspace {
                return Ok(Self {
                    root: dir.to_path_buf(),
                    mode: RepoMode::MultiPackage,
                });
            }
        }

        // Finally, if we don't detect any workspaces, go to the first `package.json`
        // and use that in single package mode.
        let root = first_package_json_dir
            .ok_or_else(|| {
                anyhow!(
                    "Unable to find `{}` or `package.json` in current path",
                    TURBO_JSON
                )
            })?
            .to_path_buf();

        Ok(Self {
            root,
            mode: RepoMode::SinglePackage,
        })
    }
}

impl Args {
    /// Checks if either we have an explicit run command, i.e. `turbo run build`
    /// or an implicit run, i.e. `turbo build`, where the command after `turbo`
    /// is not one of the reserved commands like `link`, `login`, `bin`,
    /// etc.
    ///
    /// # Arguments
    ///
    /// * `clap_args`:
    ///
    /// returns: bool
    fn is_run_command(&self) -> bool {
        let is_explicit_run = matches!(self.command, Some(Command::Run { .. }));
        let is_implicit_run = self.command.is_none()
            && self
                .run_args
                .as_ref()
                .map_or(false, |args| !args.tasks.is_empty());

        is_explicit_run || is_implicit_run
    }
}

fn get_version() -> &'static str {
    include_str!("../../version.txt")
        .split_once('\n')
        .expect("Failed to read version from version.txt")
        .0
}

/// Checks for `TURBO_BINARY_PATH` variable. If it is set,
/// we do not do any inference, we simply run the command as
/// the current binary. This is due to legacy behavior of `TURBO_BINARY_PATH`
/// that lets users dynamically set the path of the turbo binary. Because
/// inference involves finding a local turbo installation and executing that
/// binary, these two features are fundamentally incompatible.
fn is_turbo_binary_path_set() -> bool {
    env::var("TURBO_BINARY_PATH").is_ok()
}

fn main() -> Result<()> {
<<<<<<< HEAD
    let mut clap_args = Args::new()?;
=======
    // custom footer for update message
    let footer = format!(
        "Follow {username} for updates: {url}",
        username = "@turborepo".gradient([RGB::new(0, 153, 247), RGB::new(241, 23, 18)]),
        url = "https://twitter.com/turborepo"
    );

    // check for updates
    let _ = check_for_updates(
        "turbo",
        "https://github.com/vercel/turbo",
        Some(&footer),
        get_version(),
        None,
        None,
    );

    let clap_args = Args::parse();
    // --help doesn't work with ignore_errors in clap.
    if clap_args.help {
        let mut command = Args::command();
        command.print_help()?;
        process::exit(0);
    }
    // --version flag doesn't work with ignore_errors in clap, so we have to handle
    // it manually
    if clap_args.version {
        println!("{}", get_version());
        process::exit(0);
    }
>>>>>>> 97a0ee5a

    let current_dir = if let Some(cwd) = &clap_args.cwd {
        fs::canonicalize::<PathBuf>(cwd.into())?
    } else {
        env::current_dir()?
    };

    clap_args.cwd = Some(
        current_dir
            .to_str()
            .context("--cwd is not valid Unicode")?
            .to_string(),
    );

    // If there is no command, we set the command to `Command::Run` with
    // `self.parsed_args.run_args` as arguments.
    if clap_args.command.is_none() {
        if let Some(run_args) = mem::take(&mut clap_args.run_args) {
            clap_args.command = Some(Command::Run(run_args));
        } else {
            return Err(anyhow!("No command specified"));
        }
    }

    let mut turbo_state = TurboState {
        repo_state: None,
        parsed_args: clap_args,
    };

    // We run this *before* doing any inference because login/logout/link/unlink
    // should work regardless of whether or not we're in a monorepo.
    let exit_code = match turbo_state.parsed_args.command {
        Some(Command::Login { .. })
        | Some(Command::Link { .. })
        | Some(Command::Logout { .. })
        | Some(Command::Unlink { .. }) => turbo_state.run_current_turbo()?,
        Some(Command::Completion { shell }) => {
            generate(shell, &mut Args::command(), "turbo", &mut io::stdout());

            0
        }
        _ => {
            // When the `TURBO_BINARY_PATH` variable is set, the user is effectively saying
            // that the `turbo` package should run a specific binary. Because
            // this code is running, and the `TURBO_BINARY_PATH` variable is
            // set, we can deduce that this code is in the binary that the user
            // wishes to run. Therefore, we will not find local turbo
            // and execute it, because that would go against the user's wishes.
            if is_turbo_binary_path_set() {
                let repo_state = RepoState::infer(&current_dir)?;
                turbo_state.repo_state = Some(repo_state);
                turbo_state.native_run()?
            } else {
                match turbo_state.run_correct_turbo(&current_dir) {
                    Ok(exit_code) => exit_code,
                    Err(e) => {
                        eprintln!("failed: {:?}", e);
                        2
                    }
                }
            }
        }
    };

    process::exit(exit_code)
}

#[cfg(test)]
mod test {
    use clap::Parser;
    use itertools::Itertools;
    use pretty_assertions::assert_eq;

    struct CommandTestCase {
        command: &'static str,
        command_args: Vec<Vec<&'static str>>,
        global_args: Vec<Vec<&'static str>>,
        expected_output: Args,
    }

    fn get_default_run_args() -> RunArgs {
        RunArgs {
            cache_workers: 10,
            ..RunArgs::default()
        }
    }

    impl CommandTestCase {
        fn test(&self) {
            let permutations = self.create_all_arg_permutations();
            for command in permutations {
                assert_eq!(Args::try_parse_from(command).unwrap(), self.expected_output)
            }
        }

        fn create_all_arg_permutations(&self) -> Vec<Vec<&'static str>> {
            let mut permutations = Vec::new();
            let mut global_args = vec![vec![self.command]];
            global_args.extend(self.global_args.clone());
            let global_args_len = global_args.len();
            let command_args_len = self.command_args.len();

            // Iterate through all the different permutations of args
            for global_args_permutation in global_args.into_iter().permutations(global_args_len) {
                let command_args = self.command_args.clone();
                for command_args_permutation in
                    command_args.into_iter().permutations(command_args_len)
                {
                    let mut command = vec![vec!["turbo"]];
                    command.extend(global_args_permutation.clone());
                    command.extend(command_args_permutation);
                    permutations.push(command.into_iter().flatten().collect())
                }
            }

            permutations
        }
    }

    use crate::{
        commands::{DryRunMode, OutputLogsMode, RunArgs},
        Args, Command,
    };

    #[test]
    fn test_parse_run() {
        assert_eq!(
            Args::try_parse_from(["turbo", "run", "build"]).unwrap(),
            Args {
                command: Some(Command::Run(RunArgs {
                    tasks: vec!["build".to_string()],
                    ..get_default_run_args()
                })),
                ..Args::default()
            }
        );

        assert_eq!(
            Args::try_parse_from(["turbo", "run", "build", "lint", "test"]).unwrap(),
            Args {
                command: Some(Command::Run(RunArgs {
                    tasks: vec!["build".to_string(), "lint".to_string(), "test".to_string()],
                    ..get_default_run_args()
                })),
                ..Args::default()
            }
        );

        assert_eq!(
            Args::try_parse_from(["turbo", "run", "build", "--cache-dir", "foobar"]).unwrap(),
            Args {
                command: Some(Command::Run(RunArgs {
                    tasks: vec!["build".to_string()],
                    cache_dir: Some("foobar".to_string()),
                    ..get_default_run_args()
                })),
                ..Args::default()
            }
        );

        assert_eq!(
            Args::try_parse_from(["turbo", "run", "build", "--cache-workers", "100"]).unwrap(),
            Args {
                command: Some(Command::Run(RunArgs {
                    tasks: vec!["build".to_string()],
                    cache_workers: 100,
                    ..get_default_run_args()
                })),
                ..Args::default()
            }
        );

        assert_eq!(
            Args::try_parse_from(["turbo", "run", "build", "--concurrency", "20"]).unwrap(),
            Args {
                command: Some(Command::Run(RunArgs {
                    tasks: vec!["build".to_string()],
                    concurrency: Some("20".to_string()),
                    ..get_default_run_args()
                })),
                ..Args::default()
            }
        );

        assert_eq!(
            Args::try_parse_from(["turbo", "run", "build", "--continue"]).unwrap(),
            Args {
                command: Some(Command::Run(RunArgs {
                    tasks: vec!["build".to_string()],
                    continue_execution: true,
                    ..get_default_run_args()
                })),
                ..Args::default()
            }
        );

        assert_eq!(
            Args::try_parse_from(["turbo", "run", "build", "--dry-run"]).unwrap(),
            Args {
                command: Some(Command::Run(RunArgs {
                    tasks: vec!["build".to_string()],
                    dry_run: Some(DryRunMode::Text),
                    ..get_default_run_args()
                })),
                ..Args::default()
            }
        );

        assert_eq!(
            Args::try_parse_from(["turbo", "run", "build", "--dry-run", "json"]).unwrap(),
            Args {
                command: Some(Command::Run(RunArgs {
                    tasks: vec!["build".to_string()],
                    dry_run: Some(DryRunMode::Json),
                    ..get_default_run_args()
                })),
                ..Args::default()
            }
        );

        assert_eq!(
            Args::try_parse_from([
                "turbo", "run", "build", "--filter", "water", "--filter", "earth", "--filter",
                "fire", "--filter", "air"
            ])
            .unwrap(),
            Args {
                command: Some(Command::Run(RunArgs {
                    tasks: vec!["build".to_string()],
                    filter: vec![
                        "water".to_string(),
                        "earth".to_string(),
                        "fire".to_string(),
                        "air".to_string()
                    ],
                    ..get_default_run_args()
                })),
                ..Args::default()
            }
        );

        assert_eq!(
            Args::try_parse_from(["turbo", "run", "build", "--force"]).unwrap(),
            Args {
                command: Some(Command::Run(RunArgs {
                    tasks: vec!["build".to_string()],
                    force: true,
                    ..get_default_run_args()
                })),
                ..Args::default()
            }
        );

        assert_eq!(
            Args::try_parse_from(["turbo", "run", "build", "--global-deps", ".env"]).unwrap(),
            Args {
                command: Some(Command::Run(RunArgs {
                    tasks: vec!["build".to_string()],
                    global_deps: vec![".env".to_string()],
                    ..get_default_run_args()
                })),
                ..Args::default()
            }
        );

        assert_eq!(
            Args::try_parse_from([
                "turbo",
                "run",
                "build",
                "--global-deps",
                ".env",
                "--global-deps",
                ".env.development"
            ])
            .unwrap(),
            Args {
                command: Some(Command::Run(RunArgs {
                    tasks: vec!["build".to_string()],
                    global_deps: vec![".env".to_string(), ".env.development".to_string()],
                    ..get_default_run_args()
                })),
                ..Args::default()
            }
        );

        assert_eq!(
            Args::try_parse_from(["turbo", "run", "build", "--graph"]).unwrap(),
            Args {
                command: Some(Command::Run(RunArgs {
                    tasks: vec!["build".to_string()],
                    graph: Some("".to_string()),
                    ..get_default_run_args()
                })),
                ..Args::default()
            }
        );

        assert_eq!(
            Args::try_parse_from(["turbo", "run", "build", "--graph", "out.html"]).unwrap(),
            Args {
                command: Some(Command::Run(RunArgs {
                    tasks: vec!["build".to_string()],
                    graph: Some("out.html".to_string()),
                    ..get_default_run_args()
                })),
                ..Args::default()
            }
        );

        assert_eq!(
            Args::try_parse_from(["turbo", "run", "build", "--ignore", "foo.js"]).unwrap(),
            Args {
                command: Some(Command::Run(RunArgs {
                    tasks: vec!["build".to_string()],
                    ignore: vec!["foo.js".to_string()],
                    ..get_default_run_args()
                })),
                ..Args::default()
            }
        );

        assert_eq!(
            Args::try_parse_from([
                "turbo", "run", "build", "--ignore", "foo.js", "--ignore", "bar.js"
            ])
            .unwrap(),
            Args {
                command: Some(Command::Run(RunArgs {
                    tasks: vec!["build".to_string()],
                    ignore: vec!["foo.js".to_string(), "bar.js".to_string()],
                    ..get_default_run_args()
                })),
                ..Args::default()
            }
        );

        assert_eq!(
            Args::try_parse_from(["turbo", "run", "build", "--include-dependencies"]).unwrap(),
            Args {
                command: Some(Command::Run(RunArgs {
                    tasks: vec!["build".to_string()],
                    include_dependencies: true,
                    ..get_default_run_args()
                })),
                ..Args::default()
            }
        );

        assert_eq!(
            Args::try_parse_from(["turbo", "run", "build", "--no-cache"]).unwrap(),
            Args {
                command: Some(Command::Run(RunArgs {
                    tasks: vec!["build".to_string()],
                    no_cache: true,
                    ..get_default_run_args()
                })),
                ..Args::default()
            }
        );

        assert_eq!(
            Args::try_parse_from(["turbo", "run", "build", "--no-daemon"]).unwrap(),
            Args {
                command: Some(Command::Run(RunArgs {
                    tasks: vec!["build".to_string()],
                    no_daemon: true,
                    ..get_default_run_args()
                })),
                ..Args::default()
            }
        );

        assert_eq!(
            Args::try_parse_from(["turbo", "run", "build", "--no-deps"]).unwrap(),
            Args {
                command: Some(Command::Run(RunArgs {
                    tasks: vec!["build".to_string()],
                    no_deps: true,
                    ..get_default_run_args()
                })),
                ..Args::default()
            }
        );

        assert_eq!(
            Args::try_parse_from(["turbo", "run", "build", "--output-logs", "full"]).unwrap(),
            Args {
                command: Some(Command::Run(RunArgs {
                    tasks: vec!["build".to_string()],
                    output_logs: OutputLogsMode::Full,
                    ..get_default_run_args()
                })),
                ..Args::default()
            }
        );

        assert_eq!(
            Args::try_parse_from(["turbo", "run", "build", "--output-logs", "none"]).unwrap(),
            Args {
                command: Some(Command::Run(RunArgs {
                    tasks: vec!["build".to_string()],
                    output_logs: OutputLogsMode::None,
                    ..get_default_run_args()
                })),
                ..Args::default()
            }
        );

        assert_eq!(
            Args::try_parse_from(["turbo", "run", "build", "--output-logs", "hash-only"]).unwrap(),
            Args {
                command: Some(Command::Run(RunArgs {
                    tasks: vec!["build".to_string()],
                    output_logs: OutputLogsMode::HashOnly,
                    ..get_default_run_args()
                })),
                ..Args::default()
            }
        );

        assert_eq!(
            Args::try_parse_from(["turbo", "run", "build", "--parallel"]).unwrap(),
            Args {
                command: Some(Command::Run(RunArgs {
                    tasks: vec!["build".to_string()],
                    parallel: true,
                    ..get_default_run_args()
                })),
                ..Args::default()
            }
        );

        assert_eq!(
            Args::try_parse_from(["turbo", "run", "build", "--profile", "profile_out"]).unwrap(),
            Args {
                command: Some(Command::Run(RunArgs {
                    tasks: vec!["build".to_string()],
                    profile: Some("profile_out".to_string()),
                    ..get_default_run_args()
                })),
                ..Args::default()
            }
        );

        assert_eq!(
            Args::try_parse_from(["turbo", "run", "build", "--remote-only"]).unwrap(),
            Args {
                command: Some(Command::Run(RunArgs {
                    tasks: vec!["build".to_string()],
                    remote_only: true,
                    ..get_default_run_args()
                })),
                ..Args::default()
            }
        );

        assert_eq!(
            Args::try_parse_from(["turbo", "run", "build", "--scope", "foo", "--scope", "bar"])
                .unwrap(),
            Args {
                command: Some(Command::Run(RunArgs {
                    tasks: vec!["build".to_string()],
                    scope: vec!["foo".to_string(), "bar".to_string()],
                    ..get_default_run_args()
                })),
                ..Args::default()
            }
        );

        assert_eq!(
            Args::try_parse_from(["turbo", "run", "build", "--since", "foo"]).unwrap(),
            Args {
                command: Some(Command::Run(RunArgs {
                    tasks: vec!["build".to_string()],
                    since: Some("foo".to_string()),
                    ..get_default_run_args()
                })),
                ..Args::default()
            }
        );

        assert_eq!(
            Args::try_parse_from(["turbo", "build"]).unwrap(),
            Args {
                run_args: Some(RunArgs {
                    tasks: vec!["build".to_string()],
                    ..get_default_run_args()
                }),
                ..Args::default()
            }
        );

        assert_eq!(
            Args::try_parse_from(["turbo", "build", "lint", "test"]).unwrap(),
            Args {
                run_args: Some(RunArgs {
                    tasks: vec!["build".to_string(), "lint".to_string(), "test".to_string()],
                    ..get_default_run_args()
                }),
                ..Args::default()
            }
        );
    }

    #[test]
    fn test_parse_bin() {
        assert_eq!(
            Args::try_parse_from(["turbo", "bin"]).unwrap(),
            Args {
                command: Some(Command::Bin {}),
                ..Args::default()
            }
        );

        CommandTestCase {
            command: "bin",
            command_args: vec![],
            global_args: vec![vec!["--cwd", "../examples/with-yarn"]],
            expected_output: Args {
                command: Some(Command::Bin {}),
                cwd: Some("../examples/with-yarn".to_string()),
                ..Args::default()
            },
        }
        .test();
    }

    #[test]
    fn test_parse_login() {
        assert_eq!(
            Args::try_parse_from(["turbo", "login"]).unwrap(),
            Args {
                command: Some(Command::Login { sso_team: None }),
                ..Args::default()
            }
        );

        CommandTestCase {
            command: "login",
            command_args: vec![],
            global_args: vec![vec!["--cwd", "../examples/with-yarn"]],
            expected_output: Args {
                command: Some(Command::Login { sso_team: None }),
                cwd: Some("../examples/with-yarn".to_string()),
                ..Args::default()
            },
        }
        .test();

        CommandTestCase {
            command: "login",
            command_args: vec![vec!["--sso-team", "my-team"]],
            global_args: vec![vec!["--cwd", "../examples/with-yarn"]],
            expected_output: Args {
                command: Some(Command::Login {
                    sso_team: Some("my-team".to_string()),
                }),
                cwd: Some("../examples/with-yarn".to_string()),
                ..Args::default()
            },
        }
        .test();
    }

    #[test]
    fn test_parse_logout() {
        assert_eq!(
            Args::try_parse_from(["turbo", "logout"]).unwrap(),
            Args {
                command: Some(Command::Logout {}),
                ..Args::default()
            }
        );

        CommandTestCase {
            command: "logout",
            command_args: vec![],
            global_args: vec![vec!["--cwd", "../examples/with-yarn"]],
            expected_output: Args {
                command: Some(Command::Logout {}),
                cwd: Some("../examples/with-yarn".to_string()),
                ..Args::default()
            },
        }
        .test();
    }

    #[test]
    fn test_parse_unlink() {
        assert_eq!(
            Args::try_parse_from(["turbo", "unlink"]).unwrap(),
            Args {
                command: Some(Command::Unlink {}),
                ..Args::default()
            }
        );

        CommandTestCase {
            command: "unlink",
            command_args: vec![],
            global_args: vec![vec!["--cwd", "../examples/with-yarn"]],
            expected_output: Args {
                command: Some(Command::Unlink {}),
                cwd: Some("../examples/with-yarn".to_string()),
                ..Args::default()
            },
        }
        .test();
    }

    #[test]
    fn test_parse_prune() {
        let default_prune = Command::Prune {
            scope: Vec::new(),
            docker: false,
            output_dir: "out".to_string(),
        };

        assert_eq!(
            Args::try_parse_from(["turbo", "prune"]).unwrap(),
            Args {
                command: Some(default_prune.clone()),
                ..Args::default()
            }
        );

        CommandTestCase {
            command: "prune",
            command_args: vec![],
            global_args: vec![vec!["--cwd", "../examples/with-yarn"]],
            expected_output: Args {
                command: Some(default_prune),
                cwd: Some("../examples/with-yarn".to_string()),
                ..Args::default()
            },
        }
        .test();

        assert_eq!(
            Args::try_parse_from(["turbo", "prune", "--scope", "bar"]).unwrap(),
            Args {
                command: Some(Command::Prune {
                    scope: vec!["bar".to_string()],
                    docker: false,
                    output_dir: "out".to_string(),
                }),
                ..Args::default()
            }
        );

        assert_eq!(
            Args::try_parse_from(["turbo", "prune", "--docker"]).unwrap(),
            Args {
                command: Some(Command::Prune {
                    scope: Vec::new(),
                    docker: true,
                    output_dir: "out".to_string(),
                }),
                ..Args::default()
            }
        );

        assert_eq!(
            Args::try_parse_from(["turbo", "prune", "--out-dir", "dist"]).unwrap(),
            Args {
                command: Some(Command::Prune {
                    scope: Vec::new(),
                    docker: false,
                    output_dir: "dist".to_string(),
                }),
                ..Args::default()
            }
        );

        CommandTestCase {
            command: "prune",
            command_args: vec![vec!["--out-dir", "dist"], vec!["--docker"]],
            global_args: vec![],
            expected_output: Args {
                command: Some(Command::Prune {
                    scope: Vec::new(),
                    docker: true,
                    output_dir: "dist".to_string(),
                }),
                ..Args::default()
            },
        }
        .test();

        CommandTestCase {
            command: "prune",
            command_args: vec![vec!["--out-dir", "dist"], vec!["--docker"]],
            global_args: vec![vec!["--cwd", "../examples/with-yarn"]],
            expected_output: Args {
                command: Some(Command::Prune {
                    scope: Vec::new(),
                    docker: true,
                    output_dir: "dist".to_string(),
                }),
                cwd: Some("../examples/with-yarn".to_string()),
                ..Args::default()
            },
        }
        .test();

        CommandTestCase {
            command: "prune",
            command_args: vec![
                vec!["--out-dir", "dist"],
                vec!["--docker"],
                vec!["--scope", "foo"],
            ],
            global_args: vec![],
            expected_output: Args {
                command: Some(Command::Prune {
                    scope: vec!["foo".to_string()],
                    docker: true,
                    output_dir: "dist".to_string(),
                }),
                ..Args::default()
            },
        }
        .test();
    }

    #[test]
    fn test_pass_through_args() {
        assert_eq!(
            Args::try_parse_from(["turbo", "run", "build", "--", "--script-arg=42"]).unwrap(),
            Args {
                command: Some(Command::Run(RunArgs {
                    tasks: vec!["build".to_string()],
                    pass_through_args: vec!["--script-arg=42".to_string()],
                    ..get_default_run_args()
                })),
                ..Args::default()
            }
        );

        assert_eq!(
            Args::try_parse_from([
                "turbo",
                "run",
                "build",
                "--",
                "--script-arg=42",
                "--foo",
                "--bar",
                "bat"
            ])
            .unwrap(),
            Args {
                command: Some(Command::Run(RunArgs {
                    tasks: vec!["build".to_string()],
                    pass_through_args: vec![
                        "--script-arg=42".to_string(),
                        "--foo".to_string(),
                        "--bar".to_string(),
                        "bat".to_string()
                    ],
                    ..get_default_run_args()
                })),
                ..Args::default()
            }
        );
    }
}<|MERGE_RESOLUTION|>--- conflicted
+++ resolved
@@ -292,9 +292,6 @@
 }
 
 fn main() -> Result<()> {
-<<<<<<< HEAD
-    let mut clap_args = Args::new()?;
-=======
     // custom footer for update message
     let footer = format!(
         "Follow {username} for updates: {url}",
@@ -312,20 +309,7 @@
         None,
     );
 
-    let clap_args = Args::parse();
-    // --help doesn't work with ignore_errors in clap.
-    if clap_args.help {
-        let mut command = Args::command();
-        command.print_help()?;
-        process::exit(0);
-    }
-    // --version flag doesn't work with ignore_errors in clap, so we have to handle
-    // it manually
-    if clap_args.version {
-        println!("{}", get_version());
-        process::exit(0);
-    }
->>>>>>> 97a0ee5a
+    let mut clap_args = Args::parse();
 
     let current_dir = if let Some(cwd) = &clap_args.cwd {
         fs::canonicalize::<PathBuf>(cwd.into())?
