#!/bin/bash

# This script is called from within a prysk test, so pwd is already in the prysk tmp directory.

set -eo pipefail

exampleName=$1
<<<<<<< HEAD
pkgManagerName=$2
pkgManager=$3 # Optional
=======
pkgManager=$2
pkgManagerWithVersion=$3
>>>>>>> 61ea2be2

# Copy the example dir over to the test dir that prysk puts you in
SCRIPT_DIR=$(dirname "${BASH_SOURCE[0]}")
MONOREPO_ROOT_DIR="$SCRIPT_DIR/../.."
TURBOREPO_TESTS_DIR="$SCRIPT_DIR/.."
EXAMPLE_DIR="$MONOREPO_ROOT_DIR/examples/$exampleName"

TARGET_DIR="$(pwd)"

cp -a "$EXAMPLE_DIR/." "${TARGET_DIR}/"

# cleanup lockfiles so we can install from scratch
[ ! -f yarn.lock ] || mv yarn.lock yarn.lock.bak
[ ! -f pnpm-lock.yaml ] || mv pnpm-lock.yaml pnpm-lock.yaml.bak
[ ! -f package-lock.json ] || mv package-lock.json package-lock.json.bak


TURBO_VERSION_FILE="${MONOREPO_ROOT_DIR}/version.txt"
# Change package.json in the example directory to point to @canary if our branch is currently at that version
TURBO_TAG=$(cat "$TURBO_VERSION_FILE" | sed -n '2 p')
if [ "$TURBO_TAG" == "canary" ]; then
  jq --arg version "canary" '.devDependencies.turbo = $version' package.json > package.json.new
  mv package.json.new package.json
fi

# Delete .git directory if it's there, we'll set up a new git repo
<<<<<<< HEAD
# TODO: this may not be necessary anymore...
[ ! -d .git ] || rm -rf .git

"$MONOREPO_ROOT_DIR/turborepo-tests/helpers/setup_git.sh" "${TARGET_DIR}"

"${SCRIPT_DIR}/set_package_manager.sh" "$TARGET_DIR" "$pkgManager"
=======
[ ! -d .git ] || rm -rf .git
"${TURBOREPO_TESTS_DIR}/helpers/setup_git.sh" "${TARGET_DIR}"
"${TURBOREPO_TESTS_DIR}/helpers/setup_package_manager.sh" "${TARGET_DIR}" "$pkgManagerWithVersion"
>>>>>>> 61ea2be2

# Enable corepack so that when we set the packageManager in package.json it actually makes a diference.
if [ "$PRYSK_TEMP" == "" ]; then
  COREPACK_INSTALL_DIR_CMD=
else
  COREPACK_INSTALL_DIR="${PRYSK_TEMP}/corepack"
  mkdir -p "${COREPACK_INSTALL_DIR}"
  export PATH=${COREPACK_INSTALL_DIR}:$PATH
  COREPACK_INSTALL_DIR_CMD="--install-directory=${COREPACK_INSTALL_DIR}"
fi
corepack enable "${COREPACK_INSTALL_DIR_CMD}"
<<<<<<< HEAD

# Install dependencies after git is setup
"${SCRIPT_DIR}/install_deps.sh" "$pkgManagerName"
=======
"${TURBOREPO_TESTS_DIR}/helpers/install_deps.sh" "$pkgManager"
>>>>>>> 61ea2be2

# Set TURBO_BINARY_PATH env var.
if [ "${OSTYPE}" == "msys" ]; then
  EXT=".exe"
else
  EXT=""
fi
export TURBO_BINARY_PATH=${MONOREPO_ROOT_DIR}/target/debug/turbo${EXT}<|MERGE_RESOLUTION|>--- conflicted
+++ resolved
@@ -5,13 +5,8 @@
 set -eo pipefail
 
 exampleName=$1
-<<<<<<< HEAD
-pkgManagerName=$2
-pkgManager=$3 # Optional
-=======
 pkgManager=$2
 pkgManagerWithVersion=$3
->>>>>>> 61ea2be2
 
 # Copy the example dir over to the test dir that prysk puts you in
 SCRIPT_DIR=$(dirname "${BASH_SOURCE[0]}")
@@ -38,18 +33,9 @@
 fi
 
 # Delete .git directory if it's there, we'll set up a new git repo
-<<<<<<< HEAD
-# TODO: this may not be necessary anymore...
-[ ! -d .git ] || rm -rf .git
-
-"$MONOREPO_ROOT_DIR/turborepo-tests/helpers/setup_git.sh" "${TARGET_DIR}"
-
-"${SCRIPT_DIR}/set_package_manager.sh" "$TARGET_DIR" "$pkgManager"
-=======
 [ ! -d .git ] || rm -rf .git
 "${TURBOREPO_TESTS_DIR}/helpers/setup_git.sh" "${TARGET_DIR}"
 "${TURBOREPO_TESTS_DIR}/helpers/setup_package_manager.sh" "${TARGET_DIR}" "$pkgManagerWithVersion"
->>>>>>> 61ea2be2
 
 # Enable corepack so that when we set the packageManager in package.json it actually makes a diference.
 if [ "$PRYSK_TEMP" == "" ]; then
@@ -61,13 +47,7 @@
   COREPACK_INSTALL_DIR_CMD="--install-directory=${COREPACK_INSTALL_DIR}"
 fi
 corepack enable "${COREPACK_INSTALL_DIR_CMD}"
-<<<<<<< HEAD
-
-# Install dependencies after git is setup
-"${SCRIPT_DIR}/install_deps.sh" "$pkgManagerName"
-=======
 "${TURBOREPO_TESTS_DIR}/helpers/install_deps.sh" "$pkgManager"
->>>>>>> 61ea2be2
 
 # Set TURBO_BINARY_PATH env var.
 if [ "${OSTYPE}" == "msys" ]; then
