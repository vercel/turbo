--- conflicted
+++ resolved
@@ -1,10 +1,6 @@
 #!/usr/bin/env bash
 
 TARGET_DIR=$1
-<<<<<<< HEAD
-
-=======
->>>>>>> 6e60a031
 # If a second parameter isn't passed, default to true
 SHOULD_INSTALL=${2:-true}
 
@@ -17,9 +13,5 @@
 if [ $SHOULD_INSTALL == "true" ]; then
   npm --prefix=${TARGET_DIR} install --silent
 fi
-<<<<<<< HEAD
-
-=======
->>>>>>> 6e60a031
 git ${GIT_ARGS} add .
 git ${GIT_ARGS} commit -m "Initial" --quiet