{
<<<<<<< HEAD
  "extends": ["//"],

  "tasks": {
=======
  "extends": [
    "//"
  ],
  "pipeline": {
>>>>>>> 0f08755d
    "override-values-task": {
      "inputs": [
        "src/bar.txt"
      ],
      "outputs": [
        "lib/**"
      ],
      "env": [
        "OTHER_VAR"
      ],
      "outputLogs": "full"
    },
    "override-values-task-with-deps": {
      "dependsOn": []
    },
    "override-values-task-with-deps-2": {
      "dependsOn": []
    }
  }
}<|MERGE_RESOLUTION|>--- conflicted
+++ resolved
@@ -1,14 +1,6 @@
 {
-<<<<<<< HEAD
   "extends": ["//"],
-
   "tasks": {
-=======
-  "extends": [
-    "//"
-  ],
-  "pipeline": {
->>>>>>> 0f08755d
     "override-values-task": {
       "inputs": [
         "src/bar.txt"
