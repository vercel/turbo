--- conflicted
+++ resolved
@@ -1,15 +1,9 @@
 {
   "name": "turborepo-tests-integration",
   "scripts": {
-<<<<<<< HEAD
-    "test": "node ./test.mjs find-turbo/linked.t",
-    "test:rust-codepath": "EXPERIMENTAL_RUST_CODEPATH=true node ./test.mjs",
-    "test:interactive": "PRYSK_INTERACTIVE=true node ./test.mjs",
-=======
-    "test": "cross-env EXPERIMENTAL_RUST_CODEPATH=false node ./test.mjs",
+    "test": "cross-env EXPERIMENTAL_RUST_CODEPATH=false node ./test.mjs find-turbo/linked.t",
     "test:rust-codepath": "cross-env EXPERIMENTAL_RUST_CODEPATH=true node ./test.mjs",
     "test:interactive": "EXPERIMENTAL_RUST_CODEPATH=false PRYSK_INTERACTIVE=true node ./test.mjs",
->>>>>>> f7d8d889
     "test:parallel": ".cram_env/bin/pytest -n auto tests --prysk-shell=`which bash`",
     "pretest:parallel": ".cram_env/bin/pip3 install --quiet pytest \"prysk[pytest-plugin]\" pytest-xdist"
   },
