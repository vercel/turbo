Setup
  $ . ${TESTDIR}/../../helpers/setup.sh
  $ . ${TESTDIR}/_helpers/setup_monorepo.sh $(pwd)

# Run the build task with --dry flag and cut up the logs into separate files by empty lines
# https://stackoverflow.com/a/33297878/986415
  $ ${TURBO} run build --dry |  awk -v RS= '{print > ("tmp-" NR ".txt")}'

# The first part of the file is Packages in Scope
  $ cat tmp-1.txt
  Packages in Scope
<<<<<<< HEAD
  Name    Path             
  another packages(\/|\\)another\s+ (re)
  my-app  apps(\/|\\)my-app\s+ (re)
  util    packages(\/|\\)util\s+ (re)
=======
  Name    Path\s* (re)
  another packages/another\s* (re)
  my-app  apps/my-app\s* (re)
  util    packages/util\s* (re)
>>>>>>> 86461f83

# Part 2 of the logs are Global Hash INputs
  $ cat tmp-2.txt
  Global Hash Inputs
    Global Files                          = 1
    External Dependencies Hash            = 459c029558afe716
    Global Cache Key                      = HEY STELLLLLLLAAAAAAAAAAAAA
    Global .env Files Considered          = 0
    Global Env Vars                       = SOME_ENV_VAR
    Global Env Vars Values                = 
    Inferred Global Env Vars Values       = 
    Global Passed Through Env Vars        = 
    Global Passed Through Env Vars Values = 

# Part 3 are Tasks to Run, and we have to validate each task separately
  $ cat tmp-3.txt | grep "my-app#build" -A 18
  my-app#build
    Task                           = build                                                                                                                                                                         
    Package                        = my-app                                                                                                                                                                        
    Hash                           = b42768856d16033a                                                                                                                                                              
    Cached (Local)                 = false                                                                                                                                                                         
    Cached (Remote)                = false                                                                                                                                                                         
    Directory                      = apps(\/|\\)my-app\s+ (re)
    Command                        = echo 'building'                                                                                                                                                               
    Outputs                        = apple.json, banana.txt                                                                                                                                                        
    Log File                       = apps(\/|\\)my-app(\/|\\)\.turbo(\/|\\)turbo-build\.log\s+ (re)
    Dependencies                   =                                                                                                                                                                               
    Dependendents                  =                                                                                                                                                                               
    Inputs Files Considered        = 2                                                                                                                                                                             
    .env Files Considered          = 1                                                                                                                                                                             
    Env Vars                       =                                                                                                                                                                               
    Env Vars Values                =                                                                                                                                                                               
    Inferred Env Vars Values       =                                                                                                                                                                               
    Passed Through Env Vars        =                                                                                                                                                                               
    Passed Through Env Vars Values =                                                                                                                                                                               

  $ cat tmp-3.txt | grep "util#build" -A 18
  util#build
    Task                           = build                                                                                                                                                
    Package                        = util                                                                                                                                                 
    Hash                           = 9b9969f14caa05a4                                                                                                                                     
    Cached (Local)                 = false                                                                                                                                                
    Cached (Remote)                = false                                                                                                                                                
    Directory                      = packages(\/|\\)util\s+ (re)
    Command                        = echo 'building'                                                                                                                                      
    Outputs                        =                                                                                                                                                      
    Log File                       = packages(\/|\\)util(\/|\\)\.turbo(\/|\\)turbo-build\.log\s+ (re)
    Dependencies                   =                                                                                                                                                      
    Dependendents                  =                                                                                                                                                      
    Inputs Files Considered        = 1                                                                                                                                                    
    .env Files Considered          = 0                                                                                                                                                    
    Env Vars                       = NODE_ENV                                                                                                                                             
    Env Vars Values                =                                                                                                                                                      
    Inferred Env Vars Values       =                                                                                                                                                      
    Passed Through Env Vars        =                                                                                                                                                      
    Passed Through Env Vars Values =                                                                                                                                                      

# Run the task with NODE_ENV set and see it in summary. Use util package so it's just one package
  $ NODE_ENV=banana ${TURBO} run build --dry --filter=util | grep "Environment Variables"
  [1]<|MERGE_RESOLUTION|>--- conflicted
+++ resolved
@@ -9,17 +9,10 @@
 # The first part of the file is Packages in Scope
   $ cat tmp-1.txt
   Packages in Scope
-<<<<<<< HEAD
-  Name    Path             
+  Name    Path\s* (re)
   another packages(\/|\\)another\s+ (re)
   my-app  apps(\/|\\)my-app\s+ (re)
   util    packages(\/|\\)util\s+ (re)
-=======
-  Name    Path\s* (re)
-  another packages/another\s* (re)
-  my-app  apps/my-app\s* (re)
-  util    packages/util\s* (re)
->>>>>>> 86461f83
 
 # Part 2 of the logs are Global Hash INputs
   $ cat tmp-2.txt
