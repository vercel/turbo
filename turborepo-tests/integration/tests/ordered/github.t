--- conflicted
+++ resolved
@@ -13,11 +13,7 @@
   cache bypass, force executing c1d33a8183d8cf0b
   
   >\sbuild (re)
-<<<<<<< HEAD
-  \> echo 'building' && sleep 1 && echo 'done' (re)
-=======
   \>\secho building && sleep 1 && echo done (re)
->>>>>>> 81c04cba
   
   building (re)
   done (re)
@@ -26,11 +22,7 @@
   cache bypass, force executing cfe3eddf195f551d
   
   >\sbuild (re)
-<<<<<<< HEAD
-  \> sleep 0.5 && echo 'building' && sleep 1 && echo 'completed' (re)
-=======
   \>\ssleep 0.5 && echo building && sleep 1 && echo completed (re)
->>>>>>> 81c04cba
   
   building (re)
   completed (re)
