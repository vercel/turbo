--- conflicted
+++ resolved
@@ -18,11 +18,7 @@
   Tasks to Run
   build
     Task                           = build\s* (re)
-<<<<<<< HEAD
     Hash                           = e48ea8d453fe3216\s* (re)
-=======
-    Hash                           = e9daff5a0fd1d187/s * (re)
->>>>>>> ef6f45ad
     Cached \(Local\)                 = false\s* (re)
     Cached \(Remote\)                = false\s* (re)
     Command                        = echo building > foo.txt\s* (re)
