Setup
  $ . ${TESTDIR}/../../../../helpers/setup.sh
  $ . ${TESTDIR}/../../_helpers/setup_monorepo.sh $(pwd) single_package

Check
  $ ${TURBO} run test --dry
  
  Global Hash Inputs
    Global Files                          = 3
    External Dependencies Hash            = 
    Global Cache Key                      = HEY STELLLLLLLAAAAAAAAAAAAA
    Global .env Files Considered          = 0
    Global Env Vars                       = 
    Global Env Vars Values                = 
    Inferred Global Env Vars Values       = 
    Global Passed Through Env Vars        = 
    Global Passed Through Env Vars Values = 
  
  Tasks to Run
  build
<<<<<<< HEAD
    Task                           = build                                                                                                                                               
    Hash                           = f09bf783beacf5c9                                                                                                                                    
    Cached (Local)                 = false                                                                                                                                               
    Cached (Remote)                = false                                                                                                                                               
    Command                        = echo building > foo.txt                                                                                                                             
    Outputs                        = foo.txt                                                                                                                                             
    Log File                       = .turbo(\/|\\)turbo-build.log\s+ (re)
    Dependencies                   =                                                                                                                                                     
    Dependendents                  = test                                                                                                                                                
    Inputs Files Considered        = 5                                                                                                                                                   
    .env Files Considered          = 0                                                                                                                                                   
    Env Vars                       =                                                                                                                                                     
    Env Vars Values                =                                                                                                                                                     
    Inferred Env Vars Values       =                                                                                                                                                     
    Passed Through Env Vars        =                                                                                                                                                     
    Passed Through Env Vars Values =                                                                                                                                                     
=======
    Task                           = build\s* (re)
    Hash                           = 273cd179351c6ef3\s* (re)
    Cached \(Local\)                 = false\s* (re)
    Cached \(Remote\)                = false\s* (re)
    Command                        = echo 'building' > foo.txt\s* (re)
    Outputs                        = foo.txt\s* (re)
    Log File                       = .turbo/turbo-build.log\s* (re)
    Dependencies                   =\s* (re)
    Dependendents                  = test\s* (re)
    Inputs Files Considered        = 5\s* (re)
    .env Files Considered          = 0\s* (re)
    Env Vars                       =\s* (re)
    Env Vars Values                =\s* (re)
    Inferred Env Vars Values       =\s* (re)
    Passed Through Env Vars        =\s* (re)
    Passed Through Env Vars Values =\s* (re)
>>>>>>> e087f92c
    ResolvedTaskDefinition         = {"outputs":["foo.txt"],"cache":true,"dependsOn":[],"inputs":[],"outputMode":"full","persistent":false,"env":[],"passThroughEnv":null,"dotEnv":null} 
    Framework                      = <NO FRAMEWORK DETECTED>\s* (re)
  test
<<<<<<< HEAD
    Task                           = test                                                                                                                                              
    Hash                           = 8bfab5dc6b4ccb3b                                                                                                                                  
    Cached (Local)                 = false                                                                                                                                             
    Cached (Remote)                = false                                                                                                                                             
    Command                        = cat foo.txt                                                                                                                                       
    Outputs                        =                                                                                                                                                   
    Log File                       = .turbo(\/|\\)turbo-test.log\s+ (re)
    Dependencies                   = build                                                                                                                                             
    Dependendents                  =                                                                                                                                                   
    Inputs Files Considered        = 5                                                                                                                                                 
    .env Files Considered          = 0                                                                                                                                                 
    Env Vars                       =                                                                                                                                                   
    Env Vars Values                =                                                                                                                                                   
    Inferred Env Vars Values       =                                                                                                                                                   
    Passed Through Env Vars        =                                                                                                                                                   
    Passed Through Env Vars Values =                                                                                                                                                   
=======
    Task                           = test\s* (re)
    Hash                           = f21d7ac37c171ce7\s* (re)
    Cached \(Local\)                 = false\s* (re)
    Cached \(Remote\)                = false\s* (re)
    Command                        = cat foo.txt\s* (re)
    Outputs                        =\s* (re)
    Log File                       = .turbo/turbo-test.log\s* (re)
    Dependencies                   = build\s* (re)
    Dependendents                  =\s* (re)
    Inputs Files Considered        = 5\s* (re)
    .env Files Considered          = 0\s* (re)
    Env Vars                       =\s* (re)
    Env Vars Values                =\s* (re)
    Inferred Env Vars Values       =\s* (re)
    Passed Through Env Vars        =\s* (re)
    Passed Through Env Vars Values =\s* (re)
>>>>>>> e087f92c
    ResolvedTaskDefinition         = {"outputs":[],"cache":true,"dependsOn":["build"],"inputs":[],"outputMode":"full","persistent":false,"env":[],"passThroughEnv":null,"dotEnv":null} 
    Framework                      = <NO FRAMEWORK DETECTED>\s* (re)<|MERGE_RESOLUTION|>--- conflicted
+++ resolved
@@ -18,31 +18,13 @@
   
   Tasks to Run
   build
-<<<<<<< HEAD
-    Task                           = build                                                                                                                                               
-    Hash                           = f09bf783beacf5c9                                                                                                                                    
-    Cached (Local)                 = false                                                                                                                                               
-    Cached (Remote)                = false                                                                                                                                               
-    Command                        = echo building > foo.txt                                                                                                                             
-    Outputs                        = foo.txt                                                                                                                                             
-    Log File                       = .turbo(\/|\\)turbo-build.log\s+ (re)
-    Dependencies                   =                                                                                                                                                     
-    Dependendents                  = test                                                                                                                                                
-    Inputs Files Considered        = 5                                                                                                                                                   
-    .env Files Considered          = 0                                                                                                                                                   
-    Env Vars                       =                                                                                                                                                     
-    Env Vars Values                =                                                                                                                                                     
-    Inferred Env Vars Values       =                                                                                                                                                     
-    Passed Through Env Vars        =                                                                                                                                                     
-    Passed Through Env Vars Values =                                                                                                                                                     
-=======
     Task                           = build\s* (re)
     Hash                           = 273cd179351c6ef3\s* (re)
-    Cached \(Local\)                 = false\s* (re)
-    Cached \(Remote\)                = false\s* (re)
+    Cached \(Local\)               = false\s* (re)
+    Cached \(Remote\)              = false\s* (re)
     Command                        = echo 'building' > foo.txt\s* (re)
     Outputs                        = foo.txt\s* (re)
-    Log File                       = .turbo/turbo-build.log\s* (re)
+    Log File                       = .turbo(\/|\\)turbo-build.log\s+ (re)
     Dependencies                   =\s* (re)
     Dependendents                  = test\s* (re)
     Inputs Files Considered        = 5\s* (re)
@@ -52,35 +34,16 @@
     Inferred Env Vars Values       =\s* (re)
     Passed Through Env Vars        =\s* (re)
     Passed Through Env Vars Values =\s* (re)
->>>>>>> e087f92c
     ResolvedTaskDefinition         = {"outputs":["foo.txt"],"cache":true,"dependsOn":[],"inputs":[],"outputMode":"full","persistent":false,"env":[],"passThroughEnv":null,"dotEnv":null} 
     Framework                      = <NO FRAMEWORK DETECTED>\s* (re)
   test
-<<<<<<< HEAD
-    Task                           = test                                                                                                                                              
-    Hash                           = 8bfab5dc6b4ccb3b                                                                                                                                  
-    Cached (Local)                 = false                                                                                                                                             
-    Cached (Remote)                = false                                                                                                                                             
-    Command                        = cat foo.txt                                                                                                                                       
-    Outputs                        =                                                                                                                                                   
-    Log File                       = .turbo(\/|\\)turbo-test.log\s+ (re)
-    Dependencies                   = build                                                                                                                                             
-    Dependendents                  =                                                                                                                                                   
-    Inputs Files Considered        = 5                                                                                                                                                 
-    .env Files Considered          = 0                                                                                                                                                 
-    Env Vars                       =                                                                                                                                                   
-    Env Vars Values                =                                                                                                                                                   
-    Inferred Env Vars Values       =                                                                                                                                                   
-    Passed Through Env Vars        =                                                                                                                                                   
-    Passed Through Env Vars Values =                                                                                                                                                   
-=======
     Task                           = test\s* (re)
     Hash                           = f21d7ac37c171ce7\s* (re)
-    Cached \(Local\)                 = false\s* (re)
-    Cached \(Remote\)                = false\s* (re)
+    Cached \(Local\)               = false\s* (re)
+    Cached \(Remote\)              = false\s* (re)
     Command                        = cat foo.txt\s* (re)
     Outputs                        =\s* (re)
-    Log File                       = .turbo/turbo-test.log\s* (re)
+    Log File                       = .turbo(\/|\\)turbo-test.log\s+ (re)
     Dependencies                   = build\s* (re)
     Dependendents                  =\s* (re)
     Inputs Files Considered        = 5\s* (re)
@@ -90,6 +53,5 @@
     Inferred Env Vars Values       =\s* (re)
     Passed Through Env Vars        =\s* (re)
     Passed Through Env Vars Values =\s* (re)
->>>>>>> e087f92c
     ResolvedTaskDefinition         = {"outputs":[],"cache":true,"dependsOn":["build"],"inputs":[],"outputMode":"full","persistent":false,"env":[],"passThroughEnv":null,"dotEnv":null} 
     Framework                      = <NO FRAMEWORK DETECTED>\s* (re)