--- conflicted
+++ resolved
@@ -14,21 +14,13 @@
   \xe2\x80\xa2 Packages in scope: add-keys (esc)
   \xe2\x80\xa2 Running add-keys-task in 1 packages (esc)
   \xe2\x80\xa2 Remote caching disabled (esc)
-<<<<<<< HEAD
   add-keys:add-keys-underlying-task: cache miss, executing c363e78b0e1172fb
-=======
-  add-keys:add-keys-underlying-task: cache miss, executing d25daf30e7a100a5
->>>>>>> 0f08755d
   add-keys:add-keys-underlying-task: 
   add-keys:add-keys-underlying-task: > add-keys-underlying-task
   add-keys:add-keys-underlying-task: > echo running-add-keys-underlying-task
   add-keys:add-keys-underlying-task: 
   add-keys:add-keys-underlying-task: running-add-keys-underlying-task
-<<<<<<< HEAD
   add-keys:add-keys-task: cache miss, executing 552844e7d0663e1f
-=======
-  add-keys:add-keys-task: cache miss, executing 4c7146b3c1c06bb2
->>>>>>> 0f08755d
   add-keys:add-keys-task: 
   add-keys:add-keys-task: > add-keys-task
   add-keys:add-keys-task: > echo running-add-keys-task > out/foo.min.txt
@@ -50,21 +42,13 @@
   \xe2\x80\xa2 Packages in scope: add-keys (esc)
   \xe2\x80\xa2 Running add-keys-task in 1 packages (esc)
   \xe2\x80\xa2 Remote caching disabled (esc)
-<<<<<<< HEAD
   add-keys:add-keys-underlying-task: cache hit, replaying logs c363e78b0e1172fb
-=======
-  add-keys:add-keys-underlying-task: cache hit, replaying logs d25daf30e7a100a5
->>>>>>> 0f08755d
   add-keys:add-keys-underlying-task: 
   add-keys:add-keys-underlying-task: > add-keys-underlying-task
   add-keys:add-keys-underlying-task: > echo running-add-keys-underlying-task
   add-keys:add-keys-underlying-task: 
   add-keys:add-keys-underlying-task: running-add-keys-underlying-task
-<<<<<<< HEAD
   add-keys:add-keys-task: cache hit, suppressing logs 552844e7d0663e1f
-=======
-  add-keys:add-keys-task: cache hit, suppressing logs 4c7146b3c1c06bb2
->>>>>>> 0f08755d
   
    Tasks:    2 successful, 2 total
   Cached:    2 cached, 2 total
@@ -76,21 +60,13 @@
   \xe2\x80\xa2 Packages in scope: add-keys (esc)
   \xe2\x80\xa2 Running add-keys-task in 1 packages (esc)
   \xe2\x80\xa2 Remote caching disabled (esc)
-<<<<<<< HEAD
   add-keys:add-keys-underlying-task: cache miss, executing f79e50ed32ea8998
-=======
-  add-keys:add-keys-underlying-task: cache miss, executing 9ef1856ccb467daf
->>>>>>> 0f08755d
   add-keys:add-keys-underlying-task: 
   add-keys:add-keys-underlying-task: > add-keys-underlying-task
   add-keys:add-keys-underlying-task: > echo running-add-keys-underlying-task
   add-keys:add-keys-underlying-task: 
   add-keys:add-keys-underlying-task: running-add-keys-underlying-task
-<<<<<<< HEAD
   add-keys:add-keys-task: cache miss, executing b795d055df35b872
-=======
-  add-keys:add-keys-task: cache miss, executing 512794a64d2a1f5e
->>>>>>> 0f08755d
   add-keys:add-keys-task: 
   add-keys:add-keys-task: > add-keys-task
   add-keys:add-keys-task: > echo running-add-keys-task > out/foo.min.txt
@@ -105,21 +81,13 @@
   \xe2\x80\xa2 Packages in scope: add-keys (esc)
   \xe2\x80\xa2 Running add-keys-task in 1 packages (esc)
   \xe2\x80\xa2 Remote caching disabled (esc)
-<<<<<<< HEAD
   add-keys:add-keys-underlying-task: cache hit, replaying logs f79e50ed32ea8998
-=======
-  add-keys:add-keys-underlying-task: cache hit, replaying logs 9ef1856ccb467daf
->>>>>>> 0f08755d
   add-keys:add-keys-underlying-task: 
   add-keys:add-keys-underlying-task: > add-keys-underlying-task
   add-keys:add-keys-underlying-task: > echo running-add-keys-underlying-task
   add-keys:add-keys-underlying-task: 
   add-keys:add-keys-underlying-task: running-add-keys-underlying-task
-<<<<<<< HEAD
   add-keys:add-keys-task: cache miss, executing e10a797e03e9a8f6
-=======
-  add-keys:add-keys-task: cache miss, executing 69c0f4c312f9c15e
->>>>>>> 0f08755d
   add-keys:add-keys-task: 
   add-keys:add-keys-task: > add-keys-task
   add-keys:add-keys-task: > echo running-add-keys-task > out/foo.min.txt
