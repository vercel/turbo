--- conflicted
+++ resolved
@@ -49,11 +49,7 @@
   \xe2\x80\xa2 Packages in scope: omit-keys (esc)
   \xe2\x80\xa2 Running omit-keys-task in 1 packages (esc)
   \xe2\x80\xa2 Remote caching disabled (esc)
-<<<<<<< HEAD
-  omit-keys:omit-keys-task: cache miss, executing 7a30fda44c6b376b
-=======
   omit-keys:omit-keys-task: cache miss, executing 610b5c185bcefc0c
->>>>>>> 32fbbc94
   omit-keys:omit-keys-task: 
   omit-keys:omit-keys-task: > omit-keys-task
   omit-keys:omit-keys-task: > echo running-omit-keys-task > out/foo.min.txt
@@ -70,11 +66,7 @@
   \xe2\x80\xa2 Packages in scope: omit-keys (esc)
   \xe2\x80\xa2 Running omit-keys-task in 1 packages (esc)
   \xe2\x80\xa2 Remote caching disabled (esc)
-<<<<<<< HEAD
-  omit-keys:omit-keys-task: cache hit, suppressing logs 7a30fda44c6b376b
-=======
   omit-keys:omit-keys-task: cache hit, suppressing logs 610b5c185bcefc0c
->>>>>>> 32fbbc94
   
    Tasks:    1 successful, 1 total
   Cached:    1 cached, 1 total
@@ -85,11 +77,7 @@
   \xe2\x80\xa2 Packages in scope: omit-keys (esc)
   \xe2\x80\xa2 Running omit-keys-task in 1 packages (esc)
   \xe2\x80\xa2 Remote caching disabled (esc)
-<<<<<<< HEAD
-  omit-keys:omit-keys-task: cache miss, executing 8a19bd3182587ab3
-=======
   omit-keys:omit-keys-task: cache miss, executing f4229f7e07a5c9b1
->>>>>>> 32fbbc94
   omit-keys:omit-keys-task: 
   omit-keys:omit-keys-task: > omit-keys-task
   omit-keys:omit-keys-task: > echo running-omit-keys-task > out/foo.min.txt
