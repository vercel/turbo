Setup
  $ . ${TESTDIR}/../../../helpers/setup_integration_test.sh composable_config

# The override-values-task task in the root turbo.json has ALL the config. The workspace config
# defines the task and overrides all the keys. The tests below use `override-values-task` to assert that:
# - `outputs`, `inputs`, `env`, and `outputLogs` are overriden from the root config.

# 1. First run, assert that the right `outputs` are cached.
  $ ${TURBO} run override-values-task --filter=override-values > tmp.log
  $ cat tmp.log
  \xe2\x80\xa2 Packages in scope: override-values (esc)
  \xe2\x80\xa2 Running override-values-task in 1 packages (esc)
  \xe2\x80\xa2 Remote caching disabled (esc)
<<<<<<< HEAD
  override-values:override-values-task: cache miss, executing ef55eb63df5e14e7
=======
  override-values:override-values-task: cache miss, executing 87924bee003e84fe
>>>>>>> 0f08755d
  override-values:override-values-task: 
  override-values:override-values-task: > override-values-task
  override-values:override-values-task: > echo running-override-values-task > lib/bar.min.txt
  override-values:override-values-task: 
  
   Tasks:    1 successful, 1 total
  Cached:    0 cached, 1 total
    Time:\s*[\.0-9]+m?s  (re)
  
  $ HASH=$(cat tmp.log | grep -E "override-values:override-values-task.* executing .*" | awk '{print $5}')
  $ tar -tf $TARGET_DIR/.turbo/cache/$HASH.tar.zst;
  apps/override-values/.turbo/turbo-override-values-task.log
  apps/override-values/lib/
  apps/override-values/lib/.keep
  apps/override-values/lib/bar.min.txt

2. Run again and assert cache hit, and that full output is displayed
  $ ${TURBO} run override-values-task --filter=override-values
  \xe2\x80\xa2 Packages in scope: override-values (esc)
  \xe2\x80\xa2 Running override-values-task in 1 packages (esc)
  \xe2\x80\xa2 Remote caching disabled (esc)
<<<<<<< HEAD
  override-values:override-values-task: cache hit, replaying logs ef55eb63df5e14e7
=======
  override-values:override-values-task: cache hit, replaying logs 87924bee003e84fe
>>>>>>> 0f08755d
  override-values:override-values-task: 
  override-values:override-values-task: > override-values-task
  override-values:override-values-task: > echo running-override-values-task > lib/bar.min.txt
  override-values:override-values-task: 
  
   Tasks:    1 successful, 1 total
  Cached:    1 cached, 1 total
    Time:\s*[\.0-9]+m?s >>> FULL TURBO (re)
  
3. Change input file and assert cache miss
  $ echo "more text" >> $TARGET_DIR/apps/override-values/src/bar.txt
  $ ${TURBO} run override-values-task --filter=override-values
  \xe2\x80\xa2 Packages in scope: override-values (esc)
  \xe2\x80\xa2 Running override-values-task in 1 packages (esc)
  \xe2\x80\xa2 Remote caching disabled (esc)
<<<<<<< HEAD
  override-values:override-values-task: cache miss, executing 0730700c4d8d5b22
=======
  override-values:override-values-task: cache miss, executing f4a52702cd7910e3
>>>>>>> 0f08755d
  override-values:override-values-task: 
  override-values:override-values-task: > override-values-task
  override-values:override-values-task: > echo running-override-values-task > lib/bar.min.txt
  override-values:override-values-task: 
  
   Tasks:    1 successful, 1 total
  Cached:    0 cached, 1 total
    Time:\s*[\.0-9]+m?s  (re)
  
3a. Change a file that is declared as input in root config, and assert cache hit and FULL TURBO
  $ echo "more text" >> $TARGET_DIR/apps/override-values/src/foo.txt
  $ ${TURBO} run override-values-task --filter=override-values
  \xe2\x80\xa2 Packages in scope: override-values (esc)
  \xe2\x80\xa2 Running override-values-task in 1 packages (esc)
  \xe2\x80\xa2 Remote caching disabled (esc)
<<<<<<< HEAD
  override-values:override-values-task: cache hit, replaying logs 0730700c4d8d5b22
=======
  override-values:override-values-task: cache hit, replaying logs f4a52702cd7910e3
>>>>>>> 0f08755d
  override-values:override-values-task: 
  override-values:override-values-task: > override-values-task
  override-values:override-values-task: > echo running-override-values-task > lib/bar.min.txt
  override-values:override-values-task: 
  
   Tasks:    1 successful, 1 total
  Cached:    1 cached, 1 total
    Time:\s*[\.0-9]+m?s >>> FULL TURBO (re)
  
4. Set env var and assert cache miss, and that hash is different from above
  $ OTHER_VAR=somevalue ${TURBO} run override-values-task --filter=override-values
  \xe2\x80\xa2 Packages in scope: override-values (esc)
  \xe2\x80\xa2 Running override-values-task in 1 packages (esc)
  \xe2\x80\xa2 Remote caching disabled (esc)
<<<<<<< HEAD
  override-values:override-values-task: cache miss, executing 4f137a1b7d8345cb
=======
  override-values:override-values-task: cache miss, executing d0863c55324d2752
>>>>>>> 0f08755d
  override-values:override-values-task: 
  override-values:override-values-task: > override-values-task
  override-values:override-values-task: > echo running-override-values-task > lib/bar.min.txt
  override-values:override-values-task: 
  
   Tasks:    1 successful, 1 total
  Cached:    0 cached, 1 total
    Time:\s*[\.0-9]+m?s  (re)
  
4a. Set env var that is declared in root config, and assert cache hit and FULL TURBO
  $ OTHER_VAR=somevalue ${TURBO} run override-values-task --filter=override-values
  \xe2\x80\xa2 Packages in scope: override-values (esc)
  \xe2\x80\xa2 Running override-values-task in 1 packages (esc)
  \xe2\x80\xa2 Remote caching disabled (esc)
<<<<<<< HEAD
  override-values:override-values-task: cache hit, replaying logs 4f137a1b7d8345cb
=======
  override-values:override-values-task: cache hit, replaying logs d0863c55324d2752
>>>>>>> 0f08755d
  override-values:override-values-task: 
  override-values:override-values-task: > override-values-task
  override-values:override-values-task: > echo running-override-values-task > lib/bar.min.txt
  override-values:override-values-task: 
  
   Tasks:    1 successful, 1 total
  Cached:    1 cached, 1 total
    Time:\s*[\.0-9]+m?s >>> FULL TURBO (re)
  <|MERGE_RESOLUTION|>--- conflicted
+++ resolved
@@ -11,11 +11,7 @@
   \xe2\x80\xa2 Packages in scope: override-values (esc)
   \xe2\x80\xa2 Running override-values-task in 1 packages (esc)
   \xe2\x80\xa2 Remote caching disabled (esc)
-<<<<<<< HEAD
   override-values:override-values-task: cache miss, executing ef55eb63df5e14e7
-=======
-  override-values:override-values-task: cache miss, executing 87924bee003e84fe
->>>>>>> 0f08755d
   override-values:override-values-task: 
   override-values:override-values-task: > override-values-task
   override-values:override-values-task: > echo running-override-values-task > lib/bar.min.txt
@@ -37,11 +33,7 @@
   \xe2\x80\xa2 Packages in scope: override-values (esc)
   \xe2\x80\xa2 Running override-values-task in 1 packages (esc)
   \xe2\x80\xa2 Remote caching disabled (esc)
-<<<<<<< HEAD
   override-values:override-values-task: cache hit, replaying logs ef55eb63df5e14e7
-=======
-  override-values:override-values-task: cache hit, replaying logs 87924bee003e84fe
->>>>>>> 0f08755d
   override-values:override-values-task: 
   override-values:override-values-task: > override-values-task
   override-values:override-values-task: > echo running-override-values-task > lib/bar.min.txt
@@ -57,11 +49,7 @@
   \xe2\x80\xa2 Packages in scope: override-values (esc)
   \xe2\x80\xa2 Running override-values-task in 1 packages (esc)
   \xe2\x80\xa2 Remote caching disabled (esc)
-<<<<<<< HEAD
   override-values:override-values-task: cache miss, executing 0730700c4d8d5b22
-=======
-  override-values:override-values-task: cache miss, executing f4a52702cd7910e3
->>>>>>> 0f08755d
   override-values:override-values-task: 
   override-values:override-values-task: > override-values-task
   override-values:override-values-task: > echo running-override-values-task > lib/bar.min.txt
@@ -77,11 +65,7 @@
   \xe2\x80\xa2 Packages in scope: override-values (esc)
   \xe2\x80\xa2 Running override-values-task in 1 packages (esc)
   \xe2\x80\xa2 Remote caching disabled (esc)
-<<<<<<< HEAD
   override-values:override-values-task: cache hit, replaying logs 0730700c4d8d5b22
-=======
-  override-values:override-values-task: cache hit, replaying logs f4a52702cd7910e3
->>>>>>> 0f08755d
   override-values:override-values-task: 
   override-values:override-values-task: > override-values-task
   override-values:override-values-task: > echo running-override-values-task > lib/bar.min.txt
@@ -96,11 +80,7 @@
   \xe2\x80\xa2 Packages in scope: override-values (esc)
   \xe2\x80\xa2 Running override-values-task in 1 packages (esc)
   \xe2\x80\xa2 Remote caching disabled (esc)
-<<<<<<< HEAD
   override-values:override-values-task: cache miss, executing 4f137a1b7d8345cb
-=======
-  override-values:override-values-task: cache miss, executing d0863c55324d2752
->>>>>>> 0f08755d
   override-values:override-values-task: 
   override-values:override-values-task: > override-values-task
   override-values:override-values-task: > echo running-override-values-task > lib/bar.min.txt
@@ -115,11 +95,7 @@
   \xe2\x80\xa2 Packages in scope: override-values (esc)
   \xe2\x80\xa2 Running override-values-task in 1 packages (esc)
   \xe2\x80\xa2 Remote caching disabled (esc)
-<<<<<<< HEAD
   override-values:override-values-task: cache hit, replaying logs 4f137a1b7d8345cb
-=======
-  override-values:override-values-task: cache hit, replaying logs d0863c55324d2752
->>>>>>> 0f08755d
   override-values:override-values-task: 
   override-values:override-values-task: > override-values-task
   override-values:override-values-task: > echo running-override-values-task > lib/bar.min.txt
